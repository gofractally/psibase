cmake_minimum_required(VERSION 3.16.3)
cmake_policy(VERSION 3.16.3...3.25.1)
project(psibase)
include(ExternalProject)

if(CMAKE_BINARY_DIR STREQUAL CMAKE_CURRENT_SOURCE_DIR)
    message(FATAL_ERROR "Building in-source is not supported; create a build dir and remove ${CMAKE_SOURCE_DIR}/CMakeCache.txt and ${CMAKE_SOURCE_DIR}/CMakeFiles")
endif()

if(NOT DEFINED WASI_SDK_PREFIX AND DEFINED ENV{WASI_SDK_PREFIX})
    set(WASI_SDK_PREFIX $ENV{WASI_SDK_PREFIX})
endif()

if(NOT DEFINED ICU_LIBRARY_DIR )
    set(ICU_LIBRARY_DIR $ENV{ICU_LIBRARY_DIR})
endif()


option (FORCE_COLORED_OUTPUT "Always produce ANSI-colored output (GNU/Clang only)." TRUE)
if (${FORCE_COLORED_OUTPUT})
    if ("${CMAKE_CXX_COMPILER_ID}" STREQUAL "GNU")
       add_compile_options (-fdiagnostics-color=always)
    else ()
       add_compile_options(-fcolor-diagnostics)
    endif ()
endif ()

file(WRITE ${CMAKE_BINARY_DIR}/CTestTestfile.cmake)

option(BUILD_STATIC "Build static binaries" OFF)
option(ENABLE_SSL "Build psinode with TLS support" ON)

add_subdirectory(native)
add_subdirectory(rust)
file(APPEND ${CMAKE_BINARY_DIR}/CTestTestfile.cmake "subdirs(\"native\" \"rust\")\n")

option(BUILD_DEBUG_WASM "Build debug wasms" OFF)

include(GNUInstallDirs)

if(DEFINED WASI_SDK_PREFIX)
    install(DIRECTORY ${WASI_SDK_PREFIX}/ USE_SOURCE_PERMISSIONS DESTINATION . COMPONENT WASI EXCLUDE_FROM_ALL)
elseif(${CMAKE_HOST_SYSTEM_NAME} STREQUAL "Linux")
    if (${CMAKE_HOST_SYSTEM_PROCESSOR} STREQUAL "x86_64")
        set(WASI_SDK_URL https://github.com/WebAssembly/wasi-sdk/releases/download/wasi-sdk-24/wasi-sdk-24.0-x86_64-linux.tar.gz)
        set(WASI_SDK_SHA256 c6c38aab56e5de88adf6c1ebc9c3ae8da72f88ec2b656fb024eda8d4167a0bc5)
    elseif(${CMAKE_HOST_SYSTEM_PROCESSOR} MATCHES "^(arm|aarch).*" )
        set(WASI_SDK_URL https://github.com/WebAssembly/wasi-sdk/releases/download/wasi-sdk-24/wasi-sdk-24.0-arm64-linux.tar.gz)
        set(WASI_SDK_SHA256 ae6c1417ea161e54bc54c0a168976af57a0c6e53078857886057a71a0d928646)
    endif()
    if(DEFINED WASI_SDK_URL)
        ExternalProject_Add(wasi-sdk
            URL ${WASI_SDK_URL}
            URL_HASH SHA256=${WASI_SDK_SHA256}
            CONFIGURE_COMMAND ""
            BUILD_COMMAND ""
            INSTALL_COMMAND ""
        )

        ExternalProject_Get_Property(wasi-sdk SOURCE_DIR)
        set(WASI_SDK_PREFIX ${SOURCE_DIR})
        set(wasm-deps wasi-sdk)
        install(DIRECTORY ${WASI_SDK_PREFIX}/ USE_SOURCE_PERMISSIONS DESTINATION . COMPONENT WASI)
    endif()
endif()

if(DEFINED WASI_SDK_PREFIX)
    ProcessorCount(NUM_PROCS)
    # This is used by the VerifySig service. The kinds of keys supported need to be configured
    # here.  We use a minimized build to keep the size of the service down. Static linking is
    # not enough because the algorithms are looked up dynamically.
    #
    # --cpu=generic is used instead of --cpu=wasm, because Botan thinks that wasm means emscripten.
    # --cc=gcc is used instead of clang, because Botan's clang configration includes -pthread.
    # The stack protector requires an entropy source so we can't support it.
    #  -msimd128 is disabled because binaryen 105 doesn't fully support it
    ExternalProject_Add(wasm-botan
        URL https://github.com/gofractally/psibase/releases/download/deps/Botan-3.1.1.tar.xz
        URL_HASH SHA256=30c84fe919936a98fef5331f246c62aa2c0e4d2085b2d4511207f6a20afa3a6b
        DEPENDS ${wasm-deps}
        PREFIX ${CMAKE_CURRENT_BINARY_DIR}/wasm/botan
        INSTALL_DIR ${CMAKE_CURRENT_BINARY_DIR}/wasm/deps
        CONFIGURE_COMMAND <SOURCE_DIR>/configure.py --cc-bin=${WASI_SDK_PREFIX}/bin/clang++ --cc=gcc --cpu=generic --os=none --ar-command=${WASI_SDK_PREFIX}/bin/llvm-ar --build-targets=static --with-sysroot-dir=${WASI_SDK_PREFIX}/share/wasi-sysroot --minimized-build --enable-modules=ecdsa,raw_hash,auto_rng,sha2_64,getentropy --with-os-feature=getentropy "--cxxflags=--target=wasm32-wasi -O3 -msign-ext -mnontrapping-fptoint -mbulk-memory" --without-stack-protector --prefix=<INSTALL_DIR>
        BUILD_COMMAND make -j${NUM_PROCS}
        INSTALL_COMMAND make install
    )
    install(FILES ${CMAKE_CURRENT_BINARY_DIR}/wasm/deps/lib/libbotan-3.a
        DESTINATION ${CMAKE_INSTALL_DATADIR}/wasi-sysroot/lib
        COMPONENT libpsibase
    )
    install(DIRECTORY ${CMAKE_BINARY_DIR}/wasm/deps/include/botan-3
        DESTINATION ${CMAKE_INSTALL_DATADIR}/wasi-sysroot/include
        COMPONENT libpsibase
    )

    ExternalProject_Add(wasm
        SOURCE_DIR ${CMAKE_CURRENT_SOURCE_DIR}/wasm
        DEPENDS ${wasm-deps} wasm-botan
        BINARY_DIR wasm
        INSTALL_COMMAND ""
        BUILD_ALWAYS 1
        TEST_EXCLUDE_FROM_MAIN 1
        STEP_TARGETS configure
        CMAKE_ARGS
            -DCMAKE_BUILD_TYPE=
            -DBUILD_RELEASE_WASM=ON
            -DBUILD_DEBUG_WASM=${BUILD_DEBUG_WASM}
            -DCMAKE_TARGET_MESSAGES=${CMAKE_TARGET_MESSAGES}
            -DCMAKE_TOOLCHAIN_FILE=${CMAKE_CURRENT_SOURCE_DIR}/wasm/toolchain.cmake
            -DWASI_SDK_PREFIX=${WASI_SDK_PREFIX}
            -DWASM_CLANG_PREFIX=${WASM_CLANG_PREFIX}
            -DWASM_CLANG_SUFFIX=${WASM_CLANG_SUFFIX}
            -DCMAKE_SYSROOT=${WASI_SDK_PREFIX}/share/wasi-sysroot
            -DFORCE_COLORED_OUTPUT=${FORCE_COLORED_OUTPUT}
            -DCMAKE_C_COMPILER_LAUNCHER=${CMAKE_C_COMPILER_LAUNCHER}
            -DCMAKE_CXX_COMPILER_LAUNCHER=${CMAKE_CXX_COMPILER_LAUNCHER}
            -DCMAKE_FIND_ROOT_PATH=${CMAKE_CURRENT_BINARY_DIR}/wasm/deps
            -DCMAKE_PREFIX_PATH=/
            -DCMAKE_INSTALL_PREFIX=${CMAKE_INSTALL_PREFIX}
            -DCMAKE_INSTALL_INCLUDEDIR=${CMAKE_INSTALL_DATADIR}/wasi-sysroot/include
            -DCMAKE_INSTALL_LIBDIR=${CMAKE_INSTALL_DATADIR}/wasi-sysroot/lib
        BUILD_BYPRODUCTS ${CMAKE_CURRENT_BINARY_DIR}/Accounts.wasm
                         ${CMAKE_CURRENT_BINARY_DIR}/AuthDelegate.wasm
                         ${CMAKE_CURRENT_BINARY_DIR}/AuthSig.wasm
                         ${CMAKE_CURRENT_BINARY_DIR}/AuthAny.wasm
                         ${CMAKE_CURRENT_BINARY_DIR}/AuthInvite.wasm
                         ${CMAKE_CURRENT_BINARY_DIR}/CommonApi.wasm
                         ${CMAKE_CURRENT_BINARY_DIR}/CoreFractal.wasm
                         ${CMAKE_CURRENT_BINARY_DIR}/CpuLimit.wasm
                         ${CMAKE_CURRENT_BINARY_DIR}/Events.wasm
                         ${CMAKE_CURRENT_BINARY_DIR}/Explorer.wasm
                         ${CMAKE_CURRENT_BINARY_DIR}/Fractal.wasm
                         ${CMAKE_CURRENT_BINARY_DIR}/Invite.wasm
                         ${CMAKE_CURRENT_BINARY_DIR}/Nft.wasm
                         ${CMAKE_CURRENT_BINARY_DIR}/Nop.wasm
                         ${CMAKE_CURRENT_BINARY_DIR}/Packages.wasm
                         ${CMAKE_CURRENT_BINARY_DIR}/Producers.wasm
                         ${CMAKE_CURRENT_BINARY_DIR}/HttpServer.wasm
                         ${CMAKE_CURRENT_BINARY_DIR}/Sites.wasm
                         ${CMAKE_CURRENT_BINARY_DIR}/RAccounts.wasm
                         ${CMAKE_CURRENT_BINARY_DIR}/RAuthSig.wasm
                         ${CMAKE_CURRENT_BINARY_DIR}/REvents.wasm
                         ${CMAKE_CURRENT_BINARY_DIR}/RPackages.wasm
                         ${CMAKE_CURRENT_BINARY_DIR}/RProducers.wasm
                         ${CMAKE_CURRENT_BINARY_DIR}/RHttpServer.wasm
                         ${CMAKE_CURRENT_BINARY_DIR}/RSetCode.wasm
                         ${CMAKE_CURRENT_BINARY_DIR}/RTokens.wasm
                         ${CMAKE_CURRENT_BINARY_DIR}/RTransact.wasm
                         ${CMAKE_CURRENT_BINARY_DIR}/SetCode.wasm
                         ${CMAKE_CURRENT_BINARY_DIR}/Symbol.wasm
                         ${CMAKE_CURRENT_BINARY_DIR}/Tokens.wasm
                         ${CMAKE_CURRENT_BINARY_DIR}/Transact.wasm
                         ${CMAKE_CURRENT_BINARY_DIR}/VerifySig.wasm
                         ${CMAKE_CURRENT_BINARY_DIR}/PSubjectiveService.wasm
                         ${CMAKE_CURRENT_BINARY_DIR}/CounterService.wasm
                         ${CMAKE_CURRENT_BINARY_DIR}/AsyncQueryService.wasm
                         ${CMAKE_CURRENT_BINARY_DIR}/SubjectiveCounterService.wasm
                         ${CMAKE_CURRENT_BINARY_DIR}/KeepSocketService.wasm
    )
    file(APPEND ${CMAKE_BINARY_DIR}/CTestTestfile.cmake "subdirs(\"wasm\")\n")
    ExternalProject_Add_StepTargets(wasm test)
    install(CODE "include(${CMAKE_CURRENT_BINARY_DIR}/wasm/cmake_install.cmake)" COMPONENT libpsibase)
else()
    message(WARNING "WASI_SDK_PREFIX isn't defined; skipping wasm")
endif()

# Documentation
ExternalProject_Add(
    gen-cpp-doc
    DEPENDS             wasm
    SOURCE_DIR          ${CMAKE_CURRENT_SOURCE_DIR}/rust
    CONFIGURE_COMMAND   ""
    BUILD_COMMAND       cargo build -r --bin gen-cpp-doc --manifest-path ${CMAKE_CURRENT_SOURCE_DIR}/rust/Cargo.toml --target-dir ${CMAKE_CURRENT_BINARY_DIR}/rust
    INSTALL_COMMAND     ""
)
ExternalProject_Add(
    md2man
    SOURCE_DIR          ${CMAKE_CURRENT_SOURCE_DIR}/rust
    CONFIGURE_COMMAND   ""
    BUILD_COMMAND       cargo build -r --bin md2man --manifest-path ${CMAKE_CURRENT_SOURCE_DIR}/rust/Cargo.toml --target-dir ${CMAKE_CURRENT_BINARY_DIR}/rust
    BUILD_ALWAYS        1
    INSTALL_COMMAND     ""
)

function(ADD_BOOK_FILES path extension)
    file(COPY ${CMAKE_CURRENT_SOURCE_DIR}${path} DESTINATION ${CMAKE_CURRENT_BINARY_DIR}${path})
    file(GLOB DOC_FILES ${CMAKE_CURRENT_BINARY_DIR}${path}*.${extension})
    set(doc-src ${doc-src} ${DOC_FILES} PARENT_SCOPE)
endfunction()

configure_file(doc/psidk/book.toml.in doc/psidk/book.toml)
configure_file(doc/psidk/theme/index.hbs doc/psidk/theme/index.hbs)
ADD_BOOK_FILES("/doc/psidk/theme/js/" "js")
ADD_BOOK_FILES("/doc/psidk/theme/css/" "css")
ADD_BOOK_FILES("/doc/psidk/src/_img/" "svg")

file(GLOB_RECURSE doc-src ${CMAKE_CURRENT_SOURCE_DIR}/doc/psidk/src/*.md)
list(APPEND doc-src ${CMAKE_CURRENT_BINARY_DIR}/doc/psidk/book.toml)

file(GLOB_RECURSE doc-cpp ${CMAKE_CURRENT_SOURCE_DIR}/doc/src/development/services/cpp-service/*.cpp)
file(GLOB_RECURSE doc-cmake doc/src/development/services/cpp-service/*/CMakeLists.txt)
file(GLOB doc-headers libraries/psibase/common/include/psibase/*.hpp)
file(GLOB doc-service-headers services/*/*/include/services/*/*.hpp)
add_custom_command(
    OUTPUT ${CMAKE_CURRENT_BINARY_DIR}/book/html/index.html
    BYPRODUCTS ${CMAKE_CURRENT_BINARY_DIR}/book/html
    DEPENDS gen-cpp-doc ${doc-src} ${doc-cpp} ${doc-cmake} ${doc-headers} ${doc-service-headers}
    COMMAND ${CMAKE_COMMAND} -E remove_directory ${CMAKE_CURRENT_BINARY_DIR}/book
    COMMAND mdbook build -d ${CMAKE_CURRENT_BINARY_DIR}/book ${CMAKE_CURRENT_BINARY_DIR}/doc/psidk
    COMMAND find ${CMAKE_CURRENT_BINARY_DIR}/book "(" -name ".*" -o -name "*~" ")" -delete
    VERBATIM
)
add_custom_target(
    doc
    DEPENDS ${CMAKE_CURRENT_BINARY_DIR}/book/html/index.html
)

function(add_manpage name)
    add_custom_command(
        OUTPUT ${CMAKE_CURRENT_BINARY_DIR}/doc/psidk/${name}.1
        DEPENDS md2man doc/psidk/src/run-infrastructure/cli/${name}.md
        COMMAND ${CMAKE_CURRENT_BINARY_DIR}/rust/release/md2man < ${CMAKE_CURRENT_SOURCE_DIR}/doc/psidk/src/run-infrastructure/cli/${name}.md > ${CMAKE_CURRENT_BINARY_DIR}/doc/psidk/${name}.1
    )
    add_custom_target(${name}.1 ALL DEPENDS ${CMAKE_CURRENT_BINARY_DIR}/doc/psidk/${name}.1)
    install(FILES ${CMAKE_CURRENT_BINARY_DIR}/doc/psidk/${name}.1 TYPE MAN COMPONENT Client)
endfunction()

add_manpage(psinode)
add_manpage(psibase)
add_manpage(psibase-create-snapshot)
add_manpage(psibase-load-snapshot)

# Cargo psibase
ExternalProject_Add(
    cargo-psibase
    SOURCE_DIR          ${CMAKE_CURRENT_SOURCE_DIR}/rust
    CONFIGURE_COMMAND   ""
    BUILD_COMMAND       cargo build -r --bin cargo-psibase --manifest-path ${CMAKE_CURRENT_SOURCE_DIR}/rust/Cargo.toml --target-dir ${CMAKE_CURRENT_BINARY_DIR}/rust
    BUILD_BYPRODUCTS    ${CMAKE_CURRENT_BINARY_DIR}/rust/release/cargo-psibase
    BUILD_ALWAYS        1
    INSTALL_COMMAND     ""
)

# UIs built with yarn
set(JS_DIRS
    services/system/Accounts/ui:Accounts_js
    services/user/Homepage/ui:Homepage_js
    services/user/Supervisor/ui:Supervisor_js
    services/user/Explorer/ui:Explorer_js
    services/user/Tokens/ui:Tokens_js
    services/user/Chainmail/ui:Chainmail_js
)
set(ADMIN_DIR services/user/XAdmin/ui:XAdmin_js)
set(COMMON_LIB_DIR services/user/CommonApi/common/packages/common-lib/:CommonApiCommonLib_js)

function(add_js_target TARGET_TUPLE OUTPUT_FILE)
    string(REGEX REPLACE "^([^:]+):([^:]+)$" \\1 PATH ${TARGET_TUPLE})
    string(REGEX REPLACE "^([^:]+):([^:]+)$" \\2 TARGET_NAME ${TARGET_TUPLE})
    set(OUTPUT_FILEPATH ${CMAKE_CURRENT_SOURCE_DIR}/${PATH}/dist/${OUTPUT_FILE})
    file(GLOB_RECURSE SOURCES ${CMAKE_CURRENT_SOURCE_DIR}/${PATH}/src/*)
    list(APPEND SOURCES ${CMAKE_CURRENT_SOURCE_DIR}/${PATH}/package.json ${CMAKE_CURRENT_SOURCE_DIR}/${PATH}/yarn.lock)

    # Add a command that rebuilds `${OUTPUT_FILEPATH}` whenever any sources or dependencies are updated
    add_custom_command(
        OUTPUT ${OUTPUT_FILEPATH}
        BYPRODUCTS ${CMAKE_CURRENT_SOURCE_DIR}/${PATH}/dist
        DEPENDS ${SOURCES} ${ARGN}
        COMMAND cd ${CMAKE_CURRENT_SOURCE_DIR}/${PATH} && yarn --mutex network && yarn build
    )
    # Create a custom target to ensure `${OUTPUT_FILEPATH}` is built before `${TARGET_NAME}`
    add_custom_target(${TARGET_NAME} DEPENDS ${OUTPUT_FILEPATH})
    # Expose `${TARGET_NAME}` and its dependency to the parent scope for further use
    set(${TARGET_NAME}_DEP ${TARGET_NAME} ${OUTPUT_FILEPATH} PARENT_SCOPE)
endfunction()

# Static (not built) resource dependencies
file(GLOB common-misc-resources LIST_DIRECTORIES false ${CMAKE_CURRENT_SOURCE_DIR}/services/user/CommonApi/common/resources/*)
file(GLOB common-fonts LIST_DIRECTORIES false ${CMAKE_CURRENT_SOURCE_DIR}/services/user/CommonApi/common/resources/fonts/*)

# Builds the Common files that the UIs (just below) depend on
add_js_target(${COMMON_LIB_DIR} common-lib.js)

# Build each UI
# Each of these UIs receives the build output of CommonApi, so CommonApi files are listed as dependencies
foreach(ROW ${JS_DIRS})
    add_js_target(${ROW} index.html ${common-misc-resources} ${common-fonts} ${CommonApiCommonLib_js_DEP})
endforeach()

# A function that can be used to add a new target that builds a wasm component from rust
set(COMPONENT_BIN_DIR ${CMAKE_CURRENT_BINARY_DIR}/components)
function(add_rs_component TARGET_TUPLE OUTPUT_FILE TARGET_ARCH)
    string(REGEX REPLACE "^([^:]+):([^:]+)$" \\1 PATH ${TARGET_TUPLE})
    string(REGEX REPLACE "^([^:]+):([^:]+)$" \\2 TARGET_NAME ${TARGET_TUPLE})
    set(OUTPUT_FILEPATH ${COMPONENT_BIN_DIR}/${OUTPUT_FILE})

    ExternalProject_Add(${TARGET_NAME}
        SOURCE_DIR ${CMAKE_CURRENT_SOURCE_DIR}/${PATH}
        BUILD_BYPRODUCTS ${OUTPUT_FILEPATH}
        CONFIGURE_COMMAND ""
        BUILD_COMMAND cargo component build -r
            --target ${TARGET_ARCH}
            --manifest-path ${CMAKE_CURRENT_SOURCE_DIR}/${PATH}/Cargo.toml 
            --target-dir    ${CMAKE_CURRENT_SOURCE_DIR}/${PATH}/target
        COMMAND ${CMAKE_COMMAND} -E copy_if_different ${CMAKE_CURRENT_SOURCE_DIR}/${PATH}/target/${TARGET_ARCH}/release/${OUTPUT_FILE} ${OUTPUT_FILEPATH}
        BUILD_ALWAYS 1
        INSTALL_COMMAND ""
    )

    # Expose `${TARGET_NAME}` and its dependency to the parent scope for further use
    set(${TARGET_NAME}_DEP ${TARGET_NAME} ${OUTPUT_FILEPATH} PARENT_SCOPE)
    set(${TARGET_NAME}_OUTPUT_FILE ${OUTPUT_FILE} PARENT_SCOPE)
endfunction()

# Static (not built) resource dependencies
file(GLOB plugin-wit LIST_DIRECTORIES false ${CMAKE_CURRENT_SOURCE_DIR}/services/user/CommonApi/common/packages/wit/*)

# Build each component
add_rs_component(services/user/CommonApi/common/packages/component-parser:ComponentParser component_parser.wasm wasm32-unknown-unknown)
add_dependencies(CommonApiCommonLib_js ComponentParser)

add_rs_component(services/system/Transact/plugin:TransactPlugin transact.wasm wasm32-wasi )
add_rs_component(services/system/Accounts/plugin:AccountsPlugin accounts.wasm wasm32-wasi )
add_rs_component(services/system/AuthSig/plugin:AuthPlugin auth_sig.wasm wasm32-wasi )
add_rs_component(services/system/AuthDelegate/plugin:AuthDelegatePlugin auth_delegate.wasm wasm32-wasi )
add_rs_component(services/system/AuthAny/plugin:AuthAnyPlugin auth_any.wasm wasm32-wasi )
add_rs_component(services/user/Invite/plugin:InvitesPlugin invite.wasm wasm32-wasi )
add_rs_component(services/user/Invite/plugin_AuthInvite:AuthInvitePlugin auth_invite.wasm wasm32-wasi )
add_rs_component(services/user/Tokens/plugin:TokensPlugin tokens.wasm wasm32-wasi )
add_rs_component(services/user/Supervisor/plugin:TestsPlugin test.wasm wasm32-wasi )
add_rs_component(services/user/ClientData/plugin:ClientDataPlugin clientdata.wasm wasm32-wasi )
add_rs_component(services/user/Sites/plugin:SitesPlugin sites.wasm wasm32-wasi )

set(WASM_PSIBASE_BYPRODUCTS
    ${CMAKE_CURRENT_SOURCE_DIR}/services/user/XAdmin/ui/wasm-psibase/wasm-psibase_bg.js
    ${CMAKE_CURRENT_SOURCE_DIR}/services/user/XAdmin/ui/wasm-psibase/wasm-psibase_bg.wasm
    ${CMAKE_CURRENT_SOURCE_DIR}/services/user/XAdmin/ui/wasm-psibase/wasm-psibase_bg.wasm.d.ts
    ${CMAKE_CURRENT_SOURCE_DIR}/services/user/XAdmin/ui/wasm-psibase/wasm-psibase.d.ts
    ${CMAKE_CURRENT_SOURCE_DIR}/services/user/XAdmin/ui/wasm-psibase/wasm-psibase.js
)
add_js_target(${ADMIN_DIR} index.html ${WASM_PSIBASE_BYPRODUCTS} ${CommonApiCommonLib_js_DEP})
add_custom_command(
    OUTPUT ${WASM_PSIBASE_BYPRODUCTS}
    DEPENDS ${CMAKE_CURRENT_BINARY_DIR}/rust/release/psibase
    COMMAND wasm-pack build ${CMAKE_CURRENT_SOURCE_DIR}/rust/psibase --out-dir ${CMAKE_CURRENT_SOURCE_DIR}/services/user/XAdmin/ui/wasm-psibase --out-name wasm-psibase
)
add_custom_target(wasm-psibase ALL DEPENDS ${WASM_PSIBASE_BYPRODUCTS})
add_dependencies(wasm-psibase rust)

function(psinode_files target pfx)
    add_custom_target(
    ${target}
    ALL
    DEPENDS XAdmin_js
    COMMAND rm -rf ${pfx}/share/psibase/services/x-admin
    COMMAND mkdir -p ${pfx}/share/psibase/services
    COMMAND cp -a ${CMAKE_CURRENT_SOURCE_DIR}/services/user/XAdmin/ui/dist ${pfx}/share/psibase/services/x-admin
    COMMAND mkdir -p ${pfx}/share/psibase/services/x-admin/common
    COMMAND cp -a ${CMAKE_CURRENT_SOURCE_DIR}/services/user/CommonApi/common/resources/fonts ${pfx}/share/psibase/services/x-admin/common/fonts
    COMMAND cp -a ${CMAKE_CURRENT_SOURCE_DIR}/services/user/CommonApi/common/packages/common-lib/dist/common-lib.js ${pfx}/share/psibase/services/x-admin/common/
    COMMAND cp ${CMAKE_CURRENT_SOURCE_DIR}/programs/psinode/config.in ${pfx}/share/psibase/config.in
    COMMAND ${CMAKE_COMMAND} -E create_symlink ../../packages ${pfx}/share/psibase/services/x-admin/packages
    )
endfunction()

psinode_files(psinode-share ${CMAKE_CURRENT_BINARY_DIR})
add_dependencies(XAdmin_js wasm-psibase CommonApiCommonLib_js)

include(GNUInstallDirs)
install(DIRECTORY services/user/XAdmin/ui/dist/ DESTINATION ${CMAKE_INSTALL_DATADIR}/psibase/services/x-admin COMPONENT ServerData)
install(DIRECTORY services/user/CommonApi/common/resources/fonts DESTINATION ${CMAKE_INSTALL_DATADIR}/psibase/services/x-admin/common COMPONENT ServerData)
install(FILES services/user/CommonApi/common/packages/common-lib/dist/common-lib.js DESTINATION ${CMAKE_INSTALL_DATADIR}/psibase/services/x-admin/common COMPONENT ServerData)
install(FILES ${CMAKE_CURRENT_BINARY_DIR}/share/psibase/services/x-admin/packages DESTINATION ${CMAKE_INSTALL_DATADIR}/psibase/services/x-admin COMPONENT ServerData)

# Build service packages
include(libraries/psibase/sdk/pack_service.cmake)

set(SERVICE_DIR ${CMAKE_CURRENT_BINARY_DIR}/share/psibase/packages)

set(PSIBASE_VERSION "0.13.0")

psibase_package(
    OUTPUT ${SERVICE_DIR}/Transact.psi
    NAME Transact
    VERSION ${PSIBASE_VERSION}
    DESCRIPTION "All transactions enter the chain through this service"
    SERVICE transact
        WASM ${CMAKE_CURRENT_BINARY_DIR}/Transact.wasm
        FLAGS allowSudo allowWriteNative
        SERVER r-transact
        DATA ${COMPONENT_BIN_DIR}/${TransactPlugin_OUTPUT_FILE} /plugin.wasm
    SERVICE r-transact
        WASM ${CMAKE_CURRENT_BINARY_DIR}/RTransact.wasm
        FLAGS allowWriteSubjective
    POSTINSTALL ${CMAKE_CURRENT_SOURCE_DIR}/services/system/Transact/src/postinstall.json
    DEPENDS wasm
    DEPENDS ${TransactPlugin_DEP}
    PACKAGE_DEPENDS "Accounts(^${PSIBASE_VERSION})" "CpuLimit(^${PSIBASE_VERSION})" "HttpServer(^${PSIBASE_VERSION})" "Sites(^${PSIBASE_VERSION})"
)

psibase_package(
    OUTPUT ${SERVICE_DIR}/Accounts.psi
    NAME Accounts
    VERSION ${PSIBASE_VERSION}
    DESCRIPTION "This service facilitates the creation of new accounts"
    SERVICE accounts
        WASM ${CMAKE_CURRENT_BINARY_DIR}/Accounts.wasm
        SERVER r-accounts
        DATA ${COMPONENT_BIN_DIR}/${AccountsPlugin_OUTPUT_FILE} /plugin.wasm
        INIT
    SERVICE r-accounts
        WASM ${CMAKE_CURRENT_BINARY_DIR}/RAccounts.wasm
<<<<<<< HEAD
        DATA GLOB ${CMAKE_CURRENT_SOURCE_DIR}/services/system/Accounts/ui/dist/* /
        DATA ${COMPONENT_BIN_DIR}/${AccountsPlugin_OUTPUT_FILE} /plugin.wasm
=======
>>>>>>> 9dc1f30d
    DEPENDS wasm
    DEPENDS ${AccountsPlugin_DEP}
    PACKAGE_DEPENDS "AuthAny(^${PSIBASE_VERSION})" "HttpServer(^${PSIBASE_VERSION})" "Sites(^${PSIBASE_VERSION})"
)

psibase_package(
    OUTPUT ${SERVICE_DIR}/ClientData.psi
    NAME ClientData
    DESCRIPTION "Plugin for enabling simpler interactions with client-side data storage"
    VERSION ${PSIBASE_VERSION}
    PACKAGE_DEPENDS "Nft(^${PSIBASE_VERSION})" "HttpServer(^${PSIBASE_VERSION})" "Sites(^${PSIBASE_VERSION})" "Accounts(^${PSIBASE_VERSION})" "CommonApi(^${PSIBASE_VERSION})" "Supervisor(^${PSIBASE_VERSION})"
    SERVICE clientdata
        DATA ${COMPONENT_BIN_DIR}/${ClientDataPlugin_OUTPUT_FILE} /plugin.wasm
    DEPENDS ${ClientDataPlugin_DEP}
)

cargo_psibase_package(
    OUTPUT ${SERVICE_DIR}/Chainmail.psi
    PATH services/user/Chainmail
    DEPENDS ${Chainmail_js_DEP}
)

psibase_package(
    OUTPUT ${SERVICE_DIR}/AuthSig.psi
    NAME AuthSig
    VERSION ${PSIBASE_VERSION}
    DESCRIPTION "Auth service using Botan to verify signatures"
    SERVICE auth-sig
        WASM ${CMAKE_CURRENT_BINARY_DIR}/AuthSig.wasm
        DATA ${COMPONENT_BIN_DIR}/${AuthPlugin_OUTPUT_FILE} /plugin.wasm
        SERVER r-auth-sig
    SERVICE r-auth-sig
        WASM ${CMAKE_CURRENT_BINARY_DIR}/RAuthSig.wasm
    SERVICE verify-sig
        WASM ${CMAKE_CURRENT_BINARY_DIR}/VerifySig.wasm
        FLAGS isAuthService
    DEPENDS wasm
    DEPENDS ${AuthPlugin_DEP}
    PACKAGE_DEPENDS "HttpServer(^${PSIBASE_VERSION})" "Sites(^${PSIBASE_VERSION})"
)

set(COMMON_API ${CMAKE_CURRENT_SOURCE_DIR}/services/user/CommonApi)
set(THIRD_SRC ${COMMON_API}/common/resources/thirdParty/src)
set(THIRD_FILES
    ${THIRD_SRC}/htm.module.js
    ${THIRD_SRC}/react-dom.development.js
    ${THIRD_SRC}/react-dom.production.min.js
    ${THIRD_SRC}/react-router-dom.min.js
    ${THIRD_SRC}/react.development.js
    ${THIRD_SRC}/react.production.min.js
    ${THIRD_SRC}/semantic-ui-react.min.js
    ${THIRD_SRC}/useLocalStorageState.js)

psibase_package(
    OUTPUT ${SERVICE_DIR}/CommonApi.psi
    NAME CommonApi
    VERSION ${PSIBASE_VERSION}
    DESCRIPTION "Service that contains the common files and libraries used by apps on psibase"
    SERVICE common-api
        WASM ${CMAKE_CURRENT_BINARY_DIR}/CommonApi.wasm
        SERVER common-api
        DATA      ${COMMON_API}/common/packages/common-lib/dist/common-lib.js common/common-lib.js
        DATA GLOB ${COMMON_API}/common/resources/*.mjs                        common/
        DATA      ${COMMON_API}/common/resources/fonts                        common/fonts
        DATA GLOB ${THIRD_FILES}                                              common
        DATA      ${COMPONENT_BIN_DIR}/${ComponentParser_OUTPUT_FILE}         /common/${ComponentParser_OUTPUT_FILE}
    DEPENDS ${CommonApiCommonLib_js_DEP}
    DEPENDS ${ComponentParser_DEP}
    DEPENDS wasm
    PACKAGE_DEPENDS "HttpServer(^${PSIBASE_VERSION})" "Sites(^${PSIBASE_VERSION})"
)

psibase_package(
    OUTPUT ${SERVICE_DIR}/AuthDelegate.psi
    NAME AuthDelegate
    VERSION ${PSIBASE_VERSION}
    DESCRIPTION "Auth service that delegates authorization to another account"
    SERVICE auth-delegate
        WASM ${CMAKE_CURRENT_BINARY_DIR}/AuthDelegate.wasm
        SERVER auth-delegate
        DATA ${COMPONENT_BIN_DIR}/${AuthDelegatePlugin_OUTPUT_FILE} /plugin.wasm
    DEPENDS wasm
    DEPENDS ${AuthDelegatePlugin_DEP}
    PACKAGE_DEPENDS "HttpServer(^${PSIBASE_VERSION})" "Sites(^${PSIBASE_VERSION})"
)

psibase_package(
    OUTPUT ${SERVICE_DIR}/AuthAny.psi
    NAME AuthAny
    VERSION ${PSIBASE_VERSION}
    DESCRIPTION "Insecure auth service that allows any access"
    SERVICE auth-any
        WASM ${CMAKE_CURRENT_BINARY_DIR}/AuthAny.wasm
        DATA ${COMPONENT_BIN_DIR}/${AuthAnyPlugin_OUTPUT_FILE} /plugin.wasm
    DEPENDS wasm
    DEPENDS ${AuthAnyPlugin_DEP}
    PACKAGE_DEPENDS "Sites(^${PSIBASE_VERSION})"
)

psibase_package(
    OUTPUT ${SERVICE_DIR}/CpuLimit.psi
    NAME CpuLimit
    VERSION ${PSIBASE_VERSION}
    DESCRIPTION "Service that manages CPU billing"
    SERVICE cpu-limit
        WASM ${CMAKE_CURRENT_BINARY_DIR}/CpuLimit.wasm
        FLAGS isSubjective canSetTimeLimit
    DEPENDS wasm
)

psibase_package(
    OUTPUT ${SERVICE_DIR}/Docs.psi
    NAME Docs
    VERSION ${PSIBASE_VERSION}
    DESCRIPTION "Psibase documentation"
    SERVICE docs
        DATA ${CMAKE_CURRENT_BINARY_DIR}/book/html /
    PACKAGE_DEPENDS "Sites(^${PSIBASE_VERSION})" "Accounts(^${PSIBASE_VERSION})"
    DEPENDS doc ${CMAKE_CURRENT_BINARY_DIR}/book/html/index.html
)

psibase_package(
    OUTPUT ${SERVICE_DIR}/Homepage.psi
    NAME Homepage
    VERSION ${PSIBASE_VERSION}
    DESCRIPTION "Network homepage"
    SERVICE homepage
        DATA GLOB ${CMAKE_CURRENT_SOURCE_DIR}/services/user/Homepage/ui/dist/*  /
        POSTINSTALL ${CMAKE_CURRENT_SOURCE_DIR}/services/user/Homepage/postinstall.json
    PACKAGE_DEPENDS "Sites(^${PSIBASE_VERSION})" "Accounts(^${PSIBASE_VERSION})"
    DEPENDS ${Homepage_js_DEP}
    
)

psibase_package(
    OUTPUT ${SERVICE_DIR}/Nop.psi
    NAME Nop
    VERSION ${PSIBASE_VERSION}
    DESCRIPTION "Service that does nothing"
    SERVICE nop
        WASM ${CMAKE_CURRENT_BINARY_DIR}/Nop.wasm
    DEPENDS wasm
)

psibase_package(
    OUTPUT ${SERVICE_DIR}/Sites.psi
    NAME Sites
    VERSION ${PSIBASE_VERSION}
    DESCRIPTION "Provides web hosting to non-service accounts"
    SERVICE sites
        WASM ${CMAKE_CURRENT_BINARY_DIR}/Sites.wasm
        SERVER sites
        DATA ${COMPONENT_BIN_DIR}/${SitesPlugin_OUTPUT_FILE} /plugin.wasm
    DEPENDS wasm
    DEPENDS ${SitesPlugin_DEP}
    PACKAGE_DEPENDS "HttpServer(^${PSIBASE_VERSION})"
)

psibase_package(
    OUTPUT ${SERVICE_DIR}/Producers.psi
    NAME Producers
    VERSION ${PSIBASE_VERSION}
    DESCRIPTION "Manages the active producers"
    SERVICE producers
        WASM ${CMAKE_CURRENT_BINARY_DIR}/Producers.wasm
        FLAGS allowWriteNative
        SERVER r-producers
    SERVICE r-producers
        WASM ${CMAKE_CURRENT_BINARY_DIR}/RProducers.wasm
    ACCOUNTS prods-weak prods-strong
    POSTINSTALL ${CMAKE_CURRENT_SOURCE_DIR}/services/system/Producers/src/postinstall.json
    DEPENDS wasm
    PACKAGE_DEPENDS "HttpServer(^${PSIBASE_VERSION})" "Accounts(^${PSIBASE_VERSION})"
)

psibase_package(
    OUTPUT ${SERVICE_DIR}/HttpServer.psi
    NAME HttpServer
    VERSION ${PSIBASE_VERSION}
    DESCRIPTION "The `http-server` service routes HTTP requests to the appropriate service"
    SERVICE http-server
        WASM ${CMAKE_CURRENT_BINARY_DIR}/HttpServer.wasm
        SERVER rhttp-server
        FLAGS allowSocket allowWriteSubjective
    SERVICE rhttp-server
        WASM ${CMAKE_CURRENT_BINARY_DIR}/RHttpServer.wasm
    DEPENDS wasm
)

psibase_package(
    OUTPUT ${SERVICE_DIR}/SetCode.psi
    NAME SetCode
    VERSION ${PSIBASE_VERSION}
    DESCRIPTION "All compiled code is uploaded to the chain through this service"
    SERVICE setcode
        WASM ${CMAKE_CURRENT_BINARY_DIR}/SetCode.wasm
        FLAGS allowWriteNative
        SERVER r-setcode
    SERVICE r-setcode
        WASM ${CMAKE_CURRENT_BINARY_DIR}/RSetCode.wasm
    DEPENDS wasm
    PACKAGE_DEPENDS "HttpServer(^${PSIBASE_VERSION})"
)

psibase_package(
    OUTPUT ${SERVICE_DIR}/Events.psi
    NAME Events
    VERSION ${PSIBASE_VERSION}
    DESCRIPTION "Indexes events and provides querying"
    SERVICE events
        WASM ${CMAKE_CURRENT_BINARY_DIR}/Events.wasm
        FLAGS isSubjective forceReplay
        SERVER r-events
    SERVICE r-events
        WASM ${CMAKE_CURRENT_BINARY_DIR}/REvents.wasm
        POSTINSTALL ${CMAKE_CURRENT_SOURCE_DIR}/services/user/Events/src/postinstall.json
    DEPENDS wasm
    PACKAGE_DEPENDS "Transact(^${PSIBASE_VERSION})" "HttpServer(^${PSIBASE_VERSION})"
)

psibase_package(
    OUTPUT ${SERVICE_DIR}/Explorer.psi
    NAME Explorer
    VERSION ${PSIBASE_VERSION}
    DESCRIPTION "Block explorer"
    SERVICE explorer
        WASM ${CMAKE_CURRENT_BINARY_DIR}/Explorer.wasm
        SERVER explorer
        DATA ${CMAKE_CURRENT_SOURCE_DIR}/services/user/Explorer/ui/dist /
    DEPENDS Explorer_js ${CMAKE_CURRENT_SOURCE_DIR}/services/user/Explorer/ui/dist/index.html
    DEPENDS wasm
    PACKAGE_DEPENDS "HttpServer(^${PSIBASE_VERSION})" "Sites(^${PSIBASE_VERSION})"
)

psibase_package(
    OUTPUT ${SERVICE_DIR}/Invite.psi
    NAME Invite
    VERSION ${PSIBASE_VERSION}
    DESCRIPTION "This service facilitates the creation and redemption of invites"
    PACKAGE_DEPENDS "Accounts(^${PSIBASE_VERSION})" "HttpServer(^${PSIBASE_VERSION})" "Nft(^${PSIBASE_VERSION})" "Tokens(^${PSIBASE_VERSION})" "AuthSig(^${PSIBASE_VERSION})" "Sites(^${PSIBASE_VERSION})"
    SERVICE invite
        WASM ${CMAKE_CURRENT_BINARY_DIR}/Invite.wasm
        SERVER invite
        INIT
        DATA ${COMPONENT_BIN_DIR}/${InvitesPlugin_OUTPUT_FILE} /plugin.wasm
    SERVICE auth-invite
        WASM ${CMAKE_CURRENT_BINARY_DIR}/AuthInvite.wasm
        DATA ${COMPONENT_BIN_DIR}/${AuthInvitePlugin_OUTPUT_FILE} /plugin.wasm
    DEPENDS wasm
    DEPENDS ${InvitesPlugin_DEP}
    DEPENDS ${AuthInvitePlugin_DEP}
)

psibase_package(
    OUTPUT ${SERVICE_DIR}/Nft.psi
    NAME Nft
    VERSION ${PSIBASE_VERSION}
    PACKAGE_DEPENDS "Accounts(^${PSIBASE_VERSION})" "HttpServer(^${PSIBASE_VERSION})" "Events(^${PSIBASE_VERSION})"
    SERVICE nft
        WASM ${CMAKE_CURRENT_BINARY_DIR}/Nft.wasm
        INIT
    DEPENDS wasm
)

psibase_package(
    OUTPUT ${SERVICE_DIR}/Supervisor.psi
    NAME Supervisor
    VERSION ${PSIBASE_VERSION}
    PACKAGE_DEPENDS "Nft(^${PSIBASE_VERSION})" "HttpServer(^${PSIBASE_VERSION})" "Sites(^${PSIBASE_VERSION})" "Accounts(^${PSIBASE_VERSION})" "CommonApi(^${PSIBASE_VERSION})"
    SERVICE supervisor
        DATA GLOB ${CMAKE_CURRENT_SOURCE_DIR}/services/user/Supervisor/ui/dist/* /
    DEPENDS ${Supervisor_js_DEP}
)

psibase_package(
    OUTPUT ${SERVICE_DIR}/SupervisorTests.psi
    NAME SupervisorTests
    DESCRIPTION "Plugin functions for testing Supervisor functionality"
    VERSION ${PSIBASE_VERSION}
    PACKAGE_DEPENDS "Nft(^${PSIBASE_VERSION})" "HttpServer(^${PSIBASE_VERSION})" "Sites(^${PSIBASE_VERSION})" "Accounts(^${PSIBASE_VERSION})" "CommonApi(^${PSIBASE_VERSION})" "Supervisor(^${PSIBASE_VERSION})"
    SERVICE sup-test
        DATA ${COMPONENT_BIN_DIR}/${TestsPlugin_OUTPUT_FILE} /test.wasm
    DEPENDS ${TestsPlugin_DEP}
)

psibase_package(
    OUTPUT ${SERVICE_DIR}/Tokens.psi
    NAME Tokens
    VERSION ${PSIBASE_VERSION}
    DESCRIPTION "Token service"
    PACKAGE_DEPENDS "Nft(^${PSIBASE_VERSION})" "HttpServer(^${PSIBASE_VERSION})" "Events(^${PSIBASE_VERSION})" "Sites(^${PSIBASE_VERSION})"
    SERVICE tokens
        WASM ${CMAKE_CURRENT_BINARY_DIR}/Tokens.wasm
        DATA GLOB ${CMAKE_CURRENT_SOURCE_DIR}/services/user/Tokens/ui/dist/* /
        DATA ${COMPONENT_BIN_DIR}/${TokensPlugin_OUTPUT_FILE} /plugin.wasm
        SERVER r-tokens
        INIT
    SERVICE r-tokens
        WASM ${CMAKE_CURRENT_BINARY_DIR}/RTokens.wasm
    DEPENDS ${Tokens_js_DEP} ${CMAKE_CURRENT_SOURCE_DIR}/services/user/Tokens/ui/dist/index.html
    DEPENDS wasm
)

psibase_package(
    OUTPUT ${SERVICE_DIR}/Symbol.psi
    NAME Symbol
    VERSION ${PSIBASE_VERSION}
    DESCRIPTION "Symbol service"
    PACKAGE_DEPENDS "Tokens(^${PSIBASE_VERSION})" "Nft(^${PSIBASE_VERSION})"
    SERVICE symbol
        WASM ${CMAKE_CURRENT_BINARY_DIR}/Symbol.wasm
        INIT
    DEPENDS wasm
)

psibase_package(
    OUTPUT ${SERVICE_DIR}/Fractal.psi
    NAME Fractal
    VERSION ${PSIBASE_VERSION}
    DESCRIPTION "Fractal service"
    SERVICE fractal
        WASM ${CMAKE_CURRENT_BINARY_DIR}/Fractal.wasm
    SERVICE core-fractal
        WASM ${CMAKE_CURRENT_BINARY_DIR}/CoreFractal.wasm
    DEPENDS wasm
)

psibase_package(
    OUTPUT ${SERVICE_DIR}/TokenUsers.psi
    NAME TokenUsers
    VERSION ${PSIBASE_VERSION}
    DESCRIPTION "Initial token users"
    ACCOUNTS alice bob
    PACKAGE_DEPENDS "Tokens(^${PSIBASE_VERSION})" "Symbol(^${PSIBASE_VERSION})" "Accounts(^${PSIBASE_VERSION})"
    POSTINSTALL ${CMAKE_CURRENT_SOURCE_DIR}/services/user/Tokens/src/TokenUsers.json
)

psibase_package(
    OUTPUT ${SERVICE_DIR}/Packages.psi
    NAME Packages
    VERSION ${PSIBASE_VERSION}
    DESCRIPTION "Package manager for psibase apps"
    SERVICE packages
        WASM ${CMAKE_CURRENT_BINARY_DIR}/Packages.wasm
        SERVER r-packages
    SERVICE r-packages
        WASM ${CMAKE_CURRENT_BINARY_DIR}/RPackages.wasm
    DEPENDS wasm
    PACKAGE_DEPENDS "HttpServer(^${PSIBASE_VERSION})" "Nop(^${PSIBASE_VERSION})"
)

psibase_package(
    OUTPUT ${SERVICE_DIR}/DevDefault.psi
    NAME DevDefault
    VERSION ${PSIBASE_VERSION}
    DESCRIPTION "All development services"
    PACKAGE_DEPENDS Accounts AuthAny AuthSig AuthDelegate Chainmail ClientData CommonApi CpuLimit 
                    Docs Events Explorer Fractal Invite Nft Packages Producers HttpServer
                    Sites SetCode Supervisor Symbol Tokens Transact Homepage
)

psibase_package(
    OUTPUT ${SERVICE_DIR}/ProdDefault.psi
    NAME ProdDefault
    VERSION ${PSIBASE_VERSION}
    DESCRIPTION "All production services"
    PACKAGE_DEPENDS Accounts AuthAny AuthSig AuthDelegate Chainmail ClientData CommonApi CpuLimit 
                    Docs Events Explorer Fractal Invite Nft Packages Producers HttpServer
                    Sites SetCode Supervisor Symbol Tokens Transact Homepage
)


psibase_package(
    OUTPUT ${SERVICE_DIR}/Minimal.psi
    NAME Minimal
    VERSION ${PSIBASE_VERSION}
    DESCRIPTION "Minimum services for a functional chain"
    PACKAGE_DEPENDS Accounts AuthDelegate AuthAny CpuLimit CommonApi Packages Producers HttpServer
                    SetCode Transact
)

function(write_package_index target dir)
    set(deps ${CMAKE_CURRENT_SOURCE_DIR}/make_package_index.sh)
    foreach(service IN LISTS ARGN)
        list(APPEND deps ${service} ${dir}/${service}.psi)
    endforeach()
    add_custom_command(
        OUTPUT ${dir}/index.json
        DEPENDS ${deps}
        COMMAND /usr/bin/bash ${CMAKE_CURRENT_SOURCE_DIR}/make_package_index.sh ${CMAKE_COMMAND} ${dir} >${dir}/index.json
    )
    add_custom_target(${target} ALL DEPENDS ${dir}/index.json)
endfunction()

write_package_index(package-index ${SERVICE_DIR}
    Accounts AuthAny AuthSig Chainmail ClientData CommonApi CpuLimit DevDefault ProdDefault
    Docs Events Explorer Fractal Invite Nft Nop Minimal Packages Producers HttpServer
    Sites SetCode Supervisor Symbol TokenUsers Tokens Transact Homepage)

install(
    FILES ${SERVICE_DIR}/index.json
          ${SERVICE_DIR}/Accounts.psi
          ${SERVICE_DIR}/AuthAny.psi
          ${SERVICE_DIR}/AuthDelegate.psi
          ${SERVICE_DIR}/AuthSig.psi
          ${SERVICE_DIR}/Chainmail.psi
          ${SERVICE_DIR}/ClientData.psi
          ${SERVICE_DIR}/CommonApi.psi
          ${SERVICE_DIR}/DevDefault.psi
          ${SERVICE_DIR}/ProdDefault.psi
          ${SERVICE_DIR}/CpuLimit.psi
          ${SERVICE_DIR}/Docs.psi
          ${SERVICE_DIR}/Homepage.psi
          ${SERVICE_DIR}/Events.psi
          ${SERVICE_DIR}/Explorer.psi
          ${SERVICE_DIR}/Fractal.psi
          ${SERVICE_DIR}/Invite.psi
          ${SERVICE_DIR}/Minimal.psi
          ${SERVICE_DIR}/Nft.psi
          ${SERVICE_DIR}/Nop.psi
          ${SERVICE_DIR}/Packages.psi
          ${SERVICE_DIR}/Producers.psi
          ${SERVICE_DIR}/HttpServer.psi
          ${SERVICE_DIR}/Sites.psi
          ${SERVICE_DIR}/SetCode.psi
          ${SERVICE_DIR}/Supervisor.psi
          ${SERVICE_DIR}/SupervisorTests.psi
          ${SERVICE_DIR}/Symbol.psi
          ${SERVICE_DIR}/TokenUsers.psi
          ${SERVICE_DIR}/Tokens.psi
          ${SERVICE_DIR}/Transact.psi
    DESTINATION ${CMAKE_INSTALL_DATADIR}/psibase/packages/
    COMPONENT ServerData)

psibase_package(
    OUTPUT ${CMAKE_CURRENT_BINARY_DIR}/test-packages/PSubjective.psi
    NAME PSubjective
    VERSION ${PSIBASE_VERSION}
    DESCRIPTION "Test service for parallel access to the subjective database"
    SERVICE psubjective
        WASM ${CMAKE_CURRENT_BINARY_DIR}/PSubjectiveService.wasm
        FLAGS isSubjective allowWriteSubjective
        SERVER psubjective
    PACKAGE_DEPENDS "HttpServer(^${PSIBASE_VERSION})"
    DEPENDS wasm
)

psibase_package(
    OUTPUT ${CMAKE_CURRENT_BINARY_DIR}/test-packages/Counter.psi
    NAME Counter
    VERSION ${PSIBASE_VERSION}
    DESCRIPTION "Test service than increments a counter"
    SERVICE counter
        WASM ${CMAKE_CURRENT_BINARY_DIR}/CounterService.wasm
        SERVER counter
    PACKAGE_DEPENDS "HttpServer(^${PSIBASE_VERSION})"
    DEPENDS wasm
)

psibase_package(
    OUTPUT ${CMAKE_CURRENT_BINARY_DIR}/test-packages/AsyncQuery.psi
    NAME AsyncQuery
    VERSION ${PSIBASE_VERSION}
    DESCRIPTION "Test service for the various ways to respond to http requests"
    SERVICE as-query
        WASM ${CMAKE_CURRENT_BINARY_DIR}/AsyncQueryService.wasm
        SERVER as-query
        POSTINSTALL ${CMAKE_CURRENT_SOURCE_DIR}/services/psibase_tests/AsyncQueryService.json
        FLAGS allowWriteSubjective
    PACKAGE_DEPENDS "HttpServer(^${PSIBASE_VERSION})"
    DEPENDS wasm
)

psibase_package(
    OUTPUT ${CMAKE_CURRENT_BINARY_DIR}/test-packages/SubjectiveCounter.psi
    NAME SubjectiveCounter
    VERSION ${PSIBASE_VERSION}
    DESCRIPTION "Test service that increments a counter in the subjective db"
    SERVICE s-counter
        WASM ${CMAKE_CURRENT_BINARY_DIR}/SubjectiveCounterService.wasm
        SERVER s-counter
        FLAGS isSubjective allowWriteSubjective
    PACKAGE_DEPENDS "HttpServer(^${PSIBASE_VERSION})"
    DEPENDS wasm
)

psibase_package(
    OUTPUT ${CMAKE_CURRENT_BINARY_DIR}/test-packages/KeepSocket.psi
    NAME KeepSocket
    VERSION ${PSIBASE_VERSION}
    DESCRIPTION "Accepts HTTP requests, but never returns a response"
    SERVICE s-keep-sock
        WASM ${CMAKE_CURRENT_BINARY_DIR}/KeepSocketService.wasm
        SERVER s-keep-sock
    PACKAGE_DEPENDS "HttpServer(^${PSIBASE_VERSION})"
    DEPENDS wasm
)

write_package_index(test-index ${CMAKE_CURRENT_BINARY_DIR}/test-packages PSubjective Counter AsyncQuery SubjectiveCounter KeepSocket)

ExternalProject_Add(
    rust
    SOURCE_DIR ${CMAKE_CURRENT_SOURCE_DIR}/rust
    BUILD_BYPRODUCTS ${CMAKE_CURRENT_BINARY_DIR}/rust/release/psibase
    CONFIGURE_COMMAND ""
    BUILD_COMMAND   cargo build -r --bin psibase --manifest-path ${CMAKE_CURRENT_SOURCE_DIR}/rust/Cargo.toml --target-dir ${CMAKE_CURRENT_BINARY_DIR}/rust
    BUILD_ALWAYS 1
    INSTALL_COMMAND ""
)
install(PROGRAMS ${CMAKE_CURRENT_BINARY_DIR}/rust/release/psibase TYPE BIN COMPONENT Client)

option(BUILD_EXAMPLES "Build examples" ON)
if(BUILD_EXAMPLES)
    add_subdirectory(doc/psidk/src/development/services/cpp-service doc-examples)
endif()

include(CPackComponent)
cpack_add_component_group(Server DESCRIPTION "The psinode server")
cpack_add_component(ServerBin GROUP Server HIDDEN)
cpack_add_component(ServerData GROUP Server HIDDEN)
cpack_add_component(Client DESCRIPTION "The psibase client")
cpack_add_component_group(SDK DESCRIPTION "SDK for developing psibase services")
cpack_add_component(Tester GROUP SDK)
cpack_add_component(WASI GROUP SDK)
cpack_add_component(libpsibase GROUP SDK)

set(CPACK_PACKAGE_NAME psidk)
set(CPACK_PACKAGE_VENDOR "Fractally, LLC")
set(CPACK_PACKAGE_DESCRIPTION)
set(CPACK_PACKAGE_HOMEPAGE_URL https://about.psibase.io)
set(CPACK_GENERATOR TGZ)
include(CPack)

set(CMAKE_EXPORT_COMPILE_COMMANDS on)<|MERGE_RESOLUTION|>--- conflicted
+++ resolved
@@ -409,11 +409,8 @@
         INIT
     SERVICE r-accounts
         WASM ${CMAKE_CURRENT_BINARY_DIR}/RAccounts.wasm
-<<<<<<< HEAD
         DATA GLOB ${CMAKE_CURRENT_SOURCE_DIR}/services/system/Accounts/ui/dist/* /
         DATA ${COMPONENT_BIN_DIR}/${AccountsPlugin_OUTPUT_FILE} /plugin.wasm
-=======
->>>>>>> 9dc1f30d
     DEPENDS wasm
     DEPENDS ${AccountsPlugin_DEP}
     PACKAGE_DEPENDS "AuthAny(^${PSIBASE_VERSION})" "HttpServer(^${PSIBASE_VERSION})" "Sites(^${PSIBASE_VERSION})"
