cmake_minimum_required(VERSION 3.16.3)
cmake_policy(VERSION 3.16.3...3.25.1)
project(psibase)
include(ExternalProject)

if(CMAKE_BINARY_DIR STREQUAL CMAKE_CURRENT_SOURCE_DIR)
    message(FATAL_ERROR "Building in-source is not supported; create a build dir and remove ${CMAKE_SOURCE_DIR}/CMakeCache.txt and ${CMAKE_SOURCE_DIR}/CMakeFiles")
endif()

if(NOT DEFINED WASI_SDK_PREFIX AND DEFINED ENV{WASI_SDK_PREFIX})
    set(WASI_SDK_PREFIX $ENV{WASI_SDK_PREFIX})
endif()

if(NOT DEFINED ICU_LIBRARY_DIR )
    set(ICU_LIBRARY_DIR $ENV{ICU_LIBRARY_DIR})
endif()


option (FORCE_COLORED_OUTPUT "Always produce ANSI-colored output (GNU/Clang only)." TRUE)
if (${FORCE_COLORED_OUTPUT})
    if ("${CMAKE_CXX_COMPILER_ID}" STREQUAL "GNU")
       add_compile_options (-fdiagnostics-color=always)
    else ()
       add_compile_options(-fcolor-diagnostics)
    endif ()
endif ()

file(WRITE ${CMAKE_BINARY_DIR}/CTestTestfile.cmake)

option(BUILD_STATIC "Build static binaries" OFF)
option(ENABLE_SSL "Build psinode with TLS support" ON)

add_subdirectory(native)
add_subdirectory(rust)
file(APPEND ${CMAKE_BINARY_DIR}/CTestTestfile.cmake "subdirs(\"native\" \"rust\")\n")

option(BUILD_DEBUG_WASM "Build debug wasms" OFF)

include(GNUInstallDirs)

if(DEFINED WASI_SDK_PREFIX)
    install(DIRECTORY ${WASI_SDK_PREFIX}/ USE_SOURCE_PERMISSIONS DESTINATION . COMPONENT WASI EXCLUDE_FROM_ALL)
elseif(${CMAKE_HOST_SYSTEM_NAME} STREQUAL "Linux")
    if (${CMAKE_HOST_SYSTEM_PROCESSOR} STREQUAL "x86_64")
        set(WASI_SDK_URL https://github.com/WebAssembly/wasi-sdk/releases/download/wasi-sdk-24/wasi-sdk-24.0-x86_64-linux.tar.gz)
        set(WASI_SDK_SHA256 c6c38aab56e5de88adf6c1ebc9c3ae8da72f88ec2b656fb024eda8d4167a0bc5)
    elseif(${CMAKE_HOST_SYSTEM_PROCESSOR} MATCHES "^(arm|aarch).*" )
        set(WASI_SDK_URL https://github.com/WebAssembly/wasi-sdk/releases/download/wasi-sdk-24/wasi-sdk-24.0-arm64-linux.tar.gz)
        set(WASI_SDK_SHA256 ae6c1417ea161e54bc54c0a168976af57a0c6e53078857886057a71a0d928646)
    endif()
    if(DEFINED WASI_SDK_URL)
        ExternalProject_Add(wasi-sdk
            URL ${WASI_SDK_URL}
            URL_HASH SHA256=${WASI_SDK_SHA256}
            CONFIGURE_COMMAND ""
            BUILD_COMMAND ""
            INSTALL_COMMAND ""
        )

        ExternalProject_Get_Property(wasi-sdk SOURCE_DIR)
        set(WASI_SDK_PREFIX ${SOURCE_DIR})
        set(wasm-deps wasi-sdk)
        install(DIRECTORY ${WASI_SDK_PREFIX}/ USE_SOURCE_PERMISSIONS DESTINATION . COMPONENT WASI)
    endif()
endif()

if(DEFINED WASI_SDK_PREFIX)
    ProcessorCount(NUM_PROCS)
    # This is used by the VerifySig service. The kinds of keys supported need to be configured
    # here.  We use a minimized build to keep the size of the service down. Static linking is
    # not enough because the algorithms are looked up dynamically.
    #
    # --cpu=generic is used instead of --cpu=wasm, because Botan thinks that wasm means emscripten.
    # --cc=gcc is used instead of clang, because Botan's clang configration includes -pthread.
    # The stack protector requires an entropy source so we can't support it.
    #  -msimd128 is disabled because binaryen 105 doesn't fully support it
    ExternalProject_Add(wasm-botan
        URL https://github.com/gofractally/psibase/releases/download/deps/Botan-3.1.1.tar.xz
        URL_HASH SHA256=30c84fe919936a98fef5331f246c62aa2c0e4d2085b2d4511207f6a20afa3a6b
        DEPENDS ${wasm-deps}
        PREFIX ${CMAKE_CURRENT_BINARY_DIR}/wasm/botan
        INSTALL_DIR ${CMAKE_CURRENT_BINARY_DIR}/wasm/deps
        CONFIGURE_COMMAND <SOURCE_DIR>/configure.py --cc-bin=${WASI_SDK_PREFIX}/bin/clang++ --cc=gcc --cpu=generic --os=none --ar-command=${WASI_SDK_PREFIX}/bin/llvm-ar --build-targets=static --with-sysroot-dir=${WASI_SDK_PREFIX}/share/wasi-sysroot --minimized-build --enable-modules=ecdsa,raw_hash,auto_rng,sha2_64,getentropy --with-os-feature=getentropy "--cxxflags=--target=wasm32-wasip1 -O3 -msign-ext -mnontrapping-fptoint -mbulk-memory" --without-stack-protector --prefix=<INSTALL_DIR>
        BUILD_COMMAND make -j${NUM_PROCS}
        INSTALL_COMMAND make install
    )
    install(FILES ${CMAKE_CURRENT_BINARY_DIR}/wasm/deps/lib/libbotan-3.a
        DESTINATION ${CMAKE_INSTALL_DATADIR}/wasi-sysroot/lib
        COMPONENT libpsibase
    )
    install(DIRECTORY ${CMAKE_BINARY_DIR}/wasm/deps/include/botan-3
        DESTINATION ${CMAKE_INSTALL_DATADIR}/wasi-sysroot/include
        COMPONENT libpsibase
    )

    ExternalProject_Add(wasm
        SOURCE_DIR ${CMAKE_CURRENT_SOURCE_DIR}/wasm
        DEPENDS ${wasm-deps} wasm-botan
        BINARY_DIR wasm
        INSTALL_COMMAND ""
        BUILD_ALWAYS 1
        TEST_EXCLUDE_FROM_MAIN 1
        STEP_TARGETS configure
        CMAKE_ARGS
            -DCMAKE_BUILD_TYPE=
            -DBUILD_RELEASE_WASM=ON
            -DBUILD_DEBUG_WASM=${BUILD_DEBUG_WASM}
            -DCMAKE_TARGET_MESSAGES=${CMAKE_TARGET_MESSAGES}
            -DCMAKE_TOOLCHAIN_FILE=${CMAKE_CURRENT_SOURCE_DIR}/wasm/toolchain.cmake
            -DWASI_SDK_PREFIX=${WASI_SDK_PREFIX}
            -DWASM_CLANG_PREFIX=${WASM_CLANG_PREFIX}
            -DWASM_CLANG_SUFFIX=${WASM_CLANG_SUFFIX}
            -DCMAKE_SYSROOT=${WASI_SDK_PREFIX}/share/wasi-sysroot
            -DFORCE_COLORED_OUTPUT=${FORCE_COLORED_OUTPUT}
            -DCMAKE_C_COMPILER_LAUNCHER=${CMAKE_C_COMPILER_LAUNCHER}
            -DCMAKE_CXX_COMPILER_LAUNCHER=${CMAKE_CXX_COMPILER_LAUNCHER}
            -DCMAKE_FIND_ROOT_PATH=${CMAKE_CURRENT_BINARY_DIR}/wasm/deps
            -DCMAKE_PREFIX_PATH=/
            -DCMAKE_INSTALL_PREFIX=${CMAKE_INSTALL_PREFIX}
            -DCMAKE_INSTALL_INCLUDEDIR=${CMAKE_INSTALL_DATADIR}/wasi-sysroot/include
            -DCMAKE_INSTALL_LIBDIR=${CMAKE_INSTALL_DATADIR}/wasi-sysroot/lib
        BUILD_BYPRODUCTS ${CMAKE_CURRENT_BINARY_DIR}/Accounts.wasm
                         ${CMAKE_CURRENT_BINARY_DIR}/AuthDelegate.wasm
                         ${CMAKE_CURRENT_BINARY_DIR}/AuthSig.wasm
                         ${CMAKE_CURRENT_BINARY_DIR}/AuthAny.wasm
                         ${CMAKE_CURRENT_BINARY_DIR}/AuthInvite.wasm
                         ${CMAKE_CURRENT_BINARY_DIR}/CommonApi.wasm
                         ${CMAKE_CURRENT_BINARY_DIR}/CoreFractal.wasm
                         ${CMAKE_CURRENT_BINARY_DIR}/CpuLimit.wasm
                         ${CMAKE_CURRENT_BINARY_DIR}/Events.wasm
                         ${CMAKE_CURRENT_BINARY_DIR}/Explorer.wasm
                         ${CMAKE_CURRENT_BINARY_DIR}/Fractal.wasm
                         ${CMAKE_CURRENT_BINARY_DIR}/Invite.wasm
                         ${CMAKE_CURRENT_BINARY_DIR}/Nft.wasm
                         ${CMAKE_CURRENT_BINARY_DIR}/Nop.wasm
                         ${CMAKE_CURRENT_BINARY_DIR}/Packages.wasm
                         ${CMAKE_CURRENT_BINARY_DIR}/Producers.wasm
                         ${CMAKE_CURRENT_BINARY_DIR}/HttpServer.wasm
                         ${CMAKE_CURRENT_BINARY_DIR}/Sites.wasm
                         ${CMAKE_CURRENT_BINARY_DIR}/RAccounts.wasm
                         ${CMAKE_CURRENT_BINARY_DIR}/RAuthSig.wasm
                         ${CMAKE_CURRENT_BINARY_DIR}/REvents.wasm
                         ${CMAKE_CURRENT_BINARY_DIR}/RPackages.wasm
                         ${CMAKE_CURRENT_BINARY_DIR}/RProducers.wasm
                         ${CMAKE_CURRENT_BINARY_DIR}/RHttpServer.wasm
                         ${CMAKE_CURRENT_BINARY_DIR}/RSetCode.wasm
                         ${CMAKE_CURRENT_BINARY_DIR}/RTokens.wasm
                         ${CMAKE_CURRENT_BINARY_DIR}/RTransact.wasm
                         ${CMAKE_CURRENT_BINARY_DIR}/SetCode.wasm
                         ${CMAKE_CURRENT_BINARY_DIR}/Symbol.wasm
                         ${CMAKE_CURRENT_BINARY_DIR}/Tokens.wasm
                         ${CMAKE_CURRENT_BINARY_DIR}/Transact.wasm
                         ${CMAKE_CURRENT_BINARY_DIR}/VerifySig.wasm
                         ${CMAKE_CURRENT_BINARY_DIR}/PSubjectiveService.wasm
                         ${CMAKE_CURRENT_BINARY_DIR}/CounterService.wasm
                         ${CMAKE_CURRENT_BINARY_DIR}/AsyncQueryService.wasm
                         ${CMAKE_CURRENT_BINARY_DIR}/SubjectiveCounterService.wasm
                         ${CMAKE_CURRENT_BINARY_DIR}/KeepSocketService.wasm
    )
    file(APPEND ${CMAKE_BINARY_DIR}/CTestTestfile.cmake "subdirs(\"wasm\")\n")
    ExternalProject_Add_StepTargets(wasm test)
    install(CODE "include(${CMAKE_CURRENT_BINARY_DIR}/wasm/cmake_install.cmake)" COMPONENT libpsibase)
else()
    message(WARNING "WASI_SDK_PREFIX isn't defined; skipping wasm")
endif()

# Documentation
ExternalProject_Add(
    gen-cpp-doc
    DEPENDS             wasm
    SOURCE_DIR          ${CMAKE_CURRENT_SOURCE_DIR}/rust
    CONFIGURE_COMMAND   ""
    BUILD_COMMAND       cargo build -r --bin gen-cpp-doc --manifest-path ${CMAKE_CURRENT_SOURCE_DIR}/rust/Cargo.toml --target-dir ${CMAKE_CURRENT_BINARY_DIR}/rust
    INSTALL_COMMAND     ""
)
ExternalProject_Add(
    md2man
    SOURCE_DIR          ${CMAKE_CURRENT_SOURCE_DIR}/rust
    CONFIGURE_COMMAND   ""
    BUILD_COMMAND       cargo build -r --bin md2man --manifest-path ${CMAKE_CURRENT_SOURCE_DIR}/rust/Cargo.toml --target-dir ${CMAKE_CURRENT_BINARY_DIR}/rust
    BUILD_ALWAYS        1
    INSTALL_COMMAND     ""
)

function(ADD_BOOK_FILES path extension)
    file(COPY ${CMAKE_CURRENT_SOURCE_DIR}${path} DESTINATION ${CMAKE_CURRENT_BINARY_DIR}${path})
    file(GLOB DOC_FILES ${CMAKE_CURRENT_BINARY_DIR}${path}*.${extension})
    set(doc-src ${doc-src} ${DOC_FILES} PARENT_SCOPE)
endfunction()

configure_file(doc/psidk/book.toml.in doc/psidk/book.toml)
configure_file(doc/psidk/theme/index.hbs doc/psidk/theme/index.hbs)
ADD_BOOK_FILES("/doc/psidk/theme/js/" "js")
ADD_BOOK_FILES("/doc/psidk/theme/css/" "css")
ADD_BOOK_FILES("/doc/psidk/src/_img/" "svg")

file(GLOB_RECURSE doc-src ${CMAKE_CURRENT_SOURCE_DIR}/doc/psidk/src/*.md)
list(APPEND doc-src ${CMAKE_CURRENT_BINARY_DIR}/doc/psidk/book.toml)

file(GLOB_RECURSE doc-cpp ${CMAKE_CURRENT_SOURCE_DIR}/doc/src/development/services/cpp-service/*.cpp)
file(GLOB_RECURSE doc-cmake doc/src/development/services/cpp-service/*/CMakeLists.txt)
file(GLOB doc-headers libraries/psibase/common/include/psibase/*.hpp)
file(GLOB doc-service-headers services/*/*/include/services/*/*.hpp)
add_custom_command(
    OUTPUT ${CMAKE_CURRENT_BINARY_DIR}/book/html/index.html
    BYPRODUCTS ${CMAKE_CURRENT_BINARY_DIR}/book/html
    DEPENDS gen-cpp-doc ${doc-src} ${doc-cpp} ${doc-cmake} ${doc-headers} ${doc-service-headers}
    COMMAND ${CMAKE_COMMAND} -E remove_directory ${CMAKE_CURRENT_BINARY_DIR}/book
    COMMAND mdbook build -d ${CMAKE_CURRENT_BINARY_DIR}/book ${CMAKE_CURRENT_BINARY_DIR}/doc/psidk
    COMMAND find ${CMAKE_CURRENT_BINARY_DIR}/book "(" -name ".*" -o -name "*~" ")" -delete
    VERBATIM
)
add_custom_target(
    doc
    DEPENDS ${CMAKE_CURRENT_BINARY_DIR}/book/html/index.html
)

function(add_manpage name)
    add_custom_command(
        OUTPUT ${CMAKE_CURRENT_BINARY_DIR}/doc/psidk/${name}.1
        DEPENDS md2man doc/psidk/src/run-infrastructure/cli/${name}.md
        COMMAND ${CMAKE_CURRENT_BINARY_DIR}/rust/release/md2man < ${CMAKE_CURRENT_SOURCE_DIR}/doc/psidk/src/run-infrastructure/cli/${name}.md > ${CMAKE_CURRENT_BINARY_DIR}/doc/psidk/${name}.1
    )
    add_custom_target(${name}.1 ALL DEPENDS ${CMAKE_CURRENT_BINARY_DIR}/doc/psidk/${name}.1)
    install(FILES ${CMAKE_CURRENT_BINARY_DIR}/doc/psidk/${name}.1 TYPE MAN COMPONENT Client)
endfunction()

add_manpage(psinode)
add_manpage(psibase)
add_manpage(psibase-create-snapshot)
add_manpage(psibase-load-snapshot)

# Cargo psibase
ExternalProject_Add(
    cargo-psibase
    SOURCE_DIR          ${CMAKE_CURRENT_SOURCE_DIR}/rust
    CONFIGURE_COMMAND   ""
    BUILD_COMMAND       cargo build -r --bin cargo-psibase --manifest-path ${CMAKE_CURRENT_SOURCE_DIR}/rust/Cargo.toml --target-dir ${CMAKE_CURRENT_BINARY_DIR}/rust
    BUILD_BYPRODUCTS    ${CMAKE_CURRENT_BINARY_DIR}/rust/release/cargo-psibase
    BUILD_ALWAYS        1
    INSTALL_COMMAND     ""
)

# UIs built with yarn
set(JS_DIRS
    services/system/Accounts/ui:Accounts_js
    services/system/AuthSig/ui:AuthSig_js
    services/user/Branding/ui:Branding_js
    services/user/Chainmail/ui:Chainmail_js
    services/user/CommonApi/common/packages/plugin-tester/ui:PluginTester_js
    services/user/Explorer/ui:Explorer_js
    services/user/Homepage/ui:Homepage_js
<<<<<<< HEAD
    services/user/Permissions/ui:Permissions_js
=======
    services/user/Identity/ui:Identity_js
    services/user/Invite/ui:Invite_js
>>>>>>> c4a2a5bd
    services/user/Supervisor/ui:Supervisor_js
    services/user/Tokens/ui:Tokens_js
    services/user/Workshop/ui:Workshop_js
)
set(ADMIN_DIR services/user/XAdmin/ui:XAdmin_js)
set(COMMON_LIB_DIR services/user/CommonApi/common/packages/common-lib/:CommonApiCommonLib_js)

function(add_js_target TARGET_TUPLE OUTPUT_FILE)
    string(REGEX REPLACE "^([^:]+):([^:]+)$" \\1 PATH ${TARGET_TUPLE})
    string(REGEX REPLACE "^([^:]+):([^:]+)$" \\2 TARGET_NAME ${TARGET_TUPLE})
    set(OUTPUT_FILEPATH ${CMAKE_CURRENT_SOURCE_DIR}/${PATH}/dist/${OUTPUT_FILE})
    file(GLOB_RECURSE SOURCES ${CMAKE_CURRENT_SOURCE_DIR}/${PATH}/src/*)
    list(APPEND SOURCES ${CMAKE_CURRENT_SOURCE_DIR}/${PATH}/package.json ${CMAKE_CURRENT_SOURCE_DIR}/${PATH}/yarn.lock)

    # Add a command that rebuilds `${OUTPUT_FILEPATH}` whenever any sources or dependencies are updated
    add_custom_command(
        OUTPUT ${OUTPUT_FILEPATH}
        BYPRODUCTS ${CMAKE_CURRENT_SOURCE_DIR}/${PATH}/dist
        DEPENDS ${SOURCES} ${ARGN}
        COMMAND cd ${CMAKE_CURRENT_SOURCE_DIR}/${PATH} && yarn --mutex network && yarn build
    )
    # Create a custom target to ensure `${OUTPUT_FILEPATH}` is built before `${TARGET_NAME}`
    add_custom_target(${TARGET_NAME} DEPENDS ${OUTPUT_FILEPATH})
    # Expose `${TARGET_NAME}` and its dependency to the parent scope for further use
    set(${TARGET_NAME}_DEP ${TARGET_NAME} ${OUTPUT_FILEPATH} PARENT_SCOPE)
endfunction()

# Static (not built) resource dependencies
file(GLOB common-misc-resources LIST_DIRECTORIES false ${CMAKE_CURRENT_SOURCE_DIR}/services/user/CommonApi/common/resources/*)
file(GLOB common-fonts LIST_DIRECTORIES false ${CMAKE_CURRENT_SOURCE_DIR}/services/user/CommonApi/common/resources/fonts/*)

# Builds the Common files that the UIs (just below) depend on
add_js_target(${COMMON_LIB_DIR} common-lib.js)

# Build each UI
# Each of these UIs receives the build output of CommonApi, so CommonApi files are listed as dependencies
foreach(ROW ${JS_DIRS})
    add_js_target(${ROW} index.html ${common-misc-resources} ${common-fonts} ${CommonApiCommonLib_js_DEP})
endforeach()

# Static (not built) resource dependencies
file(GLOB plugin-wit LIST_DIRECTORIES false ${CMAKE_CURRENT_SOURCE_DIR}/services/user/CommonApi/common/packages/wit/*)

# Build each component
include(libraries/psibase/sdk/rs-components.cmake)
add_rs_component(services/user/CommonApi/common/packages/component-parser:ComponentParser component_parser.wasm wasm32-unknown-unknown)
add_rs_component(services/user/XAdmin/ui/wasm:XAdminWasm x_admin.wasm wasm32-wasip1)
add_dependencies(CommonApiCommonLib_js ComponentParser)

add_rs_component_workspace(services/:Plugins 
    accounts
    account-tokens
    auth-any
    auth-delegate
    auth-invite
    auth-sig
    setcode
    clientdata
    invite
    permissions
    sites
    test
    tokens
    transact
    workshop
    producers
)

set(XADMIN_PATH ${CMAKE_CURRENT_SOURCE_DIR}/services/user/XAdmin/ui)
set(XADMIN_TRANSPILE_BYPRODUCT ${XADMIN_PATH}/wasm-transpiled/x_admin.core.wasm)
add_js_target(${ADMIN_DIR} index.html ${XADMIN_TRANSPILE_BYPRODUCT} ${CommonApiCommonLib_js_DEP})
add_dependencies(XAdmin_js XAdminWasm)

add_custom_command(
    OUTPUT ${XADMIN_TRANSPILE_BYPRODUCT}
    DEPENDS ${CMAKE_CURRENT_BINARY_DIR}/rust/release/psibase ${COMPONENT_BIN_DIR}/${XAdminWasm_OUTPUT_FILE}
    WORKING_DIRECTORY ${XADMIN_PATH}
    COMMAND yarn --mutex network
    COMMAND yarn jco transpile ${COMPONENT_BIN_DIR}/${XAdminWasm_OUTPUT_FILE} --minify --no-nodejs-compat --base64-cutoff=4096 --valid-lifting-optimization -o ${XADMIN_PATH}/wasm-transpiled
)
add_custom_target(xadmin-wasm-transpiled ALL DEPENDS ${XADMIN_TRANSPILE_BYPRODUCT})
add_dependencies(xadmin-wasm-transpiled rust)

function(psinode_files target pfx)
    add_custom_target(
    ${target}
    ALL
    DEPENDS XAdmin_js
    COMMAND rm -rf ${pfx}/share/psibase/services/x-admin
    COMMAND mkdir -p ${pfx}/share/psibase/services
    COMMAND cp -a ${CMAKE_CURRENT_SOURCE_DIR}/services/user/XAdmin/ui/dist ${pfx}/share/psibase/services/x-admin
    COMMAND mkdir -p ${pfx}/share/psibase/services/x-admin/common
    COMMAND cp -a ${CMAKE_CURRENT_SOURCE_DIR}/services/user/CommonApi/common/resources/fonts ${pfx}/share/psibase/services/x-admin/common/fonts
    COMMAND cp -a ${CMAKE_CURRENT_SOURCE_DIR}/services/user/CommonApi/common/packages/common-lib/dist/common-lib.js ${pfx}/share/psibase/services/x-admin/common/
    COMMAND cp ${CMAKE_CURRENT_SOURCE_DIR}/programs/psinode/config.in ${pfx}/share/psibase/config.in
    COMMAND ${CMAKE_COMMAND} -E create_symlink ../../packages ${pfx}/share/psibase/services/x-admin/packages
    )
endfunction()

psinode_files(psinode-share ${CMAKE_CURRENT_BINARY_DIR})
add_dependencies(XAdmin_js xadmin-wasm-transpiled CommonApiCommonLib_js)

include(GNUInstallDirs)
install(DIRECTORY services/user/XAdmin/ui/dist/ DESTINATION ${CMAKE_INSTALL_DATADIR}/psibase/services/x-admin COMPONENT ServerData)
install(DIRECTORY services/user/CommonApi/common/resources/fonts DESTINATION ${CMAKE_INSTALL_DATADIR}/psibase/services/x-admin/common COMPONENT ServerData)
install(FILES services/user/CommonApi/common/packages/common-lib/dist/common-lib.js DESTINATION ${CMAKE_INSTALL_DATADIR}/psibase/services/x-admin/common COMPONENT ServerData)
install(FILES ${CMAKE_CURRENT_BINARY_DIR}/share/psibase/services/x-admin/packages DESTINATION ${CMAKE_INSTALL_DATADIR}/psibase/services/x-admin COMPONENT ServerData)

# Build service packages
include(libraries/psibase/sdk/pack_service.cmake)

set(SERVICE_DIR ${CMAKE_CURRENT_BINARY_DIR}/share/psibase/packages)

set(PSIBASE_VERSION "0.15.0")

psibase_package(
    OUTPUT ${SERVICE_DIR}/Transact.psi
    NAME Transact
    VERSION ${PSIBASE_VERSION}
    DESCRIPTION "All transactions enter the chain through this service"
    SERVICE transact
        WASM ${CMAKE_CURRENT_BINARY_DIR}/Transact.wasm
        FLAGS allowSudo allowWriteNative
        SERVER r-transact
        DATA ${Plugins_OUTPUT_FILE_transact} /plugin.wasm
    SERVICE r-transact
        WASM ${CMAKE_CURRENT_BINARY_DIR}/RTransact.wasm
        FLAGS allowWriteSubjective allowNativeSubjective
    POSTINSTALL ${CMAKE_CURRENT_SOURCE_DIR}/services/system/Transact/src/postinstall.json
    DEPENDS wasm
    DEPENDS ${Plugins_DEP}
    PACKAGE_DEPENDS "Accounts(^${PSIBASE_VERSION})" "CpuLimit(^${PSIBASE_VERSION})" "HttpServer(^${PSIBASE_VERSION})" "Sites(^${PSIBASE_VERSION})"
)

psibase_package(
    OUTPUT ${SERVICE_DIR}/Accounts.psi
    NAME Accounts
    VERSION ${PSIBASE_VERSION}
    DESCRIPTION "This service facilitates the creation of new accounts"
    SERVICE accounts
        WASM ${CMAKE_CURRENT_BINARY_DIR}/Accounts.wasm
        SERVER r-accounts
        DATA GLOB ${CMAKE_CURRENT_SOURCE_DIR}/services/system/Accounts/ui/dist/* /
        DATA ${Plugins_OUTPUT_FILE_accounts} /plugin.wasm
        DATA ${Plugins_OUTPUT_FILE_account_tokens} /account-tokens.wasm
        INIT
    SERVICE r-accounts
        WASM ${CMAKE_CURRENT_BINARY_DIR}/RAccounts.wasm
    DEPENDS ${Accounts_js_DEP} ${CMAKE_CURRENT_SOURCE_DIR}/services/system/Accounts/ui/dist/index.html
    DEPENDS wasm
    DEPENDS ${Plugins_DEP}
    PACKAGE_DEPENDS "AuthAny(^${PSIBASE_VERSION})" "HttpServer(^${PSIBASE_VERSION})" "Sites(^${PSIBASE_VERSION})"
)

psibase_package(
    OUTPUT ${SERVICE_DIR}/ClientData.psi
    NAME ClientData
    DESCRIPTION "Plugin for enabling simpler interactions with client-side data storage"
    VERSION ${PSIBASE_VERSION}
    PACKAGE_DEPENDS "Nft(^${PSIBASE_VERSION})" "HttpServer(^${PSIBASE_VERSION})" "Sites(^${PSIBASE_VERSION})" "Accounts(^${PSIBASE_VERSION})" "CommonApi(^${PSIBASE_VERSION})" "Supervisor(^${PSIBASE_VERSION})"
    SERVICE clientdata
        DATA ${Plugins_OUTPUT_FILE_clientdata} /plugin.wasm
    DEPENDS ${Plugins_DEP}
)

cargo_psibase_package(
    OUTPUT ${SERVICE_DIR}/Chainmail.psi
    PATH services/user/Chainmail
    DEPENDS ${Chainmail_js_DEP}
)

cargo_psibase_package(
    OUTPUT ${SERVICE_DIR}/Branding.psi
    PATH services/user/Branding
    DEPENDS ${Branding_js_DEP}
)

cargo_psibase_package(
    OUTPUT ${SERVICE_DIR}/Brotli.psi
    PATH services/user/Brotli
)

cargo_psibase_package(
    OUTPUT ${SERVICE_DIR}/Registry.psi
    PATH services/user/Registry
)

cargo_psibase_package(
    OUTPUT ${SERVICE_DIR}/StagedTx.psi
    PATH services/system/StagedTx
)

psibase_package(
    OUTPUT ${SERVICE_DIR}/AuthSig.psi
    NAME AuthSig
    VERSION ${PSIBASE_VERSION}
    DESCRIPTION "Auth service using Botan to verify signatures"
    SERVICE auth-sig
        WASM ${CMAKE_CURRENT_BINARY_DIR}/AuthSig.wasm
        DATA ${Plugins_OUTPUT_FILE_auth_sig} /plugin.wasm
        SERVER r-auth-sig
        DATA GLOB ${CMAKE_CURRENT_SOURCE_DIR}/services/system/AuthSig/ui/dist/* /
    SERVICE r-auth-sig
        WASM ${CMAKE_CURRENT_BINARY_DIR}/RAuthSig.wasm
    SERVICE verify-sig
        WASM ${CMAKE_CURRENT_BINARY_DIR}/VerifySig.wasm
        FLAGS isAuthService
    DEPENDS ${AuthSig_js_DEP}
    DEPENDS wasm
    DEPENDS ${Plugins_DEP}
    PACKAGE_DEPENDS "HttpServer(^${PSIBASE_VERSION})" "Sites(^${PSIBASE_VERSION})" "Permissions(^${PSIBASE_VERSION})"
)

set(COMMON_API ${CMAKE_CURRENT_SOURCE_DIR}/services/user/CommonApi)
set(THIRD_SRC ${COMMON_API}/common/resources/thirdParty/src)
set(THIRD_FILES
    ${THIRD_SRC}/htm.module.js
    ${THIRD_SRC}/react-dom.development.js
    ${THIRD_SRC}/react-dom.production.min.js
    ${THIRD_SRC}/react-router-dom.min.js
    ${THIRD_SRC}/react.development.js
    ${THIRD_SRC}/react.production.min.js
    ${THIRD_SRC}/semantic-ui-react.min.js
    ${THIRD_SRC}/useLocalStorageState.js)

psibase_package(
    OUTPUT ${SERVICE_DIR}/CommonApi.psi
    NAME CommonApi
    VERSION ${PSIBASE_VERSION}
    DESCRIPTION "Service that contains the common files and libraries used by apps on psibase"
    SERVICE common-api
        WASM ${CMAKE_CURRENT_BINARY_DIR}/CommonApi.wasm
        SERVER common-api
        DATA      ${COMMON_API}/common/packages/common-lib/dist/common-lib.js common/common-lib.js
        DATA GLOB ${COMMON_API}/common/resources/*.mjs                        common/
        DATA      ${COMMON_API}/common/resources/fonts                        common/fonts
        DATA GLOB ${THIRD_FILES}                                              common
        DATA      ${COMPONENT_BIN_DIR}/${ComponentParser_OUTPUT_FILE}         /common/${ComponentParser_OUTPUT_FILE}
        DATA GLOB ${CMAKE_CURRENT_SOURCE_DIR}/services/user/CommonApi/common/packages/plugin-tester/ui/dist/* /common/plugin-tester/
    DEPENDS ${CommonApiCommonLib_js_DEP}
    DEPENDS ${ComponentParser_DEP}
    DEPENDS ${PluginTester_js_DEP}
    DEPENDS wasm
    PACKAGE_DEPENDS "HttpServer(^${PSIBASE_VERSION})" "Sites(^${PSIBASE_VERSION})"
)

psibase_package(
    OUTPUT ${SERVICE_DIR}/AuthDelegate.psi
    NAME AuthDelegate
    VERSION ${PSIBASE_VERSION}
    DESCRIPTION "Auth service that delegates authorization to another account"
    SERVICE auth-delegate
        WASM ${CMAKE_CURRENT_BINARY_DIR}/AuthDelegate.wasm
        DATA ${Plugins_OUTPUT_FILE_auth_delegate} /plugin.wasm
        SERVER r-auth-dlg
    SERVICE r-auth-dlg
        WASM ${CMAKE_CURRENT_BINARY_DIR}/RAuthDelegate.wasm
    DEPENDS wasm
    DEPENDS ${Plugins_DEP}
    PACKAGE_DEPENDS "HttpServer(^${PSIBASE_VERSION})" "Sites(^${PSIBASE_VERSION})"
)

psibase_package(
    OUTPUT ${SERVICE_DIR}/AuthAny.psi
    NAME AuthAny
    VERSION ${PSIBASE_VERSION}
    DESCRIPTION "Insecure auth service that allows any access"
    SERVICE auth-any
        WASM ${CMAKE_CURRENT_BINARY_DIR}/AuthAny.wasm
        DATA ${Plugins_OUTPUT_FILE_auth_any} /plugin.wasm
    DEPENDS wasm
    DEPENDS ${Plugins_DEP}
    PACKAGE_DEPENDS "Sites(^${PSIBASE_VERSION})"
)

psibase_package(
    OUTPUT ${SERVICE_DIR}/CpuLimit.psi
    NAME CpuLimit
    VERSION ${PSIBASE_VERSION}
    DESCRIPTION "Service that manages CPU billing"
    SERVICE cpu-limit
        WASM ${CMAKE_CURRENT_BINARY_DIR}/CpuLimit.wasm
        FLAGS isSubjective canSetTimeLimit
    DEPENDS wasm
)

psibase_package(
    OUTPUT ${SERVICE_DIR}/Docs.psi
    NAME Docs
    VERSION ${PSIBASE_VERSION}
    DESCRIPTION "Psibase documentation"
    SERVICE docs
        DATA ${CMAKE_CURRENT_BINARY_DIR}/book/html /
    PACKAGE_DEPENDS "Sites(^${PSIBASE_VERSION})" "Accounts(^${PSIBASE_VERSION})"
    DEPENDS doc ${CMAKE_CURRENT_BINARY_DIR}/book/html/index.html
)

psibase_package(
    OUTPUT ${SERVICE_DIR}/Homepage.psi
    NAME Homepage
    VERSION ${PSIBASE_VERSION}
    DESCRIPTION "Network homepage"
    SERVICE homepage
        DATA GLOB ${CMAKE_CURRENT_SOURCE_DIR}/services/user/Homepage/ui/dist/*  /
        POSTINSTALL ${CMAKE_CURRENT_SOURCE_DIR}/services/user/Homepage/postinstall.json
    PACKAGE_DEPENDS "Sites(^${PSIBASE_VERSION})" "Accounts(^${PSIBASE_VERSION})"
    DEPENDS ${Homepage_js_DEP}
)

cargo_psibase_package(
    OUTPUT ${SERVICE_DIR}/Identity.psi
    PATH services/user/Identity
    DEPENDS ${Identity_js_DEP}
)

psibase_package(
    OUTPUT ${SERVICE_DIR}/Nop.psi
    NAME Nop
    VERSION ${PSIBASE_VERSION}
    DESCRIPTION "Service that does nothing"
    SERVICE nop
        WASM ${CMAKE_CURRENT_BINARY_DIR}/Nop.wasm
    DEPENDS wasm
)

psibase_package(
    OUTPUT ${SERVICE_DIR}/Sites.psi
    NAME Sites
    VERSION ${PSIBASE_VERSION}
    DESCRIPTION "Provides web hosting to non-service accounts"
    SERVICE sites
        WASM ${CMAKE_CURRENT_BINARY_DIR}/Sites.wasm
        SERVER sites
        DATA ${Plugins_OUTPUT_FILE_sites} /plugin.wasm
    DEPENDS wasm
    DEPENDS ${Plugins_DEP}
    PACKAGE_DEPENDS "HttpServer(^${PSIBASE_VERSION})"
)

psibase_package(
    OUTPUT ${SERVICE_DIR}/Producers.psi
    NAME Producers
    VERSION ${PSIBASE_VERSION}
    DESCRIPTION "Manages the active producers"
    SERVICE producers
        WASM ${CMAKE_CURRENT_BINARY_DIR}/Producers.wasm
        DATA ${Plugins_OUTPUT_FILE_producers} /plugin.wasm
        FLAGS allowWriteNative
        SERVER r-producers
    SERVICE r-producers
        WASM ${CMAKE_CURRENT_BINARY_DIR}/RProducers.wasm
    ACCOUNTS prods-weak prods-strong
    POSTINSTALL ${CMAKE_CURRENT_SOURCE_DIR}/services/system/Producers/src/postinstall.json
    DEPENDS wasm
    PACKAGE_DEPENDS "HttpServer(^${PSIBASE_VERSION})" "Accounts(^${PSIBASE_VERSION})" "Sites(^${PSIBASE_VERSION})" "AuthSig(^${PSIBASE_VERSION})" "StagedTx(^${PSIBASE_VERSION})" "Transact(^${PSIBASE_VERSION})"
)

psibase_package(
    OUTPUT ${SERVICE_DIR}/HttpServer.psi
    NAME HttpServer
    VERSION ${PSIBASE_VERSION}
    DESCRIPTION "The `http-server` service routes HTTP requests to the appropriate service"
    SERVICE http-server
        WASM ${CMAKE_CURRENT_BINARY_DIR}/HttpServer.wasm
        SERVER rhttp-server
        FLAGS allowSocket allowWriteSubjective
    SERVICE rhttp-server
        WASM ${CMAKE_CURRENT_BINARY_DIR}/RHttpServer.wasm
    DEPENDS wasm
)

psibase_package(
    OUTPUT ${SERVICE_DIR}/SetCode.psi
    NAME SetCode
    VERSION ${PSIBASE_VERSION}
    DESCRIPTION "All compiled code is uploaded to the chain through this service"
    SERVICE setcode
        WASM ${CMAKE_CURRENT_BINARY_DIR}/SetCode.wasm
        DATA ${Plugins_OUTPUT_FILE_setcode} /plugin.wasm
        FLAGS allowWriteNative
        SERVER r-setcode
    SERVICE r-setcode
        WASM ${CMAKE_CURRENT_BINARY_DIR}/RSetCode.wasm
    DEPENDS wasm
    DEPENDS ${Plugins_DEP}
    PACKAGE_DEPENDS "HttpServer(^${PSIBASE_VERSION})" "Transact(^${PSIBASE_VERSION})" "StagedTx(^${PSIBASE_VERSION})" "Sites(^${PSIBASE_VERSION})" "Accounts(^${PSIBASE_VERSION})" "CommonApi(^${PSIBASE_VERSION})"
)

psibase_package(
    OUTPUT ${SERVICE_DIR}/Events.psi
    NAME Events
    VERSION ${PSIBASE_VERSION}
    DESCRIPTION "Indexes events and provides querying"
    SERVICE events
        WASM ${CMAKE_CURRENT_BINARY_DIR}/Events.wasm
        FLAGS isSubjective forceReplay
        SERVER r-events
    SERVICE r-events
        WASM ${CMAKE_CURRENT_BINARY_DIR}/REvents.wasm
        POSTINSTALL ${CMAKE_CURRENT_SOURCE_DIR}/services/user/Events/src/postinstall.json
    DEPENDS wasm
    PACKAGE_DEPENDS "Transact(^${PSIBASE_VERSION})" "HttpServer(^${PSIBASE_VERSION})"
)

psibase_package(
    OUTPUT ${SERVICE_DIR}/Explorer.psi
    NAME Explorer
    VERSION ${PSIBASE_VERSION}
    DESCRIPTION "Block explorer"
    SERVICE explorer
        WASM ${CMAKE_CURRENT_BINARY_DIR}/Explorer.wasm
        SERVER explorer
        DATA ${CMAKE_CURRENT_SOURCE_DIR}/services/user/Explorer/ui/dist /
    DEPENDS Explorer_js ${CMAKE_CURRENT_SOURCE_DIR}/services/user/Explorer/ui/dist/index.html
    DEPENDS wasm
    PACKAGE_DEPENDS "HttpServer(^${PSIBASE_VERSION})" "Sites(^${PSIBASE_VERSION})"
)

psibase_package(
    OUTPUT ${SERVICE_DIR}/Invite.psi
    NAME Invite
    VERSION ${PSIBASE_VERSION}
    DESCRIPTION "This service facilitates the creation and redemption of invites"
    PACKAGE_DEPENDS "Accounts(^${PSIBASE_VERSION})" "HttpServer(^${PSIBASE_VERSION})" "Nft(^${PSIBASE_VERSION})" "Tokens(^${PSIBASE_VERSION})" "AuthSig(^${PSIBASE_VERSION})" "Sites(^${PSIBASE_VERSION})"
    SERVICE invite
        WASM ${CMAKE_CURRENT_BINARY_DIR}/Invite.wasm
        SERVER invite
        INIT
        DATA ${Plugins_OUTPUT_FILE_invite} /plugin.wasm
    SERVICE auth-invite
        WASM ${CMAKE_CURRENT_BINARY_DIR}/AuthInvite.wasm
        DATA ${Plugins_OUTPUT_FILE_auth_invite} /plugin.wasm
    DEPENDS wasm
    DEPENDS ${Plugins_DEP}
)

psibase_package(
    OUTPUT ${SERVICE_DIR}/Nft.psi
    NAME Nft
    VERSION ${PSIBASE_VERSION}
    PACKAGE_DEPENDS "Accounts(^${PSIBASE_VERSION})" "HttpServer(^${PSIBASE_VERSION})" "Events(^${PSIBASE_VERSION})"
    SERVICE nft
        WASM ${CMAKE_CURRENT_BINARY_DIR}/Nft.wasm
        INIT
    DEPENDS wasm
)

psibase_package(
    OUTPUT ${SERVICE_DIR}/Supervisor.psi
    NAME Supervisor
    VERSION ${PSIBASE_VERSION}
    PACKAGE_DEPENDS "Nft(^${PSIBASE_VERSION})" "HttpServer(^${PSIBASE_VERSION})" "Sites(^${PSIBASE_VERSION})" "Accounts(^${PSIBASE_VERSION})" "CommonApi(^${PSIBASE_VERSION})"
    SERVICE supervisor
        DATA GLOB ${CMAKE_CURRENT_SOURCE_DIR}/services/user/Supervisor/ui/dist/* /
    DEPENDS ${Supervisor_js_DEP}
)

psibase_package(
    OUTPUT ${SERVICE_DIR}/Permissions.psi
    NAME Permissions
    VERSION ${PSIBASE_VERSION}
    DESCRIPTION "Handler for client-side permissions"
    PACKAGE_DEPENDS "Sites(^${PSIBASE_VERSION})" "CommonApi(^${PSIBASE_VERSION})" "Accounts(^${PSIBASE_VERSION})"
    SERVICE permissions
        DATA ${Plugins_OUTPUT_FILE_permissions} /plugin.wasm
        DATA GLOB ${CMAKE_CURRENT_SOURCE_DIR}/services/user/Permissions/ui/dist/* /
    DEPENDS ${Permissions_js_DEP}
    DEPENDS ${Plugins_DEP}
)

psibase_package(
    OUTPUT ${SERVICE_DIR}/SupervisorTests.psi
    NAME SupervisorTests
    DESCRIPTION "Plugin functions for testing Supervisor functionality"
    VERSION ${PSIBASE_VERSION}
    PACKAGE_DEPENDS "Nft(^${PSIBASE_VERSION})" "HttpServer(^${PSIBASE_VERSION})" "Sites(^${PSIBASE_VERSION})" "Accounts(^${PSIBASE_VERSION})" "CommonApi(^${PSIBASE_VERSION})" "Supervisor(^${PSIBASE_VERSION})"
    SERVICE sup-test
        DATA ${Plugins_OUTPUT_FILE_test} /test.wasm
    DEPENDS ${Plugins_DEP}
)

psibase_package(
    OUTPUT ${SERVICE_DIR}/Tokens.psi
    NAME Tokens
    VERSION ${PSIBASE_VERSION}
    DESCRIPTION "Token service"
    PACKAGE_DEPENDS "Nft(^${PSIBASE_VERSION})" "HttpServer(^${PSIBASE_VERSION})" "Events(^${PSIBASE_VERSION})" "Sites(^${PSIBASE_VERSION})"
    SERVICE tokens
        WASM ${CMAKE_CURRENT_BINARY_DIR}/Tokens.wasm
        DATA GLOB ${CMAKE_CURRENT_SOURCE_DIR}/services/user/Tokens/ui/dist/* /
        DATA ${Plugins_OUTPUT_FILE_tokens} /plugin.wasm
        SERVER r-tokens
        INIT
    SERVICE r-tokens
        WASM ${CMAKE_CURRENT_BINARY_DIR}/RTokens.wasm
    DEPENDS ${Tokens_js_DEP} ${CMAKE_CURRENT_SOURCE_DIR}/services/user/Tokens/ui/dist/index.html
    DEPENDS ${Plugins_DEP}
    DEPENDS wasm
)

psibase_package(
    OUTPUT ${SERVICE_DIR}/Symbol.psi
    NAME Symbol
    VERSION ${PSIBASE_VERSION}
    DESCRIPTION "Symbol service"
    PACKAGE_DEPENDS "Tokens(^${PSIBASE_VERSION})" "Nft(^${PSIBASE_VERSION})"
    SERVICE symbol
        WASM ${CMAKE_CURRENT_BINARY_DIR}/Symbol.wasm
        INIT
    DEPENDS wasm
)

psibase_package(
    OUTPUT ${SERVICE_DIR}/Workshop.psi
    NAME Workshop
    VERSION ${PSIBASE_VERSION}
    DESCRIPTION "A dashboard for developers to create and manage apps"
    PACKAGE_DEPENDS 
        "HttpServer(^${PSIBASE_VERSION})" 
        "Sites(^${PSIBASE_VERSION})" 
        "Accounts(^${PSIBASE_VERSION})" 
        "CommonApi(^${PSIBASE_VERSION})" 
        "Registry(^${PSIBASE_VERSION})" 
        "StagedTx(^${PSIBASE_VERSION})" 
        "Transact(^${PSIBASE_VERSION})"
        "SetCode(^${PSIBASE_VERSION})"
        "Chainmail(^${PSIBASE_VERSION})"
        "ClientData(^${PSIBASE_VERSION})"
    SERVICE workshop
        DATA GLOB ${CMAKE_CURRENT_SOURCE_DIR}/services/user/Workshop/ui/dist/* /
        DATA ${Plugins_OUTPUT_FILE_workshop} /plugin.wasm
    DEPENDS ${Workshop_js_DEP}
    DEPENDS ${Plugins_DEP}
    POSTINSTALL ${CMAKE_CURRENT_SOURCE_DIR}/services/user/Workshop/postinstall.json
)

psibase_package(
    OUTPUT ${SERVICE_DIR}/Fractal.psi
    NAME Fractal
    VERSION ${PSIBASE_VERSION}
    DESCRIPTION "Fractal service"
    SERVICE fractal
        WASM ${CMAKE_CURRENT_BINARY_DIR}/Fractal.wasm
    SERVICE core-fractal
        WASM ${CMAKE_CURRENT_BINARY_DIR}/CoreFractal.wasm
    DEPENDS wasm
)

psibase_package(
    OUTPUT ${SERVICE_DIR}/TokenUsers.psi
    NAME TokenUsers
    VERSION ${PSIBASE_VERSION}
    DESCRIPTION "Initial token users"
    ACCOUNTS alice bob
    PACKAGE_DEPENDS "Tokens(^${PSIBASE_VERSION})" "Symbol(^${PSIBASE_VERSION})" "Accounts(^${PSIBASE_VERSION})"
    POSTINSTALL ${CMAKE_CURRENT_SOURCE_DIR}/services/user/Tokens/src/TokenUsers.json
)

psibase_package(
    OUTPUT ${SERVICE_DIR}/Packages.psi
    NAME Packages
    VERSION ${PSIBASE_VERSION}
    DESCRIPTION "Package manager for psibase apps"
    SERVICE packages
        WASM ${CMAKE_CURRENT_BINARY_DIR}/Packages.wasm
        SERVER r-packages
    SERVICE r-packages
        WASM ${CMAKE_CURRENT_BINARY_DIR}/RPackages.wasm
    DEPENDS wasm
    PACKAGE_DEPENDS "HttpServer(^${PSIBASE_VERSION})" "Nop(^${PSIBASE_VERSION})"
)

psibase_package(
    OUTPUT ${SERVICE_DIR}/DevDefault.psi
    NAME DevDefault
    VERSION ${PSIBASE_VERSION}
    DESCRIPTION "All development services"
    PACKAGE_DEPENDS Accounts Registry AuthAny AuthSig AuthDelegate Branding Brotli Chainmail ClientData CommonApi CpuLimit 
<<<<<<< HEAD
                    Docs Events Explorer Fractal HttpServer Invite Nft Packages Permissions Producers 
=======
                    Docs Events Explorer Fractal Identity Invite Nft Packages Producers HttpServer
>>>>>>> c4a2a5bd
                    Sites SetCode StagedTx Supervisor Symbol Tokens Transact Homepage Workshop 
)

psibase_package(
    OUTPUT ${SERVICE_DIR}/ProdDefault.psi
    NAME ProdDefault
    VERSION ${PSIBASE_VERSION}
    DESCRIPTION "All production services"
    PACKAGE_DEPENDS Accounts Registry AuthAny AuthSig AuthDelegate Branding Brotli Chainmail ClientData CommonApi CpuLimit 
                    Docs Events Explorer Fractal HttpServer Invite Nft Packages Permissions Producers 
                    Sites SetCode StagedTx Supervisor Symbol Tokens Transact Homepage Workshop
)


psibase_package(
    OUTPUT ${SERVICE_DIR}/Minimal.psi
    NAME Minimal
    VERSION ${PSIBASE_VERSION}
    DESCRIPTION "Minimum services for a functional chain"
    PACKAGE_DEPENDS Accounts AuthDelegate AuthAny CpuLimit CommonApi Packages Producers HttpServer
                    SetCode Transact
)

psibase_package(
    OUTPUT ${SERVICE_DIR}/TestDefault.psi
    NAME TestDefault
    VERSION ${PSIBASE_VERSION}
    DESCRIPTION "Services used in the tester"
    PACKAGE_DEPENDS Minimal AuthSig Brotli Events Nft Sites StagedTx Supervisor Symbol Tokens
)

function(write_package_index target dir)
    set(deps ${CMAKE_CURRENT_SOURCE_DIR}/make_package_index.sh)
    foreach(service IN LISTS ARGN)
        list(APPEND deps ${service} ${dir}/${service}.psi)
    endforeach()
    add_custom_command(
        OUTPUT ${dir}/index.json
        DEPENDS ${deps}
        COMMAND /usr/bin/bash ${CMAKE_CURRENT_SOURCE_DIR}/make_package_index.sh ${CMAKE_COMMAND} ${dir} ${ARGN} >${dir}/index.json
    )
    add_custom_target(${target} ALL DEPENDS ${dir}/index.json)
endfunction()

write_package_index(package-index ${SERVICE_DIR}
    Accounts AuthAny AuthDelegate AuthSig Branding Brotli Chainmail ClientData CommonApi CpuLimit DevDefault ProdDefault
<<<<<<< HEAD
    Docs Events Explorer Fractal Invite Nft Nop Minimal Packages Permissions Producers TestDefault HttpServer
=======
    Docs Events Explorer Fractal Identity Invite Nft Nop Minimal Packages Producers TestDefault HttpServer
>>>>>>> c4a2a5bd
    Registry Sites SetCode StagedTx Supervisor Symbol TokenUsers Tokens Transact Homepage Workshop)

install(
    FILES ${SERVICE_DIR}/index.json
          ${SERVICE_DIR}/Accounts.psi
          ${SERVICE_DIR}/AuthAny.psi
          ${SERVICE_DIR}/AuthDelegate.psi
          ${SERVICE_DIR}/AuthSig.psi
          ${SERVICE_DIR}/Branding.psi
          ${SERVICE_DIR}/Brotli.psi
          ${SERVICE_DIR}/Chainmail.psi
          ${SERVICE_DIR}/ClientData.psi
          ${SERVICE_DIR}/CommonApi.psi
          ${SERVICE_DIR}/DevDefault.psi
          ${SERVICE_DIR}/ProdDefault.psi
          ${SERVICE_DIR}/CpuLimit.psi
          ${SERVICE_DIR}/Docs.psi
          ${SERVICE_DIR}/Events.psi
          ${SERVICE_DIR}/Explorer.psi
          ${SERVICE_DIR}/Fractal.psi
          ${SERVICE_DIR}/HttpServer.psi
<<<<<<< HEAD
          ${SERVICE_DIR}/Homepage.psi
=======
          ${SERVICE_DIR}/Identity.psi
>>>>>>> c4a2a5bd
          ${SERVICE_DIR}/Invite.psi
          ${SERVICE_DIR}/Minimal.psi
          ${SERVICE_DIR}/Nft.psi
          ${SERVICE_DIR}/Nop.psi
          ${SERVICE_DIR}/Packages.psi
          ${SERVICE_DIR}/Permissions.psi
          ${SERVICE_DIR}/Producers.psi
          ${SERVICE_DIR}/Registry.psi
<<<<<<< HEAD
=======
          ${SERVICE_DIR}/Sites.psi
>>>>>>> c4a2a5bd
          ${SERVICE_DIR}/SetCode.psi
          ${SERVICE_DIR}/Sites.psi
          ${SERVICE_DIR}/StagedTx.psi
          ${SERVICE_DIR}/Supervisor.psi
          ${SERVICE_DIR}/SupervisorTests.psi
          ${SERVICE_DIR}/Symbol.psi
          ${SERVICE_DIR}/TestDefault.psi
<<<<<<< HEAD
          ${SERVICE_DIR}/TokenUsers.psi
=======
>>>>>>> c4a2a5bd
          ${SERVICE_DIR}/Tokens.psi
          ${SERVICE_DIR}/TokenUsers.psi
          ${SERVICE_DIR}/Transact.psi
          ${SERVICE_DIR}/Workshop.psi
    DESTINATION ${CMAKE_INSTALL_DATADIR}/psibase/packages/
    COMPONENT ServerData)

psibase_package(
    OUTPUT ${CMAKE_CURRENT_BINARY_DIR}/test-packages/PSubjective.psi
    NAME PSubjective
    VERSION ${PSIBASE_VERSION}
    DESCRIPTION "Test service for parallel access to the subjective database"
    SERVICE psubjective
        WASM ${CMAKE_CURRENT_BINARY_DIR}/PSubjectiveService.wasm
        FLAGS isSubjective allowWriteSubjective
        SERVER psubjective
    PACKAGE_DEPENDS "HttpServer(^${PSIBASE_VERSION})"
    DEPENDS wasm
)

psibase_package(
    OUTPUT ${CMAKE_CURRENT_BINARY_DIR}/test-packages/Counter.psi
    NAME Counter
    VERSION ${PSIBASE_VERSION}
    DESCRIPTION "Test service than increments a counter"
    SERVICE counter
        WASM ${CMAKE_CURRENT_BINARY_DIR}/CounterService.wasm
        SERVER counter
    PACKAGE_DEPENDS "HttpServer(^${PSIBASE_VERSION})"
    DEPENDS wasm
)

psibase_package(
    OUTPUT ${CMAKE_CURRENT_BINARY_DIR}/test-packages/AsyncQuery.psi
    NAME AsyncQuery
    VERSION ${PSIBASE_VERSION}
    DESCRIPTION "Test service for the various ways to respond to http requests"
    SERVICE as-query
        WASM ${CMAKE_CURRENT_BINARY_DIR}/AsyncQueryService.wasm
        SERVER as-query
        POSTINSTALL ${CMAKE_CURRENT_SOURCE_DIR}/services/psibase_tests/AsyncQueryService.json
        FLAGS allowWriteSubjective
    PACKAGE_DEPENDS "HttpServer(^${PSIBASE_VERSION})"
    DEPENDS wasm
)

psibase_package(
    OUTPUT ${CMAKE_CURRENT_BINARY_DIR}/test-packages/SubjectiveCounter.psi
    NAME SubjectiveCounter
    VERSION ${PSIBASE_VERSION}
    DESCRIPTION "Test service that increments a counter in the subjective db"
    SERVICE s-counter
        WASM ${CMAKE_CURRENT_BINARY_DIR}/SubjectiveCounterService.wasm
        SERVER s-counter
        FLAGS isSubjective allowWriteSubjective
    PACKAGE_DEPENDS "HttpServer(^${PSIBASE_VERSION})"
    DEPENDS wasm
)

psibase_package(
    OUTPUT ${CMAKE_CURRENT_BINARY_DIR}/test-packages/KeepSocket.psi
    NAME KeepSocket
    VERSION ${PSIBASE_VERSION}
    DESCRIPTION "Accepts HTTP requests, but never returns a response"
    SERVICE s-keep-sock
        WASM ${CMAKE_CURRENT_BINARY_DIR}/KeepSocketService.wasm
        SERVER s-keep-sock
    PACKAGE_DEPENDS "HttpServer(^${PSIBASE_VERSION})"
    DEPENDS wasm
)

write_package_index(test-index ${CMAKE_CURRENT_BINARY_DIR}/test-packages PSubjective Counter AsyncQuery SubjectiveCounter KeepSocket)

ExternalProject_Add(
    rust
    SOURCE_DIR ${CMAKE_CURRENT_SOURCE_DIR}/rust
    BUILD_BYPRODUCTS ${CMAKE_CURRENT_BINARY_DIR}/rust/release/psibase
    CONFIGURE_COMMAND ""
    BUILD_COMMAND   cargo build -r --bin psibase --manifest-path ${CMAKE_CURRENT_SOURCE_DIR}/rust/Cargo.toml --target-dir ${CMAKE_CURRENT_BINARY_DIR}/rust
    BUILD_ALWAYS 1
    INSTALL_COMMAND ""
)
install(PROGRAMS ${CMAKE_CURRENT_BINARY_DIR}/rust/release/psibase TYPE BIN COMPONENT Client)

option(BUILD_EXAMPLES "Build examples" ON)
if(BUILD_EXAMPLES)
    add_subdirectory(doc/psidk/src/development/services/cpp-service doc-examples)
endif()

include(CPackComponent)
cpack_add_component_group(Server DESCRIPTION "The psinode server")
cpack_add_component(ServerBin GROUP Server HIDDEN)
cpack_add_component(ServerData GROUP Server HIDDEN)
cpack_add_component(Client DESCRIPTION "The psibase client")
cpack_add_component_group(SDK DESCRIPTION "SDK for developing psibase services")
cpack_add_component(Tester GROUP SDK)
cpack_add_component(WASI GROUP SDK)
cpack_add_component(libpsibase GROUP SDK)

set(CPACK_PACKAGE_NAME psidk)
set(CPACK_PACKAGE_VENDOR "Fractally, LLC")
set(CPACK_PACKAGE_DESCRIPTION)
set(CPACK_PACKAGE_HOMEPAGE_URL https://about.psibase.io)
set(CPACK_GENERATOR TGZ)
include(CPack)

set(CMAKE_EXPORT_COMPILE_COMMANDS on)<|MERGE_RESOLUTION|>--- conflicted
+++ resolved
@@ -250,12 +250,9 @@
     services/user/CommonApi/common/packages/plugin-tester/ui:PluginTester_js
     services/user/Explorer/ui:Explorer_js
     services/user/Homepage/ui:Homepage_js
-<<<<<<< HEAD
-    services/user/Permissions/ui:Permissions_js
-=======
     services/user/Identity/ui:Identity_js
     services/user/Invite/ui:Invite_js
->>>>>>> c4a2a5bd
+    services/user/Permissions/ui:Permissions_js
     services/user/Supervisor/ui:Supervisor_js
     services/user/Tokens/ui:Tokens_js
     services/user/Workshop/ui:Workshop_js
@@ -834,11 +831,7 @@
     VERSION ${PSIBASE_VERSION}
     DESCRIPTION "All development services"
     PACKAGE_DEPENDS Accounts Registry AuthAny AuthSig AuthDelegate Branding Brotli Chainmail ClientData CommonApi CpuLimit 
-<<<<<<< HEAD
-                    Docs Events Explorer Fractal HttpServer Invite Nft Packages Permissions Producers 
-=======
-                    Docs Events Explorer Fractal Identity Invite Nft Packages Producers HttpServer
->>>>>>> c4a2a5bd
+                    Docs Events Explorer Fractal HttpServer Identity Invite Nft Packages Permissions Producers 
                     Sites SetCode StagedTx Supervisor Symbol Tokens Transact Homepage Workshop 
 )
 
@@ -885,11 +878,7 @@
 
 write_package_index(package-index ${SERVICE_DIR}
     Accounts AuthAny AuthDelegate AuthSig Branding Brotli Chainmail ClientData CommonApi CpuLimit DevDefault ProdDefault
-<<<<<<< HEAD
-    Docs Events Explorer Fractal Invite Nft Nop Minimal Packages Permissions Producers TestDefault HttpServer
-=======
-    Docs Events Explorer Fractal Identity Invite Nft Nop Minimal Packages Producers TestDefault HttpServer
->>>>>>> c4a2a5bd
+    Docs Events Explorer Fractal Identity Invite Nft Nop Minimal Packages Permissions Producers TestDefault HttpServer
     Registry Sites SetCode StagedTx Supervisor Symbol TokenUsers Tokens Transact Homepage Workshop)
 
 install(
@@ -911,11 +900,8 @@
           ${SERVICE_DIR}/Explorer.psi
           ${SERVICE_DIR}/Fractal.psi
           ${SERVICE_DIR}/HttpServer.psi
-<<<<<<< HEAD
           ${SERVICE_DIR}/Homepage.psi
-=======
           ${SERVICE_DIR}/Identity.psi
->>>>>>> c4a2a5bd
           ${SERVICE_DIR}/Invite.psi
           ${SERVICE_DIR}/Minimal.psi
           ${SERVICE_DIR}/Nft.psi
@@ -924,10 +910,6 @@
           ${SERVICE_DIR}/Permissions.psi
           ${SERVICE_DIR}/Producers.psi
           ${SERVICE_DIR}/Registry.psi
-<<<<<<< HEAD
-=======
-          ${SERVICE_DIR}/Sites.psi
->>>>>>> c4a2a5bd
           ${SERVICE_DIR}/SetCode.psi
           ${SERVICE_DIR}/Sites.psi
           ${SERVICE_DIR}/StagedTx.psi
@@ -935,10 +917,6 @@
           ${SERVICE_DIR}/SupervisorTests.psi
           ${SERVICE_DIR}/Symbol.psi
           ${SERVICE_DIR}/TestDefault.psi
-<<<<<<< HEAD
-          ${SERVICE_DIR}/TokenUsers.psi
-=======
->>>>>>> c4a2a5bd
           ${SERVICE_DIR}/Tokens.psi
           ${SERVICE_DIR}/TokenUsers.psi
           ${SERVICE_DIR}/Transact.psi
