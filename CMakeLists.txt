--- conflicted
+++ resolved
@@ -967,13 +967,8 @@
     VERSION ${PSIBASE_VERSION}.0
     DESCRIPTION "All development packages"
     PACKAGE_DEPENDS Accounts Aes AuthAny AuthSig AuthDelegate Base64 Branding BrotliCodec Chainmail ClientData CommonApi CpuLimit 
-<<<<<<< HEAD
                     Docs Evaluations Events Fractals FractalCore Explorer Host HttpServer Identity Invite Kdf Nft Packages Permissions Producers Profiles Registry 
-                    Sites SetCode StagedTx Subgroups Supervisor Symbol Tokens TokenStream Transact Homepage Workshop Config
-=======
-                    Docs Evaluations Events Fractals Explorer Host HttpServer Identity Invite Kdf Nft Packages Permissions Producers Profiles Registry 
                     Sites SetCode StagedTx Subgroups Supervisor Symbol Tokens TokenStream Transact Homepage WebCrypto Workshop Config
->>>>>>> 5afdea07
 )
 
 psibase_package(
@@ -982,13 +977,8 @@
     VERSION ${PSIBASE_VERSION}.0
     DESCRIPTION "All production packages"
     PACKAGE_DEPENDS Accounts Aes AuthAny AuthSig AuthDelegate Base64 Branding BrotliCodec Chainmail ClientData CommonApi CpuLimit 
-<<<<<<< HEAD
                     Docs Events Explorer Fractals FractalCore Host HttpServer Invite Kdf Nft Packages Permissions Producers Profiles Registry
-                    Sites SetCode StagedTx Supervisor Symbol Tokens TokenStream Transact Homepage Workshop Config
-=======
-                    Docs Events Explorer Fractals Host HttpServer Invite Kdf Nft Packages Permissions Producers Profiles Registry
                     Sites SetCode StagedTx Supervisor Symbol Tokens TokenStream Transact Homepage WebCrypto Workshop Config
->>>>>>> 5afdea07
 )
 
 
@@ -1032,13 +1022,8 @@
 
 write_package_index(package-index ${SERVICE_DIR}
     Accounts Aes AuthAny AuthDelegate AuthSig Base64 Branding BrotliCodec Chainmail ClientData CommonApi CpuLimit DevDefault ProdDefault
-<<<<<<< HEAD
     Docs Events Evaluations Fractals FractalCore Explorer Host Identity Invite Kdf Nft Nop Minimal Packages Permissions Producers Profiles TestDefault HttpServer Registry 
-    Sites SetCode StagedTx Subgroups Supervisor Symbol TokenUsers Tokens TokenStream Transact Homepage Workshop Config
-=======
-    Docs Events Evaluations Fractals Explorer Host Identity Invite Kdf Nft Nop Minimal Packages Permissions Producers Profiles TestDefault HttpServer Registry 
     Sites SetCode StagedTx Subgroups Supervisor Symbol TokenUsers Tokens TokenStream Transact Homepage WebCrypto Workshop Config
->>>>>>> 5afdea07
     XAdmin XDefault XHttp XRun XSites XTransact)
 
 install(
