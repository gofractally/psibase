cmake_minimum_required(VERSION 3.16.3)
cmake_policy(VERSION 3.16.3...3.25.1)
project(psibase)
include(ExternalProject)

if(CMAKE_BINARY_DIR STREQUAL CMAKE_CURRENT_SOURCE_DIR)
    message(FATAL_ERROR "Building in-source is not supported; create a build dir and remove ${CMAKE_SOURCE_DIR}/CMakeCache.txt and ${CMAKE_SOURCE_DIR}/CMakeFiles")
endif()

if(NOT DEFINED WASI_SDK_PREFIX AND DEFINED ENV{WASI_SDK_PREFIX})
    set(WASI_SDK_PREFIX $ENV{WASI_SDK_PREFIX})
endif()

if(NOT DEFINED ICU_LIBRARY_DIR )
    set(ICU_LIBRARY_DIR $ENV{ICU_LIBRARY_DIR})
endif()


option (FORCE_COLORED_OUTPUT "Always produce ANSI-colored output (GNU/Clang only)." TRUE)
if (${FORCE_COLORED_OUTPUT})
    if ("${CMAKE_CXX_COMPILER_ID}" STREQUAL "GNU")
       add_compile_options (-fdiagnostics-color=always)
    else ()
       add_compile_options(-fcolor-diagnostics)
    endif ()
endif ()

file(WRITE ${CMAKE_BINARY_DIR}/CTestTestfile.cmake)

option(BUILD_STATIC "Build static binaries" OFF)
option(ENABLE_SSL "Build psinode with TLS support" ON)

add_subdirectory(native)
add_subdirectory(rust)
file(APPEND ${CMAKE_BINARY_DIR}/CTestTestfile.cmake "subdirs(\"native\" \"rust\")\n")

option(BUILD_DEBUG_WASM "Build debug wasms" OFF)

include(GNUInstallDirs)

if(DEFINED WASI_SDK_PREFIX)
    install(DIRECTORY ${WASI_SDK_PREFIX}/ USE_SOURCE_PERMISSIONS DESTINATION . COMPONENT WASI EXCLUDE_FROM_ALL)
elseif(${CMAKE_HOST_SYSTEM_NAME} STREQUAL "Linux")
    if (${CMAKE_HOST_SYSTEM_PROCESSOR} STREQUAL "x86_64")
        set(WASI_SDK_URL https://github.com/WebAssembly/wasi-sdk/releases/download/wasi-sdk-24/wasi-sdk-24.0-x86_64-linux.tar.gz)
        set(WASI_SDK_SHA256 c6c38aab56e5de88adf6c1ebc9c3ae8da72f88ec2b656fb024eda8d4167a0bc5)
    elseif(${CMAKE_HOST_SYSTEM_PROCESSOR} MATCHES "^(arm|aarch).*" )
        set(WASI_SDK_URL https://github.com/WebAssembly/wasi-sdk/releases/download/wasi-sdk-24/wasi-sdk-24.0-arm64-linux.tar.gz)
        set(WASI_SDK_SHA256 ae6c1417ea161e54bc54c0a168976af57a0c6e53078857886057a71a0d928646)
    endif()
    if(DEFINED WASI_SDK_URL)
        ExternalProject_Add(wasi-sdk
            URL ${WASI_SDK_URL}
            URL_HASH SHA256=${WASI_SDK_SHA256}
            CONFIGURE_COMMAND ""
            BUILD_COMMAND ""
            INSTALL_COMMAND ""
        )

        ExternalProject_Get_Property(wasi-sdk SOURCE_DIR)
        set(WASI_SDK_PREFIX ${SOURCE_DIR})
        set(wasm-deps wasi-sdk)
        install(DIRECTORY ${WASI_SDK_PREFIX}/ USE_SOURCE_PERMISSIONS DESTINATION . COMPONENT WASI)
    endif()
endif()

if(DEFINED WASI_SDK_PREFIX)
    ProcessorCount(NUM_PROCS)
    # This is used by the VerifySig service. The kinds of keys supported need to be configured
    # here.  We use a minimized build to keep the size of the service down. Static linking is
    # not enough because the algorithms are looked up dynamically.
    #
    # --cpu=generic is used instead of --cpu=wasm, because Botan thinks that wasm means emscripten.
    # --cc=gcc is used instead of clang, because Botan's clang configration includes -pthread.
    # The stack protector requires an entropy source so we can't support it.
    #  -msimd128 is disabled because binaryen 105 doesn't fully support it
    ExternalProject_Add(wasm-botan
        URL https://github.com/gofractally/psibase/releases/download/deps/Botan-3.1.1.tar.xz
        URL_HASH SHA256=30c84fe919936a98fef5331f246c62aa2c0e4d2085b2d4511207f6a20afa3a6b
        DEPENDS ${wasm-deps}
        PREFIX ${CMAKE_CURRENT_BINARY_DIR}/wasm/botan
        INSTALL_DIR ${CMAKE_CURRENT_BINARY_DIR}/wasm/deps
        CONFIGURE_COMMAND <SOURCE_DIR>/configure.py --cc-bin=${WASI_SDK_PREFIX}/bin/clang++ --cc=gcc --cpu=generic --os=none --ar-command=${WASI_SDK_PREFIX}/bin/llvm-ar --build-targets=static --with-sysroot-dir=${WASI_SDK_PREFIX}/share/wasi-sysroot --minimized-build --enable-modules=ecdsa,raw_hash,auto_rng,sha2_64,getentropy --with-os-feature=getentropy "--cxxflags=--target=wasm32-wasip1 -O3 -msign-ext -mnontrapping-fptoint -mbulk-memory" --without-stack-protector --prefix=<INSTALL_DIR>
        BUILD_COMMAND make -j${NUM_PROCS}
        INSTALL_COMMAND make install
    )
    install(FILES ${CMAKE_CURRENT_BINARY_DIR}/wasm/deps/lib/libbotan-3.a
        DESTINATION ${CMAKE_INSTALL_DATADIR}/wasi-sysroot/lib
        COMPONENT libpsibase
    )
    install(DIRECTORY ${CMAKE_BINARY_DIR}/wasm/deps/include/botan-3
        DESTINATION ${CMAKE_INSTALL_DATADIR}/wasi-sysroot/include
        COMPONENT libpsibase
    )

    ExternalProject_Add(wasm
        SOURCE_DIR ${CMAKE_CURRENT_SOURCE_DIR}/wasm
        DEPENDS ${wasm-deps} wasm-botan
        BINARY_DIR wasm
        INSTALL_COMMAND ""
        BUILD_ALWAYS 1
        TEST_EXCLUDE_FROM_MAIN 1
        STEP_TARGETS configure
        CMAKE_ARGS
            -DCMAKE_BUILD_TYPE=
            -DBUILD_RELEASE_WASM=ON
            -DBUILD_DEBUG_WASM=${BUILD_DEBUG_WASM}
            -DCMAKE_TARGET_MESSAGES=${CMAKE_TARGET_MESSAGES}
            -DCMAKE_TOOLCHAIN_FILE=${CMAKE_CURRENT_SOURCE_DIR}/wasm/toolchain.cmake
            -DWASI_SDK_PREFIX=${WASI_SDK_PREFIX}
            -DWASM_CLANG_PREFIX=${WASM_CLANG_PREFIX}
            -DWASM_CLANG_SUFFIX=${WASM_CLANG_SUFFIX}
            -DCMAKE_SYSROOT=${WASI_SDK_PREFIX}/share/wasi-sysroot
            -DFORCE_COLORED_OUTPUT=${FORCE_COLORED_OUTPUT}
            -DCMAKE_C_COMPILER_LAUNCHER=${CMAKE_C_COMPILER_LAUNCHER}
            -DCMAKE_CXX_COMPILER_LAUNCHER=${CMAKE_CXX_COMPILER_LAUNCHER}
            -DCMAKE_FIND_ROOT_PATH=${CMAKE_CURRENT_BINARY_DIR}/wasm/deps
            -DCMAKE_PREFIX_PATH=/
            -DCMAKE_INSTALL_PREFIX=${CMAKE_INSTALL_PREFIX}
            -DCMAKE_INSTALL_INCLUDEDIR=${CMAKE_INSTALL_DATADIR}/wasi-sysroot/include
            -DCMAKE_INSTALL_LIBDIR=${CMAKE_INSTALL_DATADIR}/wasi-sysroot/lib
        BUILD_BYPRODUCTS ${CMAKE_CURRENT_BINARY_DIR}/Accounts.wasm
                         ${CMAKE_CURRENT_BINARY_DIR}/AuthDelegate.wasm
                         ${CMAKE_CURRENT_BINARY_DIR}/AuthSig.wasm
                         ${CMAKE_CURRENT_BINARY_DIR}/AuthAny.wasm
                         ${CMAKE_CURRENT_BINARY_DIR}/AuthInvite.wasm
                         ${CMAKE_CURRENT_BINARY_DIR}/CommonApi.wasm
                         ${CMAKE_CURRENT_BINARY_DIR}/CoreFractal.wasm
                         ${CMAKE_CURRENT_BINARY_DIR}/CpuLimit.wasm
                         ${CMAKE_CURRENT_BINARY_DIR}/Events.wasm
                         ${CMAKE_CURRENT_BINARY_DIR}/Explorer.wasm
                         ${CMAKE_CURRENT_BINARY_DIR}/Fractal.wasm
                         ${CMAKE_CURRENT_BINARY_DIR}/Invite.wasm
                         ${CMAKE_CURRENT_BINARY_DIR}/Nft.wasm
                         ${CMAKE_CURRENT_BINARY_DIR}/Nop.wasm
                         ${CMAKE_CURRENT_BINARY_DIR}/Packages.wasm
                         ${CMAKE_CURRENT_BINARY_DIR}/Producers.wasm
                         ${CMAKE_CURRENT_BINARY_DIR}/HttpServer.wasm
                         ${CMAKE_CURRENT_BINARY_DIR}/Sites.wasm
                         ${CMAKE_CURRENT_BINARY_DIR}/RAccounts.wasm
                         ${CMAKE_CURRENT_BINARY_DIR}/RAuthSig.wasm
                         ${CMAKE_CURRENT_BINARY_DIR}/RAuthDelegate.wasm
                         ${CMAKE_CURRENT_BINARY_DIR}/REvents.wasm
                         ${CMAKE_CURRENT_BINARY_DIR}/RPackages.wasm
                         ${CMAKE_CURRENT_BINARY_DIR}/RProducers.wasm
                         ${CMAKE_CURRENT_BINARY_DIR}/RHttpServer.wasm
                         ${CMAKE_CURRENT_BINARY_DIR}/RSetCode.wasm
                         ${CMAKE_CURRENT_BINARY_DIR}/RTokens.wasm
                         ${CMAKE_CURRENT_BINARY_DIR}/RTransact.wasm
                         ${CMAKE_CURRENT_BINARY_DIR}/SetCode.wasm
                         ${CMAKE_CURRENT_BINARY_DIR}/Symbol.wasm
                         ${CMAKE_CURRENT_BINARY_DIR}/Tokens.wasm
                         ${CMAKE_CURRENT_BINARY_DIR}/Transact.wasm
                         ${CMAKE_CURRENT_BINARY_DIR}/VerifySig.wasm
                         ${CMAKE_CURRENT_BINARY_DIR}/PSubjectiveService.wasm
                         ${CMAKE_CURRENT_BINARY_DIR}/CounterService.wasm
                         ${CMAKE_CURRENT_BINARY_DIR}/AsyncQueryService.wasm
                         ${CMAKE_CURRENT_BINARY_DIR}/SubjectiveCounterService.wasm
                         ${CMAKE_CURRENT_BINARY_DIR}/KeepSocketService.wasm
                         ${CMAKE_CURRENT_BINARY_DIR}/SocketListService.wasm
    )
    file(APPEND ${CMAKE_BINARY_DIR}/CTestTestfile.cmake "subdirs(\"wasm\")\n")
    ExternalProject_Add_StepTargets(wasm test)
    install(CODE "include(${CMAKE_CURRENT_BINARY_DIR}/wasm/cmake_install.cmake)" COMPONENT libpsibase)
else()
    message(WARNING "WASI_SDK_PREFIX isn't defined; skipping wasm")
endif()

# Documentation
ExternalProject_Add(
    gen-cpp-doc
    DEPENDS             wasm
    SOURCE_DIR          ${CMAKE_CURRENT_SOURCE_DIR}/rust
    CONFIGURE_COMMAND   ""
    BUILD_COMMAND       cargo build -r --bin gen-cpp-doc --manifest-path ${CMAKE_CURRENT_SOURCE_DIR}/rust/Cargo.toml --target-dir ${CMAKE_CURRENT_BINARY_DIR}/rust
    INSTALL_COMMAND     ""
)
ExternalProject_Add(
    md2man
    SOURCE_DIR          ${CMAKE_CURRENT_SOURCE_DIR}/rust
    CONFIGURE_COMMAND   ""
    BUILD_COMMAND       cargo build -r --bin md2man --manifest-path ${CMAKE_CURRENT_SOURCE_DIR}/rust/Cargo.toml --target-dir ${CMAKE_CURRENT_BINARY_DIR}/rust
    BUILD_ALWAYS        1
    INSTALL_COMMAND     ""
)

function(ADD_BOOK_FILES path extension)
    file(COPY ${CMAKE_CURRENT_SOURCE_DIR}${path} DESTINATION ${CMAKE_CURRENT_BINARY_DIR}${path})
    file(GLOB DOC_FILES ${CMAKE_CURRENT_BINARY_DIR}${path}*.${extension})
    set(doc-src ${doc-src} ${DOC_FILES} PARENT_SCOPE)
endfunction()

configure_file(doc/psidk/book.toml.in doc/psidk/book.toml)
configure_file(doc/psidk/theme/index.hbs doc/psidk/theme/index.hbs)
ADD_BOOK_FILES("/doc/psidk/theme/js/" "js")
ADD_BOOK_FILES("/doc/psidk/theme/css/" "css")
ADD_BOOK_FILES("/doc/psidk/src/_img/" "svg")

file(GLOB_RECURSE doc-src ${CMAKE_CURRENT_SOURCE_DIR}/doc/psidk/src/*.md)
list(APPEND doc-src ${CMAKE_CURRENT_BINARY_DIR}/doc/psidk/book.toml)

file(GLOB_RECURSE doc-cpp ${CMAKE_CURRENT_SOURCE_DIR}/doc/src/development/services/cpp-service/*.cpp)
file(GLOB_RECURSE doc-cmake doc/src/development/services/cpp-service/*/CMakeLists.txt)
file(GLOB doc-headers libraries/psibase/common/include/psibase/*.hpp)
file(GLOB doc-service-headers services/*/*/include/services/*/*.hpp)
add_custom_command(
    OUTPUT ${CMAKE_CURRENT_BINARY_DIR}/book/html/index.html
    BYPRODUCTS ${CMAKE_CURRENT_BINARY_DIR}/book/html
    DEPENDS gen-cpp-doc ${doc-src} ${doc-cpp} ${doc-cmake} ${doc-headers} ${doc-service-headers}
    COMMAND ${CMAKE_COMMAND} -E remove_directory ${CMAKE_CURRENT_BINARY_DIR}/book
    COMMAND mdbook build -d ${CMAKE_CURRENT_BINARY_DIR}/book ${CMAKE_CURRENT_BINARY_DIR}/doc/psidk
    COMMAND find ${CMAKE_CURRENT_BINARY_DIR}/book "(" -name ".*" -o -name "*~" ")" -delete
    VERBATIM
)
add_custom_target(
    doc
    DEPENDS ${CMAKE_CURRENT_BINARY_DIR}/book/html/index.html
)

function(add_manpage name)
    add_custom_command(
        OUTPUT ${CMAKE_CURRENT_BINARY_DIR}/doc/psidk/${name}.1
        DEPENDS md2man doc/psidk/src/run-infrastructure/cli/${name}.md
        COMMAND ${CMAKE_CURRENT_BINARY_DIR}/rust/release/md2man < ${CMAKE_CURRENT_SOURCE_DIR}/doc/psidk/src/run-infrastructure/cli/${name}.md > ${CMAKE_CURRENT_BINARY_DIR}/doc/psidk/${name}.1
    )
    add_custom_target(${name}.1 ALL DEPENDS ${CMAKE_CURRENT_BINARY_DIR}/doc/psidk/${name}.1)
    install(FILES ${CMAKE_CURRENT_BINARY_DIR}/doc/psidk/${name}.1 TYPE MAN COMPONENT Client)
endfunction()

add_manpage(psinode)
add_manpage(psibase)
add_manpage(psibase-create-snapshot)
add_manpage(psibase-load-snapshot)

# Cargo psibase
ExternalProject_Add(
    cargo-psibase
    SOURCE_DIR          ${CMAKE_CURRENT_SOURCE_DIR}/rust
    CONFIGURE_COMMAND   ""
    BUILD_COMMAND       cargo build -r --bin cargo-psibase --manifest-path ${CMAKE_CURRENT_SOURCE_DIR}/rust/Cargo.toml --target-dir ${CMAKE_CURRENT_BINARY_DIR}/rust
    BUILD_BYPRODUCTS    ${CMAKE_CURRENT_BINARY_DIR}/rust/release/cargo-psibase
    BUILD_ALWAYS        1
    INSTALL_COMMAND     ""
)

# UIs built with yarn
set(JS_DIRS
    services/system/Accounts/ui:Accounts_js
    services/system/AuthSig/ui:AuthSig_js
    services/system/Producers/ui:Producers_js
    services/user/Branding/ui:Branding_js
    services/user/CommonApi/common/packages/plugin-tester/ui:PluginTester_js
    services/user/Explorer/ui:Explorer_js
    services/user/Homepage/ui:Homepage_js
    services/user/Identity/ui:Identity_js
    services/user/Invite/ui:Invite_js
    services/user/Permissions/ui:Permissions_js
    services/user/Supervisor/ui:Supervisor_js
    services/user/Workshop/ui:Workshop_js
)
set(ADMIN_DIR services/user/XAdmin/ui:XAdmin_js)
set(COMMON_LIB_DIR services/user/CommonApi/common/packages/common-lib/:CommonApiCommonLib_js)

function(add_js_target TARGET_TUPLE OUTPUT_FILE)
    string(REGEX REPLACE "^([^:]+):([^:]+)$" \\1 PATH ${TARGET_TUPLE})
    string(REGEX REPLACE "^([^:]+):([^:]+)$" \\2 TARGET_NAME ${TARGET_TUPLE})
    set(OUTPUT_FILEPATH ${CMAKE_CURRENT_SOURCE_DIR}/${PATH}/dist/${OUTPUT_FILE})
    file(GLOB_RECURSE SOURCES ${CMAKE_CURRENT_SOURCE_DIR}/${PATH}/src/*)
    list(APPEND SOURCES ${CMAKE_CURRENT_SOURCE_DIR}/${PATH}/package.json ${CMAKE_CURRENT_SOURCE_DIR}/${PATH}/yarn.lock)

    # Add a command that rebuilds `${OUTPUT_FILEPATH}` whenever any sources or dependencies are updated
    add_custom_command(
        OUTPUT ${OUTPUT_FILEPATH}
        BYPRODUCTS ${CMAKE_CURRENT_SOURCE_DIR}/${PATH}/dist
        DEPENDS ${SOURCES} ${ARGN}
        COMMAND cd ${CMAKE_CURRENT_SOURCE_DIR}/${PATH} && yarn --mutex network && yarn build
    )
    # Create a custom target to ensure `${OUTPUT_FILEPATH}` is built before `${TARGET_NAME}`
    add_custom_target(${TARGET_NAME} DEPENDS ${OUTPUT_FILEPATH})
    # Expose `${TARGET_NAME}` and its dependency to the parent scope for further use
    set(${TARGET_NAME}_DEP ${TARGET_NAME} ${OUTPUT_FILEPATH} PARENT_SCOPE)
endfunction()

# Static (not built) resource dependencies
file(GLOB common-misc-resources LIST_DIRECTORIES false ${CMAKE_CURRENT_SOURCE_DIR}/services/user/CommonApi/common/resources/*)
file(GLOB common-fonts LIST_DIRECTORIES false ${CMAKE_CURRENT_SOURCE_DIR}/services/user/CommonApi/common/resources/fonts/*)

# Builds the Common files that the UIs (just below) depend on
add_js_target(${COMMON_LIB_DIR} common-lib.js)

# Build each UI
# Each of these UIs receives the build output of CommonApi, so CommonApi files are listed as dependencies
foreach(ROW ${JS_DIRS})
    add_js_target(${ROW} index.html ${common-misc-resources} ${common-fonts} ${CommonApiCommonLib_js_DEP})
endforeach()

# Static (not built) resource dependencies
file(GLOB plugin-wit LIST_DIRECTORIES false ${CMAKE_CURRENT_SOURCE_DIR}/services/user/CommonApi/common/packages/wit/*)

# Build each component
include(libraries/psibase/sdk/rs-components.cmake)
add_rs_component(services/user/CommonApi/common/packages/component-parser:ComponentParser component_parser.wasm wasm32-unknown-unknown)
add_rs_component(services/user/XAdmin/ui/wasm:XAdminWasm x_admin.wasm wasm32-wasip1)
add_dependencies(CommonApiCommonLib_js ComponentParser)

add_rs_component_workspace(services/:Plugins 
    accounts
    account-tokens
    aes
    auth-any
    auth-delegate
    auth-invite
    auth-sig
    base64
    kdf
    setcode
    clientdata
    invite
    permissions
    sites
    test
    tokens
    transact
    workshop
    producers
)

set(XADMIN_PATH ${CMAKE_CURRENT_SOURCE_DIR}/services/user/XAdmin/ui)
set(XADMIN_TRANSPILE_BYPRODUCT ${XADMIN_PATH}/wasm-transpiled/x_admin.core.wasm)
add_js_target(${ADMIN_DIR} index.html ${XADMIN_TRANSPILE_BYPRODUCT} ${CommonApiCommonLib_js_DEP})
add_dependencies(XAdmin_js XAdminWasm)

add_custom_command(
    OUTPUT ${XADMIN_TRANSPILE_BYPRODUCT}
    DEPENDS ${CMAKE_CURRENT_BINARY_DIR}/rust/release/psibase ${COMPONENT_BIN_DIR}/${XAdminWasm_OUTPUT_FILE}
    WORKING_DIRECTORY ${XADMIN_PATH}
    COMMAND yarn --mutex network
    COMMAND yarn jco transpile ${COMPONENT_BIN_DIR}/${XAdminWasm_OUTPUT_FILE} --minify --no-nodejs-compat --base64-cutoff=4096 --valid-lifting-optimization -o ${XADMIN_PATH}/wasm-transpiled
)
add_custom_target(xadmin-wasm-transpiled ALL DEPENDS ${XADMIN_TRANSPILE_BYPRODUCT})
add_dependencies(xadmin-wasm-transpiled rust)

function(psinode_files target pfx)
    add_custom_target(
    ${target}
    ALL
    DEPENDS XAdmin_js
    COMMAND rm -rf ${pfx}/share/psibase/services/x-admin
    COMMAND mkdir -p ${pfx}/share/psibase/services
    COMMAND cp -a ${CMAKE_CURRENT_SOURCE_DIR}/services/user/XAdmin/ui/dist ${pfx}/share/psibase/services/x-admin
    COMMAND mkdir -p ${pfx}/share/psibase/services/x-admin/common
    COMMAND cp -a ${CMAKE_CURRENT_SOURCE_DIR}/services/user/CommonApi/common/resources/fonts ${pfx}/share/psibase/services/x-admin/common/fonts
    COMMAND cp -a ${CMAKE_CURRENT_SOURCE_DIR}/services/user/CommonApi/common/packages/common-lib/dist/common-lib.js ${pfx}/share/psibase/services/x-admin/common/
    COMMAND cp ${CMAKE_CURRENT_SOURCE_DIR}/programs/psinode/config.in ${pfx}/share/psibase/config.in
    COMMAND ${CMAKE_COMMAND} -E create_symlink ../../packages ${pfx}/share/psibase/services/x-admin/packages
    )
endfunction()

psinode_files(psinode-share ${CMAKE_CURRENT_BINARY_DIR})
add_dependencies(XAdmin_js xadmin-wasm-transpiled CommonApiCommonLib_js)

include(GNUInstallDirs)
install(DIRECTORY services/user/XAdmin/ui/dist/ DESTINATION ${CMAKE_INSTALL_DATADIR}/psibase/services/x-admin COMPONENT ServerData)
install(DIRECTORY services/user/CommonApi/common/resources/fonts DESTINATION ${CMAKE_INSTALL_DATADIR}/psibase/services/x-admin/common COMPONENT ServerData)
install(FILES services/user/CommonApi/common/packages/common-lib/dist/common-lib.js DESTINATION ${CMAKE_INSTALL_DATADIR}/psibase/services/x-admin/common COMPONENT ServerData)
install(FILES ${CMAKE_CURRENT_BINARY_DIR}/share/psibase/services/x-admin/packages DESTINATION ${CMAKE_INSTALL_DATADIR}/psibase/services/x-admin COMPONENT ServerData)

# Build service packages
include(libraries/psibase/sdk/pack_service.cmake)

set(SERVICE_DIR ${CMAKE_CURRENT_BINARY_DIR}/share/psibase/packages)

set(PSIBASE_VERSION "0.15.0")

psibase_package(
    OUTPUT ${SERVICE_DIR}/Transact.psi
    NAME Transact
    VERSION ${PSIBASE_VERSION}
    DESCRIPTION "All transactions enter the chain through this service"
    SERVICE transact
        WASM ${CMAKE_CURRENT_BINARY_DIR}/Transact.wasm
        FLAGS allowSudo allowWriteNative
        SERVER r-transact
        DATA ${Plugins_OUTPUT_FILE_transact} /plugin.wasm
    SERVICE r-transact
        WASM ${CMAKE_CURRENT_BINARY_DIR}/RTransact.wasm
        FLAGS allowWriteSubjective allowNativeSubjective
    POSTINSTALL ${CMAKE_CURRENT_SOURCE_DIR}/services/system/Transact/src/postinstall.json
    DEPENDS wasm
    DEPENDS ${Plugins_DEP}
    PACKAGE_DEPENDS "Accounts(^${PSIBASE_VERSION})" "CpuLimit(^${PSIBASE_VERSION})" "HttpServer(^${PSIBASE_VERSION})" "Sites(^${PSIBASE_VERSION})"
)

psibase_package(
    OUTPUT ${SERVICE_DIR}/Accounts.psi
    NAME Accounts
    VERSION ${PSIBASE_VERSION}
    DESCRIPTION "This service facilitates the creation of new accounts"
    SERVICE accounts
        WASM ${CMAKE_CURRENT_BINARY_DIR}/Accounts.wasm
        SERVER r-accounts
        DATA GLOB ${CMAKE_CURRENT_SOURCE_DIR}/services/system/Accounts/ui/dist/* /
        DATA ${Plugins_OUTPUT_FILE_accounts} /plugin.wasm
        DATA ${Plugins_OUTPUT_FILE_account_tokens} /account-tokens.wasm
        INIT
    SERVICE r-accounts
        WASM ${CMAKE_CURRENT_BINARY_DIR}/RAccounts.wasm
    DEPENDS ${Accounts_js_DEP} ${CMAKE_CURRENT_SOURCE_DIR}/services/system/Accounts/ui/dist/index.html
    DEPENDS wasm
    DEPENDS ${Plugins_DEP}
    PACKAGE_DEPENDS "AuthAny(^${PSIBASE_VERSION})" "HttpServer(^${PSIBASE_VERSION})" "Sites(^${PSIBASE_VERSION})"
)

psibase_package(
    OUTPUT ${SERVICE_DIR}/Base64.psi
    NAME Base64
    VERSION ${PSIBASE_VERSION}
    DESCRIPTION "Base64 encoding and decoding"
    PACKAGE_DEPENDS "Sites(^${PSIBASE_VERSION})" "Accounts(^${PSIBASE_VERSION})"
    SERVICE base64
        DATA ${Plugins_OUTPUT_FILE_base64} /plugin.wasm
    DEPENDS ${Plugins_DEP}
)

psibase_package(
    OUTPUT ${SERVICE_DIR}/Kdf.psi
    NAME Kdf
    VERSION ${PSIBASE_VERSION}
    DESCRIPTION "Key Derivation Function"
    PACKAGE_DEPENDS "Sites(^${PSIBASE_VERSION})" "Accounts(^${PSIBASE_VERSION})"
    SERVICE kdf
        DATA ${Plugins_OUTPUT_FILE_kdf} /plugin.wasm
    DEPENDS ${Plugins_DEP}
)

psibase_package(
    OUTPUT ${SERVICE_DIR}/Aes.psi
    NAME Aes
    VERSION ${PSIBASE_VERSION}
    DESCRIPTION "AES encryption"
    PACKAGE_DEPENDS "Sites(^${PSIBASE_VERSION})" "Accounts(^${PSIBASE_VERSION})"
    SERVICE aes
        DATA ${Plugins_OUTPUT_FILE_aes} /plugin.wasm
    DEPENDS ${Plugins_DEP}
)

psibase_package(
    OUTPUT ${SERVICE_DIR}/ClientData.psi
    NAME ClientData
    DESCRIPTION "Plugin for enabling simpler interactions with client-side data storage"
    VERSION ${PSIBASE_VERSION}
    PACKAGE_DEPENDS "HttpServer(^${PSIBASE_VERSION})" "Sites(^${PSIBASE_VERSION})" "Accounts(^${PSIBASE_VERSION})" "CommonApi(^${PSIBASE_VERSION})" "Supervisor(^${PSIBASE_VERSION})"
    SERVICE clientdata
        DATA ${Plugins_OUTPUT_FILE_clientdata} /plugin.wasm
    DEPENDS ${Plugins_DEP}
)

cargo_psibase_package(
    OUTPUT ${SERVICE_DIR}/Chainmail.psi
    PATH services/user/Chainmail
)

cargo_psibase_package(
    OUTPUT ${SERVICE_DIR}/Profiles.psi
    PATH services/user/Profiles
)

cargo_psibase_package(
    OUTPUT ${SERVICE_DIR}/Branding.psi
    PATH services/user/Branding
    DEPENDS ${Branding_js_DEP}
)

cargo_psibase_package(
    OUTPUT ${SERVICE_DIR}/BrotliCodec.psi
    PATH services/user/BrotliCodec
)

cargo_psibase_package(
    OUTPUT ${SERVICE_DIR}/Registry.psi
    PATH services/user/Registry
)

cargo_psibase_package(
    OUTPUT ${SERVICE_DIR}/StagedTx.psi
    PATH services/system/StagedTx
)

psibase_package(
    OUTPUT ${SERVICE_DIR}/AuthSig.psi
    NAME AuthSig
    VERSION ${PSIBASE_VERSION}
    DESCRIPTION "Auth service using Botan to verify signatures"
    SERVICE auth-sig
        WASM ${CMAKE_CURRENT_BINARY_DIR}/AuthSig.wasm
        DATA ${Plugins_OUTPUT_FILE_auth_sig} /plugin.wasm
        SERVER r-auth-sig
        DATA GLOB ${CMAKE_CURRENT_SOURCE_DIR}/services/system/AuthSig/ui/dist/* /
    SERVICE r-auth-sig
        WASM ${CMAKE_CURRENT_BINARY_DIR}/RAuthSig.wasm
    SERVICE verify-sig
        WASM ${CMAKE_CURRENT_BINARY_DIR}/VerifySig.wasm
        FLAGS isAuthService
    DEPENDS ${AuthSig_js_DEP}
    DEPENDS wasm
    DEPENDS ${Plugins_DEP}
    PACKAGE_DEPENDS "HttpServer(^${PSIBASE_VERSION})" "Sites(^${PSIBASE_VERSION})" "Permissions(^${PSIBASE_VERSION})"
)

set(COMMON_API ${CMAKE_CURRENT_SOURCE_DIR}/services/user/CommonApi)
set(THIRD_SRC ${COMMON_API}/common/resources/thirdParty/src)
set(THIRD_FILES
    ${THIRD_SRC}/htm.module.js
    ${THIRD_SRC}/react-dom.development.js
    ${THIRD_SRC}/react-dom.production.min.js
    ${THIRD_SRC}/react-router-dom.min.js
    ${THIRD_SRC}/react.development.js
    ${THIRD_SRC}/react.production.min.js
    ${THIRD_SRC}/semantic-ui-react.min.js
    ${THIRD_SRC}/useLocalStorageState.js)

psibase_package(
    OUTPUT ${SERVICE_DIR}/CommonApi.psi
    NAME CommonApi
    VERSION ${PSIBASE_VERSION}
    DESCRIPTION "Service that contains the common files and libraries used by apps on psibase"
    SERVICE common-api
        WASM ${CMAKE_CURRENT_BINARY_DIR}/CommonApi.wasm
        SERVER common-api
        DATA      ${COMMON_API}/common/packages/common-lib/dist/common-lib.js common/common-lib.js
        DATA GLOB ${COMMON_API}/common/resources/*.mjs                        common/
        DATA      ${COMMON_API}/common/resources/fonts                        common/fonts
        DATA GLOB ${THIRD_FILES}                                              common
        DATA      ${COMPONENT_BIN_DIR}/${ComponentParser_OUTPUT_FILE}         /common/${ComponentParser_OUTPUT_FILE}
        DATA GLOB ${CMAKE_CURRENT_SOURCE_DIR}/services/user/CommonApi/common/packages/plugin-tester/ui/dist/* /common/plugin-tester/
    DEPENDS ${CommonApiCommonLib_js_DEP}
    DEPENDS ${ComponentParser_DEP}
    DEPENDS ${PluginTester_js_DEP}
    DEPENDS wasm
    PACKAGE_DEPENDS "HttpServer(^${PSIBASE_VERSION})" "Sites(^${PSIBASE_VERSION})"
)

psibase_package(
    OUTPUT ${SERVICE_DIR}/AuthDelegate.psi
    NAME AuthDelegate
    VERSION ${PSIBASE_VERSION}
    DESCRIPTION "Auth service that delegates authorization to another account"
    SERVICE auth-delegate
        WASM ${CMAKE_CURRENT_BINARY_DIR}/AuthDelegate.wasm
        DATA ${Plugins_OUTPUT_FILE_auth_delegate} /plugin.wasm
        SERVER r-auth-dlg
    SERVICE r-auth-dlg
        WASM ${CMAKE_CURRENT_BINARY_DIR}/RAuthDelegate.wasm
    DEPENDS wasm
    DEPENDS ${Plugins_DEP}
    PACKAGE_DEPENDS "HttpServer(^${PSIBASE_VERSION})" "Sites(^${PSIBASE_VERSION})"
)

psibase_package(
    OUTPUT ${SERVICE_DIR}/AuthAny.psi
    NAME AuthAny
    VERSION ${PSIBASE_VERSION}
    DESCRIPTION "Insecure auth service that allows any access"
    SERVICE auth-any
        WASM ${CMAKE_CURRENT_BINARY_DIR}/AuthAny.wasm
        DATA ${Plugins_OUTPUT_FILE_auth_any} /plugin.wasm
    DEPENDS wasm
    DEPENDS ${Plugins_DEP}
    PACKAGE_DEPENDS "Sites(^${PSIBASE_VERSION})"
)

psibase_package(
    OUTPUT ${SERVICE_DIR}/CpuLimit.psi
    NAME CpuLimit
    VERSION ${PSIBASE_VERSION}
    DESCRIPTION "Service that manages CPU billing"
    SERVICE cpu-limit
        WASM ${CMAKE_CURRENT_BINARY_DIR}/CpuLimit.wasm
        FLAGS isSubjective canSetTimeLimit
    DEPENDS wasm
)

psibase_package(
    OUTPUT ${SERVICE_DIR}/Docs.psi
    NAME Docs
    VERSION ${PSIBASE_VERSION}
    DESCRIPTION "Psibase documentation"
    SERVICE docs
        DATA ${CMAKE_CURRENT_BINARY_DIR}/book/html /
    PACKAGE_DEPENDS "Sites(^${PSIBASE_VERSION})" "Accounts(^${PSIBASE_VERSION})"
    DEPENDS doc ${CMAKE_CURRENT_BINARY_DIR}/book/html/index.html
)

psibase_package(
    OUTPUT ${SERVICE_DIR}/Homepage.psi
    NAME Homepage
    VERSION ${PSIBASE_VERSION}
    DESCRIPTION "Network homepage"
    SERVICE homepage
        DATA GLOB ${CMAKE_CURRENT_SOURCE_DIR}/services/user/Homepage/ui/dist/*  /
        POSTINSTALL ${CMAKE_CURRENT_SOURCE_DIR}/services/user/Homepage/postinstall.json
    PACKAGE_DEPENDS "Sites(^${PSIBASE_VERSION})" "Accounts(^${PSIBASE_VERSION})" "Profiles(^${PSIBASE_VERSION})"
    DEPENDS ${Homepage_js_DEP}
)

cargo_psibase_package(
    OUTPUT ${SERVICE_DIR}/Identity.psi
    PATH services/user/Identity
    DEPENDS ${Identity_js_DEP}
)

psibase_package(
    OUTPUT ${SERVICE_DIR}/Nop.psi
    NAME Nop
    VERSION ${PSIBASE_VERSION}
    DESCRIPTION "Service that does nothing"
    SERVICE nop
        WASM ${CMAKE_CURRENT_BINARY_DIR}/Nop.wasm
    DEPENDS wasm
)

psibase_package(
    OUTPUT ${SERVICE_DIR}/Sites.psi
    NAME Sites
    VERSION ${PSIBASE_VERSION}
    DESCRIPTION "Provides web hosting to non-service accounts"
    SERVICE sites
        WASM ${CMAKE_CURRENT_BINARY_DIR}/Sites.wasm
        SERVER sites
        DATA ${Plugins_OUTPUT_FILE_sites} /plugin.wasm
    DEPENDS wasm
    DEPENDS ${Plugins_DEP}
    PACKAGE_DEPENDS "HttpServer(^${PSIBASE_VERSION})"
)

psibase_package(
    OUTPUT ${SERVICE_DIR}/Producers.psi
    NAME Producers
    VERSION ${PSIBASE_VERSION}
    DESCRIPTION "Manages the active producers"
    SERVICE producers
        WASM ${CMAKE_CURRENT_BINARY_DIR}/Producers.wasm
        DATA ${Plugins_OUTPUT_FILE_producers} /plugin.wasm
        FLAGS allowWriteNative
        SERVER r-producers
        DATA GLOB ${CMAKE_CURRENT_SOURCE_DIR}/services/system/Producers/ui/dist/* /
    SERVICE r-producers
        WASM ${CMAKE_CURRENT_BINARY_DIR}/RProducers.wasm
    ACCOUNTS prods-weak prods-strong
    POSTINSTALL ${CMAKE_CURRENT_SOURCE_DIR}/services/system/Producers/src/postinstall.json
    DEPENDS wasm
    DEPENDS ${Producers_js_DEP}
    PACKAGE_DEPENDS "HttpServer(^${PSIBASE_VERSION})" "Accounts(^${PSIBASE_VERSION})" "Sites(^${PSIBASE_VERSION})" "AuthSig(^${PSIBASE_VERSION})" "StagedTx(^${PSIBASE_VERSION})" "Transact(^${PSIBASE_VERSION})"
)

psibase_package(
    OUTPUT ${SERVICE_DIR}/HttpServer.psi
    NAME HttpServer
    VERSION ${PSIBASE_VERSION}
    DESCRIPTION "The `http-server` service routes HTTP requests to the appropriate service"
    SERVICE http-server
        WASM ${CMAKE_CURRENT_BINARY_DIR}/HttpServer.wasm
        SERVER rhttp-server
        FLAGS allowSocket allowWriteSubjective
    SERVICE rhttp-server
        WASM ${CMAKE_CURRENT_BINARY_DIR}/RHttpServer.wasm
    DEPENDS wasm
)

psibase_package(
    OUTPUT ${SERVICE_DIR}/SetCode.psi
    NAME SetCode
    VERSION ${PSIBASE_VERSION}
    DESCRIPTION "All compiled code is uploaded to the chain through this service"
    SERVICE setcode
        WASM ${CMAKE_CURRENT_BINARY_DIR}/SetCode.wasm
        DATA ${Plugins_OUTPUT_FILE_setcode} /plugin.wasm
        FLAGS allowWriteNative
        SERVER r-setcode
        INIT
    SERVICE r-setcode
        WASM ${CMAKE_CURRENT_BINARY_DIR}/RSetCode.wasm
    DEPENDS wasm
    DEPENDS ${Plugins_DEP}
    PACKAGE_DEPENDS "HttpServer(^${PSIBASE_VERSION})" "Transact(^${PSIBASE_VERSION})" "StagedTx(^${PSIBASE_VERSION})" "Sites(^${PSIBASE_VERSION})" "Accounts(^${PSIBASE_VERSION})" "CommonApi(^${PSIBASE_VERSION})"
)

psibase_package(
    OUTPUT ${SERVICE_DIR}/Events.psi
    NAME Events
    VERSION ${PSIBASE_VERSION}
    DESCRIPTION "Indexes events and provides querying"
    SERVICE events
        WASM ${CMAKE_CURRENT_BINARY_DIR}/Events.wasm
        FLAGS isSubjective forceReplay
        SERVER r-events
    SERVICE r-events
        WASM ${CMAKE_CURRENT_BINARY_DIR}/REvents.wasm
        POSTINSTALL ${CMAKE_CURRENT_SOURCE_DIR}/services/user/Events/src/postinstall.json
    DEPENDS wasm
    PACKAGE_DEPENDS "Transact(^${PSIBASE_VERSION})" "HttpServer(^${PSIBASE_VERSION})"
)

psibase_package(
    OUTPUT ${SERVICE_DIR}/Explorer.psi
    NAME Explorer
    VERSION ${PSIBASE_VERSION}
    DESCRIPTION "Block explorer"
    SERVICE explorer
        WASM ${CMAKE_CURRENT_BINARY_DIR}/Explorer.wasm
        SERVER explorer
        DATA ${CMAKE_CURRENT_SOURCE_DIR}/services/user/Explorer/ui/dist /
    DEPENDS Explorer_js ${CMAKE_CURRENT_SOURCE_DIR}/services/user/Explorer/ui/dist/index.html
    DEPENDS wasm
    PACKAGE_DEPENDS "HttpServer(^${PSIBASE_VERSION})" "Sites(^${PSIBASE_VERSION})"
)

psibase_package(
    OUTPUT ${SERVICE_DIR}/Invite.psi
    NAME Invite
    VERSION ${PSIBASE_VERSION}
    DESCRIPTION "This service facilitates the creation and redemption of invites"
    PACKAGE_DEPENDS "Accounts(^${PSIBASE_VERSION})" "HttpServer(^${PSIBASE_VERSION})" "Nft(^${PSIBASE_VERSION})" "Tokens(^${PSIBASE_VERSION})" "AuthSig(^${PSIBASE_VERSION})" "Sites(^${PSIBASE_VERSION})"
    SERVICE invite
        WASM ${CMAKE_CURRENT_BINARY_DIR}/Invite.wasm
        SERVER invite
        INIT
        DATA ${Plugins_OUTPUT_FILE_invite} /plugin.wasm
    SERVICE auth-invite
        WASM ${CMAKE_CURRENT_BINARY_DIR}/AuthInvite.wasm
        DATA ${Plugins_OUTPUT_FILE_auth_invite} /plugin.wasm
    DEPENDS wasm
    DEPENDS ${Plugins_DEP}
)

psibase_package(
    OUTPUT ${SERVICE_DIR}/Nft.psi
    NAME Nft
    VERSION ${PSIBASE_VERSION}
    PACKAGE_DEPENDS "Accounts(^${PSIBASE_VERSION})" "HttpServer(^${PSIBASE_VERSION})" "Events(^${PSIBASE_VERSION})"
    SERVICE nft
        WASM ${CMAKE_CURRENT_BINARY_DIR}/Nft.wasm
        INIT
    DEPENDS wasm
)

psibase_package(
    OUTPUT ${SERVICE_DIR}/Supervisor.psi
    NAME Supervisor
    VERSION ${PSIBASE_VERSION}
    PACKAGE_DEPENDS "Nft(^${PSIBASE_VERSION})" "HttpServer(^${PSIBASE_VERSION})" "Sites(^${PSIBASE_VERSION})" "Accounts(^${PSIBASE_VERSION})" "CommonApi(^${PSIBASE_VERSION})"
    SERVICE supervisor
        DATA GLOB ${CMAKE_CURRENT_SOURCE_DIR}/services/user/Supervisor/ui/dist/* /
    DEPENDS ${Supervisor_js_DEP}
)

psibase_package(
    OUTPUT ${SERVICE_DIR}/Permissions.psi
    NAME Permissions
    VERSION ${PSIBASE_VERSION}
    DESCRIPTION "Handler for client-side permissions"
    PACKAGE_DEPENDS "Sites(^${PSIBASE_VERSION})" "CommonApi(^${PSIBASE_VERSION})" "Accounts(^${PSIBASE_VERSION})"
    SERVICE permissions
        DATA ${Plugins_OUTPUT_FILE_permissions} /plugin.wasm
        DATA GLOB ${CMAKE_CURRENT_SOURCE_DIR}/services/user/Permissions/ui/dist/* /
    DEPENDS ${Permissions_js_DEP}
    DEPENDS ${Plugins_DEP}
)

psibase_package(
    OUTPUT ${SERVICE_DIR}/SupervisorTests.psi
    NAME SupervisorTests
    DESCRIPTION "Plugin functions for testing Supervisor functionality"
    VERSION ${PSIBASE_VERSION}
    PACKAGE_DEPENDS "Nft(^${PSIBASE_VERSION})" "HttpServer(^${PSIBASE_VERSION})" "Sites(^${PSIBASE_VERSION})" "Accounts(^${PSIBASE_VERSION})" "CommonApi(^${PSIBASE_VERSION})" "Supervisor(^${PSIBASE_VERSION})"
    SERVICE sup-test
        DATA ${Plugins_OUTPUT_FILE_test} /test.wasm
    DEPENDS ${Plugins_DEP}
)

psibase_package(
    OUTPUT ${SERVICE_DIR}/Tokens.psi
    NAME Tokens
    VERSION ${PSIBASE_VERSION}
    DESCRIPTION "Token service"
    PACKAGE_DEPENDS "Nft(^${PSIBASE_VERSION})" "HttpServer(^${PSIBASE_VERSION})" "Events(^${PSIBASE_VERSION})" "Sites(^${PSIBASE_VERSION})"
    SERVICE tokens
        WASM ${CMAKE_CURRENT_BINARY_DIR}/Tokens.wasm
        DATA ${Plugins_OUTPUT_FILE_tokens} /plugin.wasm
        SERVER r-tokens
        INIT
    SERVICE r-tokens
        WASM ${CMAKE_CURRENT_BINARY_DIR}/RTokens.wasm
    DEPENDS ${Plugins_DEP}
    DEPENDS wasm
)

psibase_package(
    OUTPUT ${SERVICE_DIR}/Symbol.psi
    NAME Symbol
    VERSION ${PSIBASE_VERSION}
    DESCRIPTION "Symbol service"
    PACKAGE_DEPENDS "Tokens(^${PSIBASE_VERSION})" "Nft(^${PSIBASE_VERSION})"
    SERVICE symbol
        WASM ${CMAKE_CURRENT_BINARY_DIR}/Symbol.wasm
        INIT
    DEPENDS wasm
)

psibase_package(
    OUTPUT ${SERVICE_DIR}/Workshop.psi
    NAME Workshop
    VERSION ${PSIBASE_VERSION}
    DESCRIPTION "A dashboard for developers to create and manage apps"
    PACKAGE_DEPENDS 
        "HttpServer(^${PSIBASE_VERSION})" 
        "Sites(^${PSIBASE_VERSION})" 
        "Accounts(^${PSIBASE_VERSION})" 
        "CommonApi(^${PSIBASE_VERSION})" 
        "Registry(^${PSIBASE_VERSION})" 
        "StagedTx(^${PSIBASE_VERSION})" 
        "Transact(^${PSIBASE_VERSION})"
        "SetCode(^${PSIBASE_VERSION})"
        "Chainmail(^${PSIBASE_VERSION})"
        "ClientData(^${PSIBASE_VERSION})"
    SERVICE workshop
        DATA GLOB ${CMAKE_CURRENT_SOURCE_DIR}/services/user/Workshop/ui/dist/* /
        DATA ${Plugins_OUTPUT_FILE_workshop} /plugin.wasm
    DEPENDS ${Workshop_js_DEP}
    DEPENDS ${Plugins_DEP}
    POSTINSTALL ${CMAKE_CURRENT_SOURCE_DIR}/services/user/Workshop/postinstall.json
)

psibase_package(
    OUTPUT ${SERVICE_DIR}/Fractal.psi
    NAME Fractal
    VERSION ${PSIBASE_VERSION}
    DESCRIPTION "Fractal service"
    SERVICE fractal
        WASM ${CMAKE_CURRENT_BINARY_DIR}/Fractal.wasm
    SERVICE core-fractal
        WASM ${CMAKE_CURRENT_BINARY_DIR}/CoreFractal.wasm
    DEPENDS wasm
)

psibase_package(
    OUTPUT ${SERVICE_DIR}/TokenUsers.psi
    NAME TokenUsers
    VERSION ${PSIBASE_VERSION}
    DESCRIPTION "Initial token users"
    ACCOUNTS alice bob
    PACKAGE_DEPENDS "Tokens(^${PSIBASE_VERSION})" "Symbol(^${PSIBASE_VERSION})" "Accounts(^${PSIBASE_VERSION})"
    POSTINSTALL ${CMAKE_CURRENT_SOURCE_DIR}/services/user/Tokens/src/TokenUsers.json
)

psibase_package(
    OUTPUT ${SERVICE_DIR}/Packages.psi
    NAME Packages
    VERSION ${PSIBASE_VERSION}
    DESCRIPTION "Package manager for psibase apps"
    SERVICE packages
        WASM ${CMAKE_CURRENT_BINARY_DIR}/Packages.wasm
        SERVER r-packages
    SERVICE r-packages
        WASM ${CMAKE_CURRENT_BINARY_DIR}/RPackages.wasm
    DEPENDS wasm
    PACKAGE_DEPENDS "HttpServer(^${PSIBASE_VERSION})" "Nop(^${PSIBASE_VERSION})"
)

psibase_package(
    OUTPUT ${SERVICE_DIR}/DevDefault.psi
    NAME DevDefault
    VERSION ${PSIBASE_VERSION}
    DESCRIPTION "All development services"
<<<<<<< HEAD
    PACKAGE_DEPENDS Accounts Registry AuthAny AuthSig AuthDelegate Branding Brotli Chainmail ClientData CommonApi CpuLimit 
                    Docs Events Explorer Fractal HttpServer Identity Invite Nft Packages Permissions Producers Profiles
=======
    PACKAGE_DEPENDS Accounts Aes AuthAny AuthSig AuthDelegate Base64 Branding BrotliCodec Chainmail ClientData CommonApi CpuLimit 
                    Docs Events Explorer Fractal HttpServer Identity Invite Kdf Nft Packages Permissions Producers Registry 
>>>>>>> da61c0fb
                    Sites SetCode StagedTx Supervisor Symbol Tokens Transact Homepage Workshop 
)

psibase_package(
    OUTPUT ${SERVICE_DIR}/ProdDefault.psi
    NAME ProdDefault
    VERSION ${PSIBASE_VERSION}
    DESCRIPTION "All production services"
<<<<<<< HEAD
    PACKAGE_DEPENDS Accounts Registry AuthAny AuthSig AuthDelegate Branding Brotli Chainmail ClientData CommonApi CpuLimit 
                    Docs Events Explorer Fractal HttpServer Invite Nft Packages Permissions Producers Profiles
=======
    PACKAGE_DEPENDS Accounts Aes AuthAny AuthSig AuthDelegate Base64 Branding BrotliCodec Chainmail ClientData CommonApi CpuLimit 
                    Docs Events Explorer Fractal HttpServer Invite Kdf Nft Packages Permissions Producers Registry
>>>>>>> da61c0fb
                    Sites SetCode StagedTx Supervisor Symbol Tokens Transact Homepage Workshop
)


psibase_package(
    OUTPUT ${SERVICE_DIR}/Minimal.psi
    NAME Minimal
    VERSION ${PSIBASE_VERSION}
    DESCRIPTION "Minimum services for a functional chain"
    PACKAGE_DEPENDS Accounts AuthDelegate AuthAny CpuLimit CommonApi Packages Producers HttpServer
                    SetCode Transact
)

psibase_package(
    OUTPUT ${SERVICE_DIR}/TestDefault.psi
    NAME TestDefault
    VERSION ${PSIBASE_VERSION}
    DESCRIPTION "Services used in the tester"
    PACKAGE_DEPENDS AuthSig BrotliCodec Events Minimal Nft Sites StagedTx Supervisor Symbol Tokens
)

function(write_package_index target dir)
    set(deps ${CMAKE_CURRENT_SOURCE_DIR}/make_package_index.sh)
    foreach(service IN LISTS ARGN)
        list(APPEND deps ${service} ${dir}/${service}.psi)
    endforeach()
    add_custom_command(
        OUTPUT ${dir}/index.json
        DEPENDS ${deps}
        COMMAND /usr/bin/bash ${CMAKE_CURRENT_SOURCE_DIR}/make_package_index.sh ${CMAKE_COMMAND} ${dir} ${ARGN} >${dir}/index.json
    )
    add_custom_target(${target} ALL DEPENDS ${dir}/index.json)
endfunction()

write_package_index(package-index ${SERVICE_DIR}
<<<<<<< HEAD
    Accounts AuthAny AuthDelegate AuthSig Branding Brotli Chainmail ClientData CommonApi CpuLimit DevDefault ProdDefault
    Docs Events Explorer Fractal Identity Invite Nft Nop Minimal Packages Permissions Producers Profiles TestDefault HttpServer
    Registry Sites SetCode StagedTx Supervisor Symbol TokenUsers Tokens Transact Homepage Workshop )
=======
    Accounts Aes AuthAny AuthDelegate AuthSig Base64 Branding BrotliCodec Chainmail ClientData CommonApi CpuLimit DevDefault ProdDefault
    Docs Events Explorer Fractal Identity Invite Kdf Nft Nop Minimal Packages Permissions Producers TestDefault HttpServer Registry 
    Sites SetCode StagedTx Supervisor Symbol TokenUsers Tokens Transact Homepage Workshop)
>>>>>>> da61c0fb

install(
    FILES ${SERVICE_DIR}/index.json
          ${SERVICE_DIR}/Accounts.psi
          ${SERVICE_DIR}/Aes.psi
          ${SERVICE_DIR}/AuthAny.psi
          ${SERVICE_DIR}/AuthDelegate.psi
          ${SERVICE_DIR}/AuthSig.psi
          ${SERVICE_DIR}/Base64.psi
          ${SERVICE_DIR}/Branding.psi
          ${SERVICE_DIR}/BrotliCodec.psi
          ${SERVICE_DIR}/Chainmail.psi
          ${SERVICE_DIR}/ClientData.psi
          ${SERVICE_DIR}/CommonApi.psi
          ${SERVICE_DIR}/DevDefault.psi
          ${SERVICE_DIR}/ProdDefault.psi
          ${SERVICE_DIR}/CpuLimit.psi
          ${SERVICE_DIR}/Docs.psi
          ${SERVICE_DIR}/Events.psi
          ${SERVICE_DIR}/Explorer.psi
          ${SERVICE_DIR}/Fractal.psi
          ${SERVICE_DIR}/HttpServer.psi
          ${SERVICE_DIR}/Homepage.psi
          ${SERVICE_DIR}/Identity.psi
          ${SERVICE_DIR}/Invite.psi
          ${SERVICE_DIR}/Kdf.psi
          ${SERVICE_DIR}/Minimal.psi
          ${SERVICE_DIR}/Nft.psi
          ${SERVICE_DIR}/Nop.psi
          ${SERVICE_DIR}/Packages.psi
          ${SERVICE_DIR}/Permissions.psi
          ${SERVICE_DIR}/Producers.psi
          ${SERVICE_DIR}/Profiles.psi
          ${SERVICE_DIR}/Registry.psi
          ${SERVICE_DIR}/SetCode.psi
          ${SERVICE_DIR}/Sites.psi
          ${SERVICE_DIR}/StagedTx.psi
          ${SERVICE_DIR}/Supervisor.psi
          ${SERVICE_DIR}/SupervisorTests.psi
          ${SERVICE_DIR}/Symbol.psi
          ${SERVICE_DIR}/TestDefault.psi
          ${SERVICE_DIR}/Tokens.psi
          ${SERVICE_DIR}/TokenUsers.psi
          ${SERVICE_DIR}/Transact.psi
          ${SERVICE_DIR}/Workshop.psi
    DESTINATION ${CMAKE_INSTALL_DATADIR}/psibase/packages/
    COMPONENT ServerData)

psibase_package(
    OUTPUT ${CMAKE_CURRENT_BINARY_DIR}/test-packages/PSubjective.psi
    NAME PSubjective
    VERSION ${PSIBASE_VERSION}
    DESCRIPTION "Test service for parallel access to the subjective database"
    SERVICE psubjective
        WASM ${CMAKE_CURRENT_BINARY_DIR}/PSubjectiveService.wasm
        FLAGS isSubjective allowWriteSubjective
        SERVER psubjective
    PACKAGE_DEPENDS "HttpServer(^${PSIBASE_VERSION})"
    DEPENDS wasm
)

psibase_package(
    OUTPUT ${CMAKE_CURRENT_BINARY_DIR}/test-packages/Counter.psi
    NAME Counter
    VERSION ${PSIBASE_VERSION}
    DESCRIPTION "Test service than increments a counter"
    SERVICE counter
        WASM ${CMAKE_CURRENT_BINARY_DIR}/CounterService.wasm
        SERVER counter
    PACKAGE_DEPENDS "HttpServer(^${PSIBASE_VERSION})"
    DEPENDS wasm
)

psibase_package(
    OUTPUT ${CMAKE_CURRENT_BINARY_DIR}/test-packages/AsyncQuery.psi
    NAME AsyncQuery
    VERSION ${PSIBASE_VERSION}
    DESCRIPTION "Test service for the various ways to respond to http requests"
    SERVICE as-query
        WASM ${CMAKE_CURRENT_BINARY_DIR}/AsyncQueryService.wasm
        SERVER as-query
        POSTINSTALL ${CMAKE_CURRENT_SOURCE_DIR}/services/psibase_tests/AsyncQueryService.json
        FLAGS allowWriteSubjective
    PACKAGE_DEPENDS "HttpServer(^${PSIBASE_VERSION})"
    DEPENDS wasm
)

psibase_package(
    OUTPUT ${CMAKE_CURRENT_BINARY_DIR}/test-packages/SubjectiveCounter.psi
    NAME SubjectiveCounter
    VERSION ${PSIBASE_VERSION}
    DESCRIPTION "Test service that increments a counter in the subjective db"
    SERVICE s-counter
        WASM ${CMAKE_CURRENT_BINARY_DIR}/SubjectiveCounterService.wasm
        SERVER s-counter
        FLAGS isSubjective allowWriteSubjective
    PACKAGE_DEPENDS "HttpServer(^${PSIBASE_VERSION})"
    DEPENDS wasm
)

psibase_package(
    OUTPUT ${CMAKE_CURRENT_BINARY_DIR}/test-packages/KeepSocket.psi
    NAME KeepSocket
    VERSION ${PSIBASE_VERSION}
    DESCRIPTION "Accepts HTTP requests, but never returns a response"
    SERVICE s-keep-sock
        WASM ${CMAKE_CURRENT_BINARY_DIR}/KeepSocketService.wasm
        SERVER s-keep-sock
    PACKAGE_DEPENDS "HttpServer(^${PSIBASE_VERSION})"
    DEPENDS wasm
)

psibase_package(
    OUTPUT ${CMAKE_CURRENT_BINARY_DIR}/test-packages/SocketList.psi
    NAME SocketList
    VERSION ${PSIBASE_VERSION}
    DESCRIPTION "Lists active sockets"
    SERVICE s-sock-list
        WASM ${CMAKE_CURRENT_BINARY_DIR}/SocketListService.wasm
        SERVER s-sock-list
        FLAGS allowNativeSubjective
    PACKAGE_DEPENDS "HttpServer(^${PSIBASE_VERSION})"
    DEPENDS wasm
)

write_package_index(test-index ${CMAKE_CURRENT_BINARY_DIR}/test-packages PSubjective Counter AsyncQuery SubjectiveCounter KeepSocket SocketList)

ExternalProject_Add(
    rust
    SOURCE_DIR ${CMAKE_CURRENT_SOURCE_DIR}/rust
    BUILD_BYPRODUCTS ${CMAKE_CURRENT_BINARY_DIR}/rust/release/psibase
    CONFIGURE_COMMAND ""
    BUILD_COMMAND   cargo build -r --bin psibase --manifest-path ${CMAKE_CURRENT_SOURCE_DIR}/rust/Cargo.toml --target-dir ${CMAKE_CURRENT_BINARY_DIR}/rust
    BUILD_ALWAYS 1
    INSTALL_COMMAND ""
)
install(PROGRAMS ${CMAKE_CURRENT_BINARY_DIR}/rust/release/psibase TYPE BIN COMPONENT Client)

option(BUILD_EXAMPLES "Build examples" ON)
if(BUILD_EXAMPLES)
    add_subdirectory(doc/psidk/src/development/services/cpp-service doc-examples)
endif()

include(CPackComponent)
cpack_add_component_group(Server DESCRIPTION "The psinode server")
cpack_add_component(ServerBin GROUP Server HIDDEN)
cpack_add_component(ServerData GROUP Server HIDDEN)
cpack_add_component(Client DESCRIPTION "The psibase client")
cpack_add_component_group(SDK DESCRIPTION "SDK for developing psibase services")
cpack_add_component(Tester GROUP SDK)
cpack_add_component(WASI GROUP SDK)
cpack_add_component(libpsibase GROUP SDK)

set(CPACK_PACKAGE_NAME psidk)
set(CPACK_PACKAGE_VENDOR "Fractally, LLC")
set(CPACK_PACKAGE_DESCRIPTION)
set(CPACK_PACKAGE_HOMEPAGE_URL https://about.psibase.io)
set(CPACK_GENERATOR TGZ)
include(CPack)

set(CMAKE_EXPORT_COMPILE_COMMANDS on)<|MERGE_RESOLUTION|>--- conflicted
+++ resolved
@@ -872,13 +872,8 @@
     NAME DevDefault
     VERSION ${PSIBASE_VERSION}
     DESCRIPTION "All development services"
-<<<<<<< HEAD
-    PACKAGE_DEPENDS Accounts Registry AuthAny AuthSig AuthDelegate Branding Brotli Chainmail ClientData CommonApi CpuLimit 
-                    Docs Events Explorer Fractal HttpServer Identity Invite Nft Packages Permissions Producers Profiles
-=======
     PACKAGE_DEPENDS Accounts Aes AuthAny AuthSig AuthDelegate Base64 Branding BrotliCodec Chainmail ClientData CommonApi CpuLimit 
-                    Docs Events Explorer Fractal HttpServer Identity Invite Kdf Nft Packages Permissions Producers Registry 
->>>>>>> da61c0fb
+                    Docs Events Explorer Fractal HttpServer Identity Invite Kdf Nft Packages Permissions Producers Profiles Registry 
                     Sites SetCode StagedTx Supervisor Symbol Tokens Transact Homepage Workshop 
 )
 
@@ -887,13 +882,8 @@
     NAME ProdDefault
     VERSION ${PSIBASE_VERSION}
     DESCRIPTION "All production services"
-<<<<<<< HEAD
-    PACKAGE_DEPENDS Accounts Registry AuthAny AuthSig AuthDelegate Branding Brotli Chainmail ClientData CommonApi CpuLimit 
-                    Docs Events Explorer Fractal HttpServer Invite Nft Packages Permissions Producers Profiles
-=======
     PACKAGE_DEPENDS Accounts Aes AuthAny AuthSig AuthDelegate Base64 Branding BrotliCodec Chainmail ClientData CommonApi CpuLimit 
-                    Docs Events Explorer Fractal HttpServer Invite Kdf Nft Packages Permissions Producers Registry
->>>>>>> da61c0fb
+                    Docs Events Explorer Fractal HttpServer Invite Kdf Nft Packages Permissions Producers Profiles Registry
                     Sites SetCode StagedTx Supervisor Symbol Tokens Transact Homepage Workshop
 )
 
@@ -929,15 +919,9 @@
 endfunction()
 
 write_package_index(package-index ${SERVICE_DIR}
-<<<<<<< HEAD
-    Accounts AuthAny AuthDelegate AuthSig Branding Brotli Chainmail ClientData CommonApi CpuLimit DevDefault ProdDefault
-    Docs Events Explorer Fractal Identity Invite Nft Nop Minimal Packages Permissions Producers Profiles TestDefault HttpServer
-    Registry Sites SetCode StagedTx Supervisor Symbol TokenUsers Tokens Transact Homepage Workshop )
-=======
     Accounts Aes AuthAny AuthDelegate AuthSig Base64 Branding BrotliCodec Chainmail ClientData CommonApi CpuLimit DevDefault ProdDefault
-    Docs Events Explorer Fractal Identity Invite Kdf Nft Nop Minimal Packages Permissions Producers TestDefault HttpServer Registry 
+    Docs Events Explorer Fractal Identity Invite Kdf Nft Nop Minimal Packages Permissions Producers Profiles TestDefault HttpServer Registry 
     Sites SetCode StagedTx Supervisor Symbol TokenUsers Tokens Transact Homepage Workshop)
->>>>>>> da61c0fb
 
 install(
     FILES ${SERVICE_DIR}/index.json
