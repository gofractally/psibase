--- conflicted
+++ resolved
@@ -974,13 +974,8 @@
     NAME ProdDefault
     VERSION ${PSIBASE_VERSION}.0
     DESCRIPTION "All production packages"
-<<<<<<< HEAD
     PACKAGE_DEPENDS Accounts Aes AuthAny AuthSig AuthDelegate Base64 Branding BrotliCodec Chainmail ClientData CommonApi CpuLimit Credentials
-                    Docs Events Explorer Fractals Host HttpServer Invite Kdf Nft Packages Permissions Producers Profiles Registry
-=======
-    PACKAGE_DEPENDS Accounts Aes AuthAny AuthSig AuthDelegate Base64 Branding BrotliCodec Chainmail ClientData CommonApi CpuLimit 
                     Docs Evaluations Events Explorer Fractals Host HttpServer Invite Kdf Nft Packages Permissions Producers Profiles Registry
->>>>>>> c8eab2f9
                     Sites SetCode StagedTx Supervisor Symbol Tokens TokenStream Transact Homepage WebCrypto Workshop Config
 )
 
