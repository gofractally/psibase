--- conflicted
+++ resolved
@@ -284,11 +284,8 @@
     sites
     host-common
     host-prompt
-<<<<<<< HEAD
     host-types
-=======
     host-auth
->>>>>>> f4a543db
     transact
     workshop
     config
@@ -430,11 +427,8 @@
     SERVICE host
         DATA ${Plugins_OUTPUT_FILE_host_common} /common.wasm
         DATA ${Plugins_OUTPUT_FILE_host_prompt} /prompt.wasm
-<<<<<<< HEAD
         DATA ${Plugins_OUTPUT_FILE_host_types} /types.wasm
-=======
         DATA ${Plugins_OUTPUT_FILE_host_auth} /auth.wasm
->>>>>>> f4a543db
     DEPENDS ${Plugins_DEP}
     PACKAGE_DEPENDS "HttpServer(^${PSIBASE_VERSION}.0)" "Sites(^${PSIBASE_VERSION}.0)" "Accounts(^${PSIBASE_VERSION}.0)"
 )
