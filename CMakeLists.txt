--- conflicted
+++ resolved
@@ -989,11 +989,7 @@
     NAME DevDefault
     VERSION ${PSIBASE_VERSION}.0
     DESCRIPTION "All development packages"
-<<<<<<< HEAD
-    PACKAGE_DEPENDS Accounts Aes AuthAny AuthSig AuthDelegate Base64 Branding BrotliCodec Chainmail ClientData CommonApi CpuLimit Db
-=======
-    PACKAGE_DEPENDS Accounts Aes AuthAny AuthSig AuthDelegate Base64 Branding BrotliCodec Chainmail ClientData CommonApi CpuLimit Credentials
->>>>>>> 8ade224f
+    PACKAGE_DEPENDS Accounts Aes AuthAny AuthSig AuthDelegate Base64 Branding BrotliCodec Chainmail ClientData CommonApi CpuLimit Credentials Db
                     Docs Evaluations Events Fractals Explorer Host HttpServer Identity Invite Kdf Nft Packages Permissions Producers Profiles Registry 
                     Sites SetCode StagedTx Subgroups Supervisor Symbol Tokens TokenStream Transact Homepage WebCrypto Workshop Config
 )
@@ -1003,11 +999,7 @@
     NAME ProdDefault
     VERSION ${PSIBASE_VERSION}.0
     DESCRIPTION "All production packages"
-<<<<<<< HEAD
-    PACKAGE_DEPENDS Accounts Aes AuthAny AuthSig AuthDelegate Base64 Branding BrotliCodec Chainmail ClientData CommonApi CpuLimit Db
-=======
-    PACKAGE_DEPENDS Accounts Aes AuthAny AuthSig AuthDelegate Base64 Branding BrotliCodec Chainmail ClientData CommonApi CpuLimit Credentials
->>>>>>> 8ade224f
+    PACKAGE_DEPENDS Accounts Aes AuthAny AuthSig AuthDelegate Base64 Branding BrotliCodec Chainmail ClientData CommonApi CpuLimit Credentials Db
                     Docs Evaluations Events Explorer Fractals Host HttpServer Invite Kdf Nft Packages Permissions Producers Profiles Registry
                     Sites SetCode StagedTx Supervisor Symbol Tokens TokenStream Transact Homepage WebCrypto Workshop Config
 )
@@ -1052,11 +1044,7 @@
 endfunction()
 
 write_package_index(package-index ${SERVICE_DIR}
-<<<<<<< HEAD
-    Accounts Aes AuthAny AuthDelegate AuthSig Base64 Branding BrotliCodec Chainmail ClientData CommonApi CpuLimit Db DevDefault ProdDefault
-=======
-    Accounts Aes AuthAny AuthDelegate AuthSig Base64 Branding BrotliCodec Chainmail ClientData CommonApi CpuLimit Credentials DevDefault ProdDefault
->>>>>>> 8ade224f
+    Accounts Aes AuthAny AuthDelegate AuthSig Base64 Branding BrotliCodec Chainmail ClientData CommonApi CpuLimit Credentials Db DevDefault ProdDefault
     Docs Events Evaluations Fractals Explorer Host Identity Invite Kdf Nft Nop Minimal Packages Permissions Producers Profiles TestDefault HttpServer Registry 
     Sites SetCode StagedTx Subgroups Supervisor Symbol TokenUsers Tokens TokenStream Transact Homepage WebCrypto Workshop Config
     XAdmin XDb XDefault XHttp XRun XSites XTransact)
