cmake_minimum_required(VERSION 3.16.3)
cmake_policy(VERSION 3.16.3...3.31.6)
project(psibase)
include(ExternalProject)

if(CMAKE_BINARY_DIR STREQUAL CMAKE_CURRENT_SOURCE_DIR)
    message(FATAL_ERROR "Building in-source is not supported; create a build dir and remove ${CMAKE_SOURCE_DIR}/CMakeCache.txt and ${CMAKE_SOURCE_DIR}/CMakeFiles")
endif()

if(NOT DEFINED WASI_SDK_PREFIX AND DEFINED ENV{WASI_SDK_PREFIX})
    set(WASI_SDK_PREFIX $ENV{WASI_SDK_PREFIX})
endif()

if(NOT DEFINED ICU_LIBRARY_DIR )
    set(ICU_LIBRARY_DIR $ENV{ICU_LIBRARY_DIR})
endif()

option (FORCE_COLORED_OUTPUT "Always produce ANSI-colored output (GNU/Clang only)." TRUE)
if (${FORCE_COLORED_OUTPUT})
    if ("${CMAKE_CXX_COMPILER_ID}" STREQUAL "GNU")
       add_compile_options (-fdiagnostics-color=always)
    else ()
       add_compile_options(-fcolor-diagnostics)
    endif ()
endif ()

file(WRITE ${CMAKE_BINARY_DIR}/CTestTestfile.cmake)

option(BUILD_STATIC "Build static binaries" OFF)
option(ENABLE_SSL "Build psinode with TLS support" ON)

add_subdirectory(native)
add_subdirectory(rust)
file(APPEND ${CMAKE_BINARY_DIR}/CTestTestfile.cmake "subdirs(\"native\" \"rust\")\n")

option(BUILD_DEBUG_WASM "Build debug wasms" OFF)

include(GNUInstallDirs)

if(DEFINED WASI_SDK_PREFIX)
    install(DIRECTORY ${WASI_SDK_PREFIX}/ USE_SOURCE_PERMISSIONS DESTINATION . COMPONENT WASI EXCLUDE_FROM_ALL)
elseif(${CMAKE_HOST_SYSTEM_NAME} STREQUAL "Linux")
    if (${CMAKE_HOST_SYSTEM_PROCESSOR} STREQUAL "x86_64")
        set(WASI_SDK_URL https://github.com/WebAssembly/wasi-sdk/releases/download/wasi-sdk-24/wasi-sdk-24.0-x86_64-linux.tar.gz)
        set(WASI_SDK_SHA256 c6c38aab56e5de88adf6c1ebc9c3ae8da72f88ec2b656fb024eda8d4167a0bc5)
    elseif(${CMAKE_HOST_SYSTEM_PROCESSOR} MATCHES "^(arm|aarch).*" )
        set(WASI_SDK_URL https://github.com/WebAssembly/wasi-sdk/releases/download/wasi-sdk-24/wasi-sdk-24.0-arm64-linux.tar.gz)
        set(WASI_SDK_SHA256 ae6c1417ea161e54bc54c0a168976af57a0c6e53078857886057a71a0d928646)
    endif()
    if(DEFINED WASI_SDK_URL)
        ExternalProject_Add(wasi-sdk
            URL ${WASI_SDK_URL}
            URL_HASH SHA256=${WASI_SDK_SHA256}
            CONFIGURE_COMMAND ""
            BUILD_COMMAND ""
            INSTALL_COMMAND ""
        )

        ExternalProject_Get_Property(wasi-sdk SOURCE_DIR)
        set(WASI_SDK_PREFIX ${SOURCE_DIR})
        set(wasm-deps wasi-sdk)
        install(DIRECTORY ${WASI_SDK_PREFIX}/ USE_SOURCE_PERMISSIONS DESTINATION . COMPONENT WASI)
    endif()
endif()

if(DEFINED WASI_SDK_PREFIX)
    ProcessorCount(NUM_PROCS)
    # This is used by the VerifySig service. The kinds of keys supported need to be configured
    # here.  We use a minimized build to keep the size of the service down. Static linking is
    # not enough because the algorithms are looked up dynamically.
    #
    # --cpu=generic is used instead of --cpu=wasm, because Botan thinks that wasm means emscripten.
    # --cc=gcc is used instead of clang, because Botan's clang configration includes -pthread.
    # The stack protector requires an entropy source so we can't support it.
    #  -msimd128 is disabled because binaryen 105 doesn't fully support it
    ExternalProject_Add(wasm-botan
        URL https://github.com/gofractally/psibase/releases/download/deps/Botan-3.1.1.tar.xz
        URL_HASH SHA256=30c84fe919936a98fef5331f246c62aa2c0e4d2085b2d4511207f6a20afa3a6b
        DEPENDS ${wasm-deps}
        PREFIX ${CMAKE_CURRENT_BINARY_DIR}/wasm/botan
        INSTALL_DIR ${CMAKE_CURRENT_BINARY_DIR}/wasm/deps
        CONFIGURE_COMMAND <SOURCE_DIR>/configure.py --cc-bin=${WASI_SDK_PREFIX}/bin/clang++ --cc=gcc --cpu=generic --os=none --ar-command=${WASI_SDK_PREFIX}/bin/llvm-ar --build-targets=static --with-sysroot-dir=${WASI_SDK_PREFIX}/share/wasi-sysroot --minimized-build --enable-modules=ecdsa,raw_hash,auto_rng,sha2_64,getentropy --with-os-feature=getentropy "--cxxflags=--target=wasm32-wasip1 -O3 -msign-ext -mnontrapping-fptoint -mbulk-memory" --without-stack-protector --prefix=<INSTALL_DIR>
        BUILD_COMMAND make -j${NUM_PROCS}
        INSTALL_COMMAND make install
    )
    install(FILES ${CMAKE_CURRENT_BINARY_DIR}/wasm/deps/lib/libbotan-3.a
        DESTINATION ${CMAKE_INSTALL_DATADIR}/wasi-sysroot/lib
        COMPONENT libpsibase
    )
    install(DIRECTORY ${CMAKE_BINARY_DIR}/wasm/deps/include/botan-3
        DESTINATION ${CMAKE_INSTALL_DATADIR}/wasi-sysroot/include
        COMPONENT libpsibase
    )

    ExternalProject_Add(wasm-catch2
        SOURCE_DIR ${CMAKE_CURRENT_SOURCE_DIR}/external/Catch2
        BINARY_DIR catch2
        TEST_EXCLUDE_FROM_MAIN 1
        EXCLUDE_FROM_ALL 1
        DEPENDS ${wasm-deps}
        PREFIX ${CMAKE_CURRENT_BINARY_DIR}/wasm/catch2
        INSTALL_DIR ${CMAKE_CURRENT_BINARY_DIR}/wasm/deps
        CMAKE_ARGS
            -DCMAKE_BUILD_TYPE=Release
            -DCMAKE_INSTALL_PREFIX=<INSTALL_DIR>
            -DBUILD_TESTING=OFF
            -DCATCH_INSTALL_DOCS=OFF
            -DCATCH_INSTALL_EXTRAS=OFF
            -DCATCH_CONFIG_NO_POSIX_SIGNALS=ON
            -DCMAKE_C_COMPILER_LAUNCHER=${CMAKE_C_COMPILER_LAUNCHER}
            -DCMAKE_CXX_COMPILER_LAUNCHER=${CMAKE_CXX_COMPILER_LAUNCHER}
            -DCMAKE_TOOLCHAIN_FILE=${CMAKE_CURRENT_SOURCE_DIR}/wasm/toolchain.cmake
            -DWASI_SDK_PREFIX=${WASI_SDK_PREFIX}
            -DWASM_CLANG_PREFIX=${WASM_CLANG_PREFIX}
            -DWASM_CLANG_SUFFIX=${WASM_CLANG_SUFFIX}
            -DCMAKE_SYSROOT=${WASI_SDK_PREFIX}/share/wasi-sysroot
    )
    install(
        FILES ${CMAKE_CURRENT_BINARY_DIR}/wasm/deps/lib/libCatch2.a
              ${CMAKE_CURRENT_BINARY_DIR}/wasm/deps/lib/libCatch2Main.a
        DESTINATION ${CMAKE_INSTALL_DATADIR}/wasi-sysroot/lib
        COMPONENT libpsibase
    )
    install(DIRECTORY ${CMAKE_CURRENT_BINARY_DIR}/wasm/deps/lib/cmake/Catch2
        DESTINATION ${CMAKE_INSTALL_DATADIR}/wasi-sysroot/lib/cmake
        COMPONENT libpsibase
    )
    install(DIRECTORY ${CMAKE_CURRENT_BINARY_DIR}/wasm/deps/include/catch2
        DESTINATION ${CMAKE_INSTALL_DATADIR}/wasi-sysroot/include
        COMPONENT libpsibase
    )
    install(FILES ${CMAKE_CURRENT_SOURCE_DIR}/external/Catch2/LICENSE.txt DESTINATION ${CMAKE_INSTALL_DATADIR}/psibase/licenses RENAME LICENSE.catch2 COMPONENT libpsibase)

    set(SERVICES Accounts AuthDelegate AuthSig AuthAny CommonApi
        CpuLimit Db Events EventIndex Explorer Invite Nft
        Nop Packages Producers HttpServer Sites RAccounts
        RAuthSig RAuthDelegate REvents RInvite RPackages RProducers
        RHttpServer RSetCode RTransact SetCode Symbol
        Transact VerifySig XAdmin XDb XHttp XRun XSites XTransact
        PSubjectiveService CounterService AsyncQueryService
        SubjectiveCounterService KeepSocketService Loop
        XSocketListService)
    set(WASM_BYPRODUCTS)
    foreach(s ${SERVICES})
        list(APPEND WASM_BYPRODUCTS ${CMAKE_CURRENT_BINARY_DIR}/${s}.wasm ${CMAKE_CURRENT_BINARY_DIR}/${s}-schema.json)
    endforeach()

    ExternalProject_Add(wasm
        SOURCE_DIR ${CMAKE_CURRENT_SOURCE_DIR}/wasm
        DEPENDS ${wasm-deps} wasm-botan wasm-catch2 psitest
        BINARY_DIR wasm
        INSTALL_COMMAND ""
        BUILD_ALWAYS 1
        TEST_EXCLUDE_FROM_MAIN 1
        STEP_TARGETS configure
        CMAKE_ARGS
            -DCMAKE_BUILD_TYPE=
            -DBUILD_RELEASE_WASM=ON
            -DBUILD_DEBUG_WASM=${BUILD_DEBUG_WASM}
            -DCMAKE_TARGET_MESSAGES=${CMAKE_TARGET_MESSAGES}
            -DCMAKE_TOOLCHAIN_FILE=${CMAKE_CURRENT_SOURCE_DIR}/wasm/toolchain.cmake
            -DWASI_SDK_PREFIX=${WASI_SDK_PREFIX}
            -DWASM_CLANG_PREFIX=${WASM_CLANG_PREFIX}
            -DWASM_CLANG_SUFFIX=${WASM_CLANG_SUFFIX}
            -DCMAKE_SYSROOT=${WASI_SDK_PREFIX}/share/wasi-sysroot
            -DFORCE_COLORED_OUTPUT=${FORCE_COLORED_OUTPUT}
            -DCMAKE_C_COMPILER_LAUNCHER=${CMAKE_C_COMPILER_LAUNCHER}
            -DCMAKE_CXX_COMPILER_LAUNCHER=${CMAKE_CXX_COMPILER_LAUNCHER}
            -DCMAKE_FIND_ROOT_PATH=${CMAKE_CURRENT_BINARY_DIR}/wasm/deps
            -DCMAKE_PREFIX_PATH=/
            -DCMAKE_INSTALL_PREFIX=${CMAKE_INSTALL_PREFIX}
            -DCMAKE_INSTALL_INCLUDEDIR=${CMAKE_INSTALL_DATADIR}/wasi-sysroot/include
            -DCMAKE_INSTALL_LIBDIR=${CMAKE_INSTALL_DATADIR}/wasi-sysroot/lib
            -DPSITEST_EXECUTABLE=$<TARGET_FILE:psitest>
        BUILD_BYPRODUCTS ${WASM_BYPRODUCTS}
    )
    file(APPEND ${CMAKE_BINARY_DIR}/CTestTestfile.cmake "subdirs(\"wasm\")\n")
    ExternalProject_Add_StepTargets(wasm test)
    install(CODE "include(${CMAKE_CURRENT_BINARY_DIR}/wasm/cmake_install.cmake)" COMPONENT libpsibase)
else()
    message(WARNING "WASI_SDK_PREFIX isn't defined; skipping wasm")
endif()

# Documentation
ExternalProject_Add(
    gen-cpp-doc
    DEPENDS             wasm
    SOURCE_DIR          ${CMAKE_CURRENT_SOURCE_DIR}/rust
    CONFIGURE_COMMAND   ""
    BUILD_COMMAND       cargo build -r --bin gen-cpp-doc --manifest-path ${CMAKE_CURRENT_SOURCE_DIR}/rust/Cargo.toml --target-dir ${CMAKE_CURRENT_BINARY_DIR}/rust
    INSTALL_COMMAND     ""
)
ExternalProject_Add(
    md2man
    SOURCE_DIR          ${CMAKE_CURRENT_SOURCE_DIR}/rust
    CONFIGURE_COMMAND   ""
    BUILD_COMMAND       cargo build -r --bin md2man --manifest-path ${CMAKE_CURRENT_SOURCE_DIR}/rust/Cargo.toml --target-dir ${CMAKE_CURRENT_BINARY_DIR}/rust
    BUILD_ALWAYS        1
    INSTALL_COMMAND     ""
)

function(ADD_BOOK_FILES path extension)
    file(COPY ${CMAKE_CURRENT_SOURCE_DIR}${path} DESTINATION ${CMAKE_CURRENT_BINARY_DIR}${path})
    file(GLOB DOC_FILES ${CMAKE_CURRENT_BINARY_DIR}${path}*.${extension})
    set(doc-src ${doc-src} ${DOC_FILES} PARENT_SCOPE)
endfunction()

configure_file(doc/book.toml.in doc/book.toml)
configure_file(doc/theme/index.hbs doc/theme/index.hbs)
ADD_BOOK_FILES("/doc/theme/js/" "js")
ADD_BOOK_FILES("/doc/theme/css/" "css")
ADD_BOOK_FILES("/doc/src/_img/" "svg")

file(GLOB_RECURSE doc-src ${CMAKE_CURRENT_SOURCE_DIR}/doc/src/*.md)
list(APPEND doc-src ${CMAKE_CURRENT_BINARY_DIR}/doc/book.toml)

file(GLOB_RECURSE doc-cpp ${CMAKE_CURRENT_SOURCE_DIR}/doc/src/development/services/cpp-service/*.cpp)
file(GLOB_RECURSE doc-cmake doc/src/development/services/cpp-service/*/CMakeLists.txt)
file(GLOB doc-headers libraries/psibase/common/include/psibase/*.hpp)
file(GLOB doc-service-headers packages/*/*/include/services/*/*.hpp)
add_custom_command(
    OUTPUT ${CMAKE_CURRENT_BINARY_DIR}/book/html/index.html
    BYPRODUCTS ${CMAKE_CURRENT_BINARY_DIR}/book/html
    DEPENDS gen-cpp-doc ${doc-src} ${doc-cpp} ${doc-cmake} ${doc-headers} ${doc-service-headers}
    COMMAND ${CMAKE_COMMAND} -E remove_directory ${CMAKE_CURRENT_BINARY_DIR}/book
    COMMAND mdbook build -d ${CMAKE_CURRENT_BINARY_DIR}/book ${CMAKE_CURRENT_BINARY_DIR}/doc
    COMMAND find ${CMAKE_CURRENT_BINARY_DIR}/book "(" -name ".*" -o -name "*~" ")" -delete
    VERBATIM
)
add_custom_target(
    doc
    DEPENDS ${CMAKE_CURRENT_BINARY_DIR}/book/html/index.html
)

function(add_manpage name)
    add_custom_command(
        OUTPUT ${CMAKE_CURRENT_BINARY_DIR}/doc/${name}.1
        DEPENDS md2man doc/src/run-infrastructure/cli/${name}.md
        COMMAND ${CMAKE_CURRENT_BINARY_DIR}/rust/release/md2man < ${CMAKE_CURRENT_SOURCE_DIR}/doc/src/run-infrastructure/cli/${name}.md > ${CMAKE_CURRENT_BINARY_DIR}/doc/${name}.1
    )
    add_custom_target(${name}.1 ALL DEPENDS ${CMAKE_CURRENT_BINARY_DIR}/doc/${name}.1)
    install(FILES ${CMAKE_CURRENT_BINARY_DIR}/doc/${name}.1 TYPE MAN COMPONENT Client)
endfunction()

add_manpage(psinode)
add_manpage(psibase)
add_manpage(psibase-create-snapshot)
add_manpage(psibase-load-snapshot)

# Cargo psibase
ExternalProject_Add(
    cargo-psibase
    SOURCE_DIR          ${CMAKE_CURRENT_SOURCE_DIR}/rust
    CONFIGURE_COMMAND   ""
    BUILD_COMMAND       cargo build -r --bin cargo-psibase --manifest-path ${CMAKE_CURRENT_SOURCE_DIR}/rust/Cargo.toml --target-dir ${CMAKE_CURRENT_BINARY_DIR}/rust
    BUILD_BYPRODUCTS    ${CMAKE_CURRENT_BINARY_DIR}/rust/release/cargo-psibase
    BUILD_ALWAYS        1
    INSTALL_COMMAND     ""
)

include(web-apps.cmake)

# Static (not built) resource dependencies
file(GLOB plugin-wit LIST_DIRECTORIES false ${CMAKE_CURRENT_SOURCE_DIR}/packages/user/CommonApi/common/packages/wit/*)

# Build each component
include(libraries/psibase/sdk/rs-components.cmake)
add_rs_component(packages/user/CommonApi/common/packages/component-parser:ComponentParser component_parser.wasm wasm32-unknown-unknown)
add_dependencies(CommonApiCommonLib_js ComponentParser)

add_rs_component_workspace(packages/:Plugins 
    accounts
    account-tokens
    aes
    auth-any
    auth-delegate
    auth-sig
    base64
    kdf
    setcode
    clientdata
    invite
    packages
    permissions
    sites
    host-common
    host-prompt
    host-types
    host-auth
    host-crypto
    web-crypto
    transact
    workshop
    fractal-core
    config
    producers
)

function(psinode_files target pfx)
    add_custom_target(
    ${target}
    ALL
    DEPENDS ${XAdmin_js_DEP} wasm
    COMMAND rm -rf ${pfx}/share/psibase/services/x-admin
    COMMAND mkdir -p ${pfx}/share/psibase/services/x-admin
    COMMAND cp ${CMAKE_CURRENT_SOURCE_DIR}/programs/psinode/config.in ${pfx}/share/psibase/config.in
    COMMAND ${CMAKE_COMMAND} -E create_symlink ../../packages ${pfx}/share/psibase/services/x-admin/packages
    )
endfunction()

psinode_files(psinode-share ${CMAKE_CURRENT_BINARY_DIR})

include(GNUInstallDirs)
install(FILES ${CMAKE_CURRENT_BINARY_DIR}/share/psibase/services/x-admin/packages DESTINATION ${CMAKE_INSTALL_DATADIR}/psibase/services/x-admin COMPONENT ServerData)

# Build service packages
include(libraries/psibase/sdk/pack_service.cmake)

set(SERVICE_DIR ${CMAKE_CURRENT_BINARY_DIR}/share/psibase/packages)
set(USER_WORKSPACE_TARGET ${CMAKE_CURRENT_SOURCE_DIR}/packages/user/target)
set(SYSTEM_WORKSPACE_TARGET ${CMAKE_CURRENT_SOURCE_DIR}/packages/system/target)

set(PSIBASE_VERSION 0.22)

psibase_package(
    OUTPUT ${SERVICE_DIR}/Transact.psi
    NAME Transact
    VERSION ${PSIBASE_VERSION}.0
    DESCRIPTION "All transactions enter the chain through this service"
    SERVICE transact
        WASM ${CMAKE_CURRENT_BINARY_DIR}/Transact.wasm
        SCHEMA ${CMAKE_CURRENT_BINARY_DIR}/Transact-schema.json
        FLAGS isPrivileged
        SERVER r-transact
        DATA ${Plugins_OUTPUT_FILE_transact} /plugin.wasm
    SERVICE r-transact
        WASM ${CMAKE_CURRENT_BINARY_DIR}/RTransact.wasm
        SCHEMA ${CMAKE_CURRENT_BINARY_DIR}/RTransact-schema.json
        FLAGS isPrivileged
    POSTINSTALL ${CMAKE_CURRENT_SOURCE_DIR}/packages/system/Transact/src/postinstall.json
    DEPENDS wasm
    DEPENDS ${Plugins_DEP}
    PACKAGE_DEPENDS "Accounts(^${PSIBASE_VERSION}.0)" "CpuLimit(^${PSIBASE_VERSION}.0)" "Db(^${PSIBASE_VERSION}.0)" "HttpServer(^${PSIBASE_VERSION}.0)" "Sites(^${PSIBASE_VERSION}.0)"
)

psibase_package(
    OUTPUT ${SERVICE_DIR}/Accounts.psi
    NAME Accounts
    VERSION ${PSIBASE_VERSION}.0
    DESCRIPTION "This service facilitates the creation of new accounts"
    SERVICE accounts
        WASM ${CMAKE_CURRENT_BINARY_DIR}/Accounts.wasm
        SCHEMA ${CMAKE_CURRENT_BINARY_DIR}/Accounts-schema.json
        SERVER r-accounts
        DATA GLOB ${CMAKE_CURRENT_SOURCE_DIR}/packages/system/Accounts/ui/dist/* /
        DATA ${Plugins_OUTPUT_FILE_accounts} /plugin.wasm
        DATA ${Plugins_OUTPUT_FILE_account_tokens} /account-tokens.wasm
        POSTINSTALL ${CMAKE_CURRENT_SOURCE_DIR}/packages/system/Accounts/postinstall.json
    SERVICE r-accounts
        WASM ${CMAKE_CURRENT_BINARY_DIR}/RAccounts.wasm
        SCHEMA ${CMAKE_CURRENT_BINARY_DIR}/RAccounts-schema.json
    DEPENDS ${Accounts_js_DEP}
    DEPENDS wasm
    DEPENDS ${Plugins_DEP}
    PACKAGE_DEPENDS "AuthAny(^${PSIBASE_VERSION}.0)" "HttpServer(^${PSIBASE_VERSION}.0)" "Sites(^${PSIBASE_VERSION}.0)"
)

psibase_package(
    OUTPUT ${SERVICE_DIR}/Base64.psi
    NAME Base64
    VERSION ${PSIBASE_VERSION}.0
    DESCRIPTION "Base64 encoding and decoding"
    PACKAGE_DEPENDS "Sites(^${PSIBASE_VERSION}.0)" "Accounts(^${PSIBASE_VERSION}.0)"
    SERVICE base64
        DATA ${Plugins_OUTPUT_FILE_base64} /plugin.wasm
    DEPENDS ${Plugins_DEP}
)

psibase_package(
    OUTPUT ${SERVICE_DIR}/Kdf.psi
    NAME Kdf
    VERSION ${PSIBASE_VERSION}.0
    DESCRIPTION "Key Derivation Function"
    PACKAGE_DEPENDS "Sites(^${PSIBASE_VERSION}.0)" "Accounts(^${PSIBASE_VERSION}.0)"
    SERVICE kdf
        DATA ${Plugins_OUTPUT_FILE_kdf} /plugin.wasm
    DEPENDS ${Plugins_DEP}
)

psibase_package(
    OUTPUT ${SERVICE_DIR}/Aes.psi
    NAME Aes
    VERSION ${PSIBASE_VERSION}.0
    DESCRIPTION "AES encryption"
    PACKAGE_DEPENDS "Sites(^${PSIBASE_VERSION}.0)" "Accounts(^${PSIBASE_VERSION}.0)"
    SERVICE aes
        DATA ${Plugins_OUTPUT_FILE_aes} /plugin.wasm
    DEPENDS ${Plugins_DEP}
)

psibase_package(
    OUTPUT ${SERVICE_DIR}/ClientData.psi
    NAME ClientData
    DESCRIPTION "Plugin for enabling simpler interactions with client-side data storage"
    VERSION ${PSIBASE_VERSION}.0
    PACKAGE_DEPENDS "HttpServer(^${PSIBASE_VERSION}.0)" "Sites(^${PSIBASE_VERSION}.0)" "Accounts(^${PSIBASE_VERSION}.0)" "CommonApi(^${PSIBASE_VERSION}.0)" "Supervisor(^${PSIBASE_VERSION}.0)"
    SERVICE clientdata
        DATA ${Plugins_OUTPUT_FILE_clientdata} /plugin.wasm
    DEPENDS ${Plugins_DEP}
)

psibase_package(
    OUTPUT ${SERVICE_DIR}/WebCrypto.psi
    NAME WebCrypto
    DESCRIPTION "Plugin that provides a shim for browser's SubtleCrypto api"
    VERSION ${PSIBASE_VERSION}.0
    SERVICE webcrypto
        DATA ${Plugins_OUTPUT_FILE_web_crypto} /plugin.wasm
    DEPENDS ${Plugins_DEP}
    PACKAGE_DEPENDS "HttpServer(^${PSIBASE_VERSION}.0)" "Sites(^${PSIBASE_VERSION}.0)" "Accounts(^${PSIBASE_VERSION}.0)"
)
psibase_package(
    OUTPUT ${SERVICE_DIR}/Host.psi
    NAME Host
    DESCRIPTION "Plugin that acts as the bridge to the host environment"
    VERSION ${PSIBASE_VERSION}.0
    ACCOUNTS wasi # This name would be overshadowed
    SERVICE host
        DATA ${Plugins_OUTPUT_FILE_host_common} /common.wasm
        DATA ${Plugins_OUTPUT_FILE_host_prompt} /prompt.wasm
        DATA ${Plugins_OUTPUT_FILE_host_types} /types.wasm
        DATA ${Plugins_OUTPUT_FILE_host_auth} /auth.wasm
        DATA ${Plugins_OUTPUT_FILE_host_crypto} /crypto.wasm
    DEPENDS ${Plugins_DEP}
    PACKAGE_DEPENDS "HttpServer(^${PSIBASE_VERSION}.0)" "Sites(^${PSIBASE_VERSION}.0)" "Accounts(^${PSIBASE_VERSION}.0)"
)

cargo_psibase_package(
    OUTPUT ${SERVICE_DIR}/Chainmail.psi
    PATH packages/user/Chainmail
    TARGET_DIR ${USER_WORKSPACE_TARGET}
)

cargo_psibase_package(
    OUTPUT ${SERVICE_DIR}/Credentials.psi
    PATH packages/system/Credentials
    TARGET_DIR ${SYSTEM_WORKSPACE_TARGET}
)

cargo_psibase_package(
    OUTPUT ${SERVICE_DIR}/AuthGuild.psi
    PATH packages/user/AuthGuild
)

cargo_psibase_package(
    OUTPUT ${SERVICE_DIR}/TokenStream.psi
    PATH packages/user/TokenStream
    TARGET_DIR ${USER_WORKSPACE_TARGET}
    DEPENDS ${TokenStream_js_DEP}
)

cargo_psibase_package(
    OUTPUT ${SERVICE_DIR}/DiffAdjust.psi
    PATH packages/user/DiffAdjust
    TARGET_DIR ${USER_WORKSPACE_TARGET}
)

cargo_psibase_package(
    OUTPUT ${SERVICE_DIR}/Profiles.psi
    PATH packages/user/Profiles
    TARGET_DIR ${USER_WORKSPACE_TARGET}
)

cargo_psibase_package(
    OUTPUT ${SERVICE_DIR}/Evaluations.psi
    PATH packages/user/Evaluations
    TARGET_DIR ${USER_WORKSPACE_TARGET}
    DEPENDS ${Evaluations_js_DEP}
)

cargo_psibase_package(
    OUTPUT ${SERVICE_DIR}/Tokens.psi
    PATH packages/user/Tokens
    TARGET_DIR ${USER_WORKSPACE_TARGET}
)

cargo_psibase_package(
    OUTPUT ${SERVICE_DIR}/Fractals.psi
    PATH packages/user/Fractals
    TARGET_DIR ${USER_WORKSPACE_TARGET}
    DEPENDS ${Fractals_js_DEP}
)

cargo_psibase_package(
    OUTPUT ${SERVICE_DIR}/Branding.psi
    PATH packages/user/Branding
    TARGET_DIR ${USER_WORKSPACE_TARGET}
)

cargo_psibase_package(
    OUTPUT ${SERVICE_DIR}/BrotliCodec.psi
    PATH packages/user/BrotliCodec
    TARGET_DIR ${USER_WORKSPACE_TARGET}
)

cargo_psibase_package(
    OUTPUT ${SERVICE_DIR}/Registry.psi
    PATH packages/user/Registry
    TARGET_DIR ${USER_WORKSPACE_TARGET}
)

cargo_psibase_package(
    OUTPUT ${SERVICE_DIR}/StagedTx.psi
    PATH packages/system/StagedTx
    TARGET_DIR  ${SYSTEM_WORKSPACE_TARGET}
)

cargo_psibase_package(
    OUTPUT ${SERVICE_DIR}/Subgroups.psi
    PATH packages/user/Subgroups
    TARGET_DIR ${USER_WORKSPACE_TARGET}
)

psibase_package(
    OUTPUT ${SERVICE_DIR}/AuthSig.psi
    NAME AuthSig
    VERSION ${PSIBASE_VERSION}.0
    DESCRIPTION "Auth service using Botan to verify signatures"
    SERVICE auth-sig
        WASM ${CMAKE_CURRENT_BINARY_DIR}/AuthSig.wasm
        SCHEMA ${CMAKE_CURRENT_BINARY_DIR}/AuthSig-schema.json
        DATA ${Plugins_OUTPUT_FILE_auth_sig} /plugin.wasm
        SERVER r-auth-sig
        DATA GLOB ${CMAKE_CURRENT_SOURCE_DIR}/packages/system/AuthSig/ui/dist/* /
    SERVICE r-auth-sig
        WASM ${CMAKE_CURRENT_BINARY_DIR}/RAuthSig.wasm
        SCHEMA ${CMAKE_CURRENT_BINARY_DIR}/RAuthSig-schema.json
    SERVICE verify-sig
        WASM ${CMAKE_CURRENT_BINARY_DIR}/VerifySig.wasm
        SCHEMA ${CMAKE_CURRENT_BINARY_DIR}/VerifySig-schema.json
        FLAGS isVerify
    DEPENDS ${AuthSig_js_DEP}
    DEPENDS wasm
    DEPENDS ${Plugins_DEP}
    PACKAGE_DEPENDS "HttpServer(^${PSIBASE_VERSION}.0)" "Sites(^${PSIBASE_VERSION}.0)"
    # This dependency is removed as a hack to get tests to pass in CICD.
    # Test boots don't load UI elements, so the setCsp Permissions calls, fails
    # "Permissions(^${PSIBASE_VERSION}.0)"
)

set(COMMON_API ${CMAKE_CURRENT_SOURCE_DIR}/packages/user/CommonApi)
set(THIRD_SRC ${COMMON_API}/common/resources/thirdParty/src)
set(THIRD_FILES
    ${THIRD_SRC}/htm.module.js
    ${THIRD_SRC}/react-dom.development.js
    ${THIRD_SRC}/react-dom.production.min.js
    ${THIRD_SRC}/react-router-dom.min.js
    ${THIRD_SRC}/react.development.js
    ${THIRD_SRC}/react.production.min.js
    ${THIRD_SRC}/semantic-ui-react.min.js
    ${THIRD_SRC}/useLocalStorageState.js)

psibase_package(
    OUTPUT ${SERVICE_DIR}/CommonApi.psi
    NAME CommonApi
    VERSION ${PSIBASE_VERSION}.0
    DESCRIPTION "Service that contains the common files and libraries used by apps on psibase"
    SERVICE common-api
        WASM ${CMAKE_CURRENT_BINARY_DIR}/CommonApi.wasm
        SCHEMA ${CMAKE_CURRENT_BINARY_DIR}/CommonApi-schema.json
        SERVER common-api
        DATA      ${COMMON_API}/common/packages/common-lib/dist/common-lib.js common/common-lib.js
        DATA GLOB ${COMMON_API}/common/resources/*.mjs                        common/
        DATA      ${COMMON_API}/common/resources/fonts                        common/fonts
        DATA GLOB ${THIRD_FILES}                                              common
        DATA      ${COMPONENT_BIN_DIR}/${ComponentParser_OUTPUT_FILE}         /common/${ComponentParser_OUTPUT_FILE}
        DATA GLOB ${CMAKE_CURRENT_SOURCE_DIR}/packages/user/CommonApi/common/packages/plugin-tester/ui/dist/* /common/plugin-tester/
    DEPENDS CommonApiCommonLib_js
    DEPENDS ${ComponentParser_DEP}
    DEPENDS ${PluginTester_js_DEP}
    DEPENDS wasm
    PACKAGE_DEPENDS "HttpServer(^${PSIBASE_VERSION}.0)" "Sites(^${PSIBASE_VERSION}.0)"
)

psibase_package(
    OUTPUT ${SERVICE_DIR}/AuthDelegate.psi
    NAME AuthDelegate
    VERSION ${PSIBASE_VERSION}.0
    DESCRIPTION "Auth service that delegates authorization to another account"
    SERVICE auth-delegate
        WASM ${CMAKE_CURRENT_BINARY_DIR}/AuthDelegate.wasm
        SCHEMA ${CMAKE_CURRENT_BINARY_DIR}/AuthDelegate-schema.json
        DATA ${Plugins_OUTPUT_FILE_auth_delegate} /plugin.wasm
        SERVER r-auth-dlg
    SERVICE r-auth-dlg
        WASM ${CMAKE_CURRENT_BINARY_DIR}/RAuthDelegate.wasm
        SCHEMA ${CMAKE_CURRENT_BINARY_DIR}/RAuthDelegate-schema.json
    DEPENDS wasm
    DEPENDS ${Plugins_DEP}
    PACKAGE_DEPENDS "HttpServer(^${PSIBASE_VERSION}.0)" "Sites(^${PSIBASE_VERSION}.0)"
)

psibase_package(
    OUTPUT ${SERVICE_DIR}/AuthAny.psi
    NAME AuthAny
    VERSION ${PSIBASE_VERSION}.0
    DESCRIPTION "Insecure auth service that allows any access"
    SERVICE auth-any
        WASM ${CMAKE_CURRENT_BINARY_DIR}/AuthAny.wasm
        SCHEMA ${CMAKE_CURRENT_BINARY_DIR}/AuthAny-schema.json
        DATA ${Plugins_OUTPUT_FILE_auth_any} /plugin.wasm
    DEPENDS wasm
    DEPENDS ${Plugins_DEP}
    PACKAGE_DEPENDS "Sites(^${PSIBASE_VERSION}.0)"
)

psibase_package(
    OUTPUT ${SERVICE_DIR}/CpuLimit.psi
    NAME CpuLimit
    VERSION ${PSIBASE_VERSION}.0
    DESCRIPTION "Service that manages CPU billing"
    SERVICE cpu-limit
        WASM ${CMAKE_CURRENT_BINARY_DIR}/CpuLimit.wasm
        SCHEMA ${CMAKE_CURRENT_BINARY_DIR}/CpuLimit-schema.json
        FLAGS isPrivileged
    DEPENDS wasm
)

psibase_package(
    OUTPUT ${SERVICE_DIR}/Db.psi
    NAME Db
    VERSION ${PSIBASE_VERSION}.0
    DESCRIPTION "Manages service access to the KV database"
    SERVICE db
        WASM ${CMAKE_CURRENT_BINARY_DIR}/Db.wasm
        SCHEMA ${CMAKE_CURRENT_BINARY_DIR}/Db-schema.json
        FLAGS isPrivileged
    DEPENDS wasm
)

psibase_package(
    OUTPUT ${SERVICE_DIR}/Docs.psi
    NAME Docs
    VERSION ${PSIBASE_VERSION}.0
    DESCRIPTION "Psibase documentation"
    SERVICE docs
        DATA ${CMAKE_CURRENT_BINARY_DIR}/book/html /
    PACKAGE_DEPENDS "Sites(^${PSIBASE_VERSION}.0)" "Accounts(^${PSIBASE_VERSION}.0)"
    DEPENDS doc ${CMAKE_CURRENT_BINARY_DIR}/book/html/index.html
)

psibase_package(
    OUTPUT ${SERVICE_DIR}/Homepage.psi
    NAME Homepage
    VERSION ${PSIBASE_VERSION}.0
    DESCRIPTION "Network homepage"
    SERVICE homepage
        DATA GLOB ${CMAKE_CURRENT_SOURCE_DIR}/packages/user/Homepage/ui/dist/*  /
        POSTINSTALL ${CMAKE_CURRENT_SOURCE_DIR}/packages/user/Homepage/postinstall.json
    PACKAGE_DEPENDS "Sites(^${PSIBASE_VERSION}.0)" "Accounts(^${PSIBASE_VERSION}.0)" "Profiles(^${PSIBASE_VERSION}.0)"
    DEPENDS ${Homepage_js_DEP}
)

cargo_psibase_package(
    OUTPUT ${SERVICE_DIR}/Identity.psi
    PATH packages/user/Identity
    TARGET_DIR ${USER_WORKSPACE_TARGET}
    DEPENDS ${Identity_js_DEP}
)

psibase_package(
    OUTPUT ${SERVICE_DIR}/Nop.psi
    NAME Nop
    VERSION ${PSIBASE_VERSION}.0
    DESCRIPTION "Service that does nothing"
    SERVICE nop
        WASM ${CMAKE_CURRENT_BINARY_DIR}/Nop.wasm
        SCHEMA ${CMAKE_CURRENT_BINARY_DIR}/Nop-schema.json
    DEPENDS wasm
)

psibase_package(
    OUTPUT ${SERVICE_DIR}/Sites.psi
    NAME Sites
    VERSION ${PSIBASE_VERSION}.0
    DESCRIPTION "Provides web hosting to non-service accounts"
    SERVICE sites
        WASM ${CMAKE_CURRENT_BINARY_DIR}/Sites.wasm
        SCHEMA ${CMAKE_CURRENT_BINARY_DIR}/Sites-schema.json
        SERVER sites
        DATA ${Plugins_OUTPUT_FILE_sites} /plugin.wasm
    DEPENDS wasm
    DEPENDS ${Plugins_DEP}
    PACKAGE_DEPENDS "HttpServer(^${PSIBASE_VERSION}.0)"
)

psibase_package(
    OUTPUT ${SERVICE_DIR}/Producers.psi
    NAME Producers
    VERSION ${PSIBASE_VERSION}.0
    DESCRIPTION "Manages the active producers"
    SERVICE producers
        WASM ${CMAKE_CURRENT_BINARY_DIR}/Producers.wasm
        SCHEMA ${CMAKE_CURRENT_BINARY_DIR}/Producers-schema.json
        DATA ${Plugins_OUTPUT_FILE_producers} /plugin.wasm
        FLAGS isPrivileged
        SERVER r-producers
    SERVICE r-producers
        WASM ${CMAKE_CURRENT_BINARY_DIR}/RProducers.wasm
        SCHEMA ${CMAKE_CURRENT_BINARY_DIR}/RProducers-schema.json
    ACCOUNTS prods-weak prods-strong
    POSTINSTALL ${CMAKE_CURRENT_SOURCE_DIR}/packages/system/Producers/src/postinstall.json
    DEPENDS wasm
    PACKAGE_DEPENDS "HttpServer(^${PSIBASE_VERSION}.0)" "Accounts(^${PSIBASE_VERSION}.0)" "Sites(^${PSIBASE_VERSION}.0)" "StagedTx(^${PSIBASE_VERSION}.0)" "Transact(^${PSIBASE_VERSION}.0)" "AuthSig(^${PSIBASE_VERSION}.0)"
)

psibase_package(
    OUTPUT ${SERVICE_DIR}/HttpServer.psi
    NAME HttpServer
    VERSION ${PSIBASE_VERSION}.0
    DESCRIPTION "The `http-server` service routes HTTP requests to the appropriate service"
    SERVICE http-server
        WASM ${CMAKE_CURRENT_BINARY_DIR}/HttpServer.wasm
        SCHEMA ${CMAKE_CURRENT_BINARY_DIR}/HttpServer-schema.json
        SERVER rhttp-server
        FLAGS isPrivileged
    SERVICE rhttp-server
        WASM ${CMAKE_CURRENT_BINARY_DIR}/RHttpServer.wasm
        SCHEMA ${CMAKE_CURRENT_BINARY_DIR}/RHttpServer-schema.json
    DEPENDS wasm
)

psibase_package(
    OUTPUT ${SERVICE_DIR}/SetCode.psi
    NAME SetCode
    VERSION ${PSIBASE_VERSION}.0
    DESCRIPTION "All compiled code is uploaded to the chain through this service"
    SERVICE setcode
        WASM ${CMAKE_CURRENT_BINARY_DIR}/SetCode.wasm
        SCHEMA ${CMAKE_CURRENT_BINARY_DIR}/SetCode-schema.json
        DATA ${Plugins_OUTPUT_FILE_setcode} /plugin.wasm
        FLAGS isPrivileged
        SERVER r-setcode
        INIT
    SERVICE r-setcode
        WASM ${CMAKE_CURRENT_BINARY_DIR}/RSetCode.wasm
        SCHEMA ${CMAKE_CURRENT_BINARY_DIR}/RSetCode-schema.json
    DEPENDS wasm
    DEPENDS ${Plugins_DEP}
    PACKAGE_DEPENDS "HttpServer(^${PSIBASE_VERSION}.0)" "Transact(^${PSIBASE_VERSION}.0)" "StagedTx(^${PSIBASE_VERSION}.0)" "Sites(^${PSIBASE_VERSION}.0)" "Accounts(^${PSIBASE_VERSION}.0)" "CommonApi(^${PSIBASE_VERSION}.0)"
)

psibase_package(
    OUTPUT ${SERVICE_DIR}/Events.psi
    NAME Events
    VERSION ${PSIBASE_VERSION}.0
    DESCRIPTION "Indexes events and provides querying"
    SERVICE events
        WASM ${CMAKE_CURRENT_BINARY_DIR}/Events.wasm
        SCHEMA ${CMAKE_CURRENT_BINARY_DIR}/Events-schema.json
        SERVER r-events
    SERVICE event-index
        WASM ${CMAKE_CURRENT_BINARY_DIR}/EventIndex.wasm
        SCHEMA ${CMAKE_CURRENT_BINARY_DIR}/EventIndex-schema.json
    SERVICE r-events
        WASM ${CMAKE_CURRENT_BINARY_DIR}/REvents.wasm
        SCHEMA ${CMAKE_CURRENT_BINARY_DIR}/REvents-schema.json
        POSTINSTALL ${CMAKE_CURRENT_SOURCE_DIR}/packages/user/Events/src/postinstall.json
    DEPENDS wasm
    PACKAGE_DEPENDS "Transact(^${PSIBASE_VERSION}.0)" "HttpServer(^${PSIBASE_VERSION}.0)"
)

psibase_package(
    OUTPUT ${SERVICE_DIR}/Explorer.psi
    NAME Explorer
    VERSION ${PSIBASE_VERSION}.0
    DESCRIPTION "Block explorer"
    SERVICE explorer
        WASM ${CMAKE_CURRENT_BINARY_DIR}/Explorer.wasm
        SCHEMA ${CMAKE_CURRENT_BINARY_DIR}/Explorer-schema.json
        SERVER explorer
        DATA ${CMAKE_CURRENT_SOURCE_DIR}/packages/user/Explorer/ui/dist /
    DEPENDS ${Explorer_js_DEP}
    DEPENDS wasm
    PACKAGE_DEPENDS "HttpServer(^${PSIBASE_VERSION}.0)" "Sites(^${PSIBASE_VERSION}.0)"
)

psibase_package(
    OUTPUT ${SERVICE_DIR}/Invite.psi
    NAME Invite
    VERSION ${PSIBASE_VERSION}.0
    DESCRIPTION "This service facilitates the creation and redemption of invites"
    PACKAGE_DEPENDS "Accounts(^${PSIBASE_VERSION}.0)" "HttpServer(^${PSIBASE_VERSION}.0)" "Nft(^${PSIBASE_VERSION}.0)" "Tokens(^${PSIBASE_VERSION}.0)" "Sites(^${PSIBASE_VERSION}.0)"
    SERVICE invite
        WASM ${CMAKE_CURRENT_BINARY_DIR}/Invite.wasm
        SCHEMA ${CMAKE_CURRENT_BINARY_DIR}/Invite-schema.json
        SERVER r-invite
        INIT
        DATA ${Plugins_OUTPUT_FILE_invite} /plugin.wasm
    SERVICE r-invite
        WASM ${CMAKE_CURRENT_BINARY_DIR}/RInvite.wasm
        SCHEMA ${CMAKE_CURRENT_BINARY_DIR}/RInvite-schema.json
    DEPENDS wasm
    DEPENDS ${Plugins_DEP}
)

psibase_package(
    OUTPUT ${SERVICE_DIR}/Nft.psi
    NAME Nft
    VERSION ${PSIBASE_VERSION}.0
    PACKAGE_DEPENDS "Accounts(^${PSIBASE_VERSION}.0)" "HttpServer(^${PSIBASE_VERSION}.0)" "Events(^${PSIBASE_VERSION}.0)"
    SERVICE nft
        WASM ${CMAKE_CURRENT_BINARY_DIR}/Nft.wasm
        SCHEMA ${CMAKE_CURRENT_BINARY_DIR}/Nft-schema.json
        INIT
    DEPENDS wasm
)

psibase_package(
    OUTPUT ${SERVICE_DIR}/Supervisor.psi
    NAME Supervisor
    VERSION ${PSIBASE_VERSION}.0
    PACKAGE_DEPENDS "Nft(^${PSIBASE_VERSION}.0)" "HttpServer(^${PSIBASE_VERSION}.0)" "Sites(^${PSIBASE_VERSION}.0)" "Accounts(^${PSIBASE_VERSION}.0)" "CommonApi(^${PSIBASE_VERSION}.0)"
    SERVICE supervisor
        DATA GLOB ${CMAKE_CURRENT_SOURCE_DIR}/packages/user/Supervisor/ui/dist/* /
    DEPENDS ${Supervisor_js_DEP}
)

psibase_package(
    OUTPUT ${SERVICE_DIR}/Permissions.psi
    NAME Permissions
    VERSION ${PSIBASE_VERSION}.0
    DESCRIPTION "Handler for client-side permissions"
    PACKAGE_DEPENDS "Sites(^${PSIBASE_VERSION}.0)" "CommonApi(^${PSIBASE_VERSION}.0)" "Accounts(^${PSIBASE_VERSION}.0)"
    POSTINSTALL ${CMAKE_CURRENT_SOURCE_DIR}/packages/user/Permissions/postinstall.json
    SERVICE permissions
        DATA ${Plugins_OUTPUT_FILE_permissions} /plugin.wasm
        DATA GLOB ${CMAKE_CURRENT_SOURCE_DIR}/packages/user/Permissions/ui/dist/* /
    DEPENDS ${Permissions_js_DEP}
    DEPENDS ${Plugins_DEP}
)

psibase_package(
    OUTPUT ${SERVICE_DIR}/Symbol.psi
    NAME Symbol
    VERSION ${PSIBASE_VERSION}.0
    DESCRIPTION "Symbol service"
    PACKAGE_DEPENDS "Tokens(^${PSIBASE_VERSION}.0)" "Nft(^${PSIBASE_VERSION}.0)"
    SERVICE symbol
        WASM ${CMAKE_CURRENT_BINARY_DIR}/Symbol.wasm
        SCHEMA ${CMAKE_CURRENT_BINARY_DIR}/Symbol-schema.json
        INIT
    DEPENDS wasm
)

psibase_package(
    OUTPUT ${SERVICE_DIR}/Workshop.psi
    NAME Workshop
    VERSION ${PSIBASE_VERSION}.0
    DESCRIPTION "A dashboard for developers to create and manage apps"
    PACKAGE_DEPENDS 
        "HttpServer(^${PSIBASE_VERSION}.0)" 
        "Sites(^${PSIBASE_VERSION}.0)" 
        "Accounts(^${PSIBASE_VERSION}.0)" 
        "CommonApi(^${PSIBASE_VERSION}.0)" 
        "Registry(^${PSIBASE_VERSION}.0)" 
        "StagedTx(^${PSIBASE_VERSION}.0)" 
        "Transact(^${PSIBASE_VERSION}.0)"
        "SetCode(^${PSIBASE_VERSION}.0)"
        "Chainmail(^${PSIBASE_VERSION}.0)"
        "ClientData(^${PSIBASE_VERSION}.0)"
    SERVICE workshop
        DATA GLOB ${CMAKE_CURRENT_SOURCE_DIR}/packages/user/Workshop/ui/dist/* /
        DATA ${Plugins_OUTPUT_FILE_workshop} /plugin.wasm
    DEPENDS ${Workshop_js_DEP}
    DEPENDS ${Plugins_DEP}
    POSTINSTALL ${CMAKE_CURRENT_SOURCE_DIR}/packages/user/Workshop/postinstall.json
)

psibase_package(
    OUTPUT ${SERVICE_DIR}/Config.psi
    NAME Config
    VERSION ${PSIBASE_VERSION}.0
    DESCRIPTION "A dashboard for developers to create and manage apps"
    PACKAGE_DEPENDS 
        "HttpServer(^${PSIBASE_VERSION})" 
        "Sites(^${PSIBASE_VERSION})" 
        "Accounts(^${PSIBASE_VERSION})" 
        "CommonApi(^${PSIBASE_VERSION})" 
        "Registry(^${PSIBASE_VERSION})" 
        "StagedTx(^${PSIBASE_VERSION})" 
        "Transact(^${PSIBASE_VERSION})"
        "SetCode(^${PSIBASE_VERSION})"
        "Chainmail(^${PSIBASE_VERSION})"
        "ClientData(^${PSIBASE_VERSION})"
    SERVICE config
        DATA GLOB ${CMAKE_CURRENT_SOURCE_DIR}/packages/user/Config/ui/dist/* /
        DATA ${Plugins_OUTPUT_FILE_config} /plugin.wasm
    DEPENDS ${Config_js_DEP}
    DEPENDS ${Plugins_DEP}
    POSTINSTALL ${CMAKE_CURRENT_SOURCE_DIR}/packages/user/Config/postinstall.json
)

psibase_package(
    OUTPUT ${SERVICE_DIR}/FractalCore.psi
    NAME FractalCore
    VERSION ${PSIBASE_VERSION}.0
    DESCRIPTION "Vanilla fractal instance deployment"
    PACKAGE_DEPENDS 
        "HttpServer(^${PSIBASE_VERSION})" 
        "Sites(^${PSIBASE_VERSION})" 
        "Accounts(^${PSIBASE_VERSION})" 
        "CommonApi(^${PSIBASE_VERSION})" 
        "StagedTx(^${PSIBASE_VERSION})" 
        "Transact(^${PSIBASE_VERSION})"
        "Fractals(^${PSIBASE_VERSION})"
    SERVICE fractal-core
        DATA GLOB ${CMAKE_CURRENT_SOURCE_DIR}/packages/user/FractalCore/ui/dist/* /
        DATA ${Plugins_OUTPUT_FILE_fractal_core} /plugin.wasm
    DEPENDS ${FractalCore_js_DEP}
    DEPENDS ${Plugins_DEP}
    POSTINSTALL ${CMAKE_CURRENT_SOURCE_DIR}/packages/user/FractalCore/postinstall.json
)

psibase_package(
    OUTPUT ${SERVICE_DIR}/TestFractal.psi
    NAME TestFractal
    VERSION ${PSIBASE_VERSION}.0
    DESCRIPTION "A test fractal"
    PACKAGE_DEPENDS "FractalCore(^${PSIBASE_VERSION}.0)" "Sites(^${PSIBASE_VERSION})" "Fractals(^${PSIBASE_VERSION})"
)

psibase_package(
    OUTPUT ${SERVICE_DIR}/TokenUsers.psi
    NAME TokenUsers
    VERSION ${PSIBASE_VERSION}.0
    DESCRIPTION "Initial token users"
    ACCOUNTS alice bob
    PACKAGE_DEPENDS "Tokens(^${PSIBASE_VERSION}.0)" "Symbol(^${PSIBASE_VERSION}.0)" "Accounts(^${PSIBASE_VERSION}.0)"
    POSTINSTALL ${CMAKE_CURRENT_SOURCE_DIR}/packages/user/Tokens/src/TokenUsers.json
)

psibase_package(
    OUTPUT ${SERVICE_DIR}/Packages.psi
    NAME Packages
    VERSION ${PSIBASE_VERSION}.0
    DESCRIPTION "Package manager for psibase apps"
    SERVICE packages
        WASM ${CMAKE_CURRENT_BINARY_DIR}/Packages.wasm
        SCHEMA ${CMAKE_CURRENT_BINARY_DIR}/Packages-schema.json
        SERVER r-packages
        DATA GLOB ${CMAKE_CURRENT_SOURCE_DIR}/packages/user/Packages/ui/dist/* /
        DATA ${Plugins_OUTPUT_FILE_packages} /plugin.wasm
    SERVICE r-packages
        WASM ${CMAKE_CURRENT_BINARY_DIR}/RPackages.wasm
        SCHEMA ${CMAKE_CURRENT_BINARY_DIR}/RPackages-schema.json
    DEPENDS wasm ${Packages_js_DEP} ${Plugins_DEP}
    PACKAGE_DEPENDS "HttpServer(^${PSIBASE_VERSION}.0)" "Sites(^${PSIBASE_VERSION}.0)" "Nop(^${PSIBASE_VERSION}.0)"
)

psibase_package(
    OUTPUT ${SERVICE_DIR}/XAdmin.psi
    NAME XAdmin
    VERSION ${PSIBASE_VERSION}.0
    DESCRIPTION "Dashboard for node administrators"
    SERVICE x-admin
        WASM ${CMAKE_CURRENT_BINARY_DIR}/XAdmin.wasm
        SCHEMA ${CMAKE_CURRENT_BINARY_DIR}/XAdmin-schema.json
        FLAGS isPrivileged
        SERVER x-admin
        DATA GLOB ${CMAKE_CURRENT_SOURCE_DIR}/packages/local/XAdmin/ui/dist/* /
        DATA ${CMAKE_CURRENT_SOURCE_DIR}/packages/user/CommonApi/common/resources/fonts /common/fonts
        DATA ${CMAKE_CURRENT_SOURCE_DIR}/packages/user/CommonApi/common/packages/common-lib/dist/common-lib.js /common/common-lib.js
    DEPENDS wasm ${XAdmin_js_DEP}
    PACKAGE_DEPENDS XHttp XSites
)

psibase_package(
    OUTPUT ${SERVICE_DIR}/XDb.psi
    NAME XDb
    VERSION ${PSIBASE_VERSION}.0
    DESCRIPTION "Manages access to subjective databases"
    SERVICE x-db
        WASM ${CMAKE_CURRENT_BINARY_DIR}/XDb.wasm
        SCHEMA ${CMAKE_CURRENT_BINARY_DIR}/XDb-schema.json
        FLAGS isPrivileged
    DEPENDS wasm
)

psibase_package(
    OUTPUT ${SERVICE_DIR}/XHttp.psi
    NAME XHttp
    VERSION ${PSIBASE_VERSION}.0
    DESCRIPTION "Entry point for HTTP requests"
    SERVICE x-http
        WASM ${CMAKE_CURRENT_BINARY_DIR}/XHttp.wasm
        SCHEMA ${CMAKE_CURRENT_BINARY_DIR}/XHttp-schema.json
        FLAGS isPrivileged
    DEPENDS wasm
)

psibase_package(
    OUTPUT ${SERVICE_DIR}/XRun.psi
    NAME XRun
    VERSION ${PSIBASE_VERSION}.0
    DESCRIPTION "Wrapper around the host API to dispatch asynchronous tasks"
    SERVICE x-run
        WASM ${CMAKE_CURRENT_BINARY_DIR}/XRun.wasm
        SCHEMA ${CMAKE_CURRENT_BINARY_DIR}/XRun-schema.json
        FLAGS isPrivileged
    DEPENDS wasm
)

psibase_package(
    OUTPUT ${SERVICE_DIR}/XSites.psi
    NAME XSites
    VERSION ${PSIBASE_VERSION}.0
    DESCRIPTION "Manages static content for local services"
    SERVICE x-sites
        WASM ${CMAKE_CURRENT_BINARY_DIR}/XSites.wasm
        SCHEMA ${CMAKE_CURRENT_BINARY_DIR}/XSites-schema.json
    DEPENDS wasm
)

psibase_package(
    OUTPUT ${SERVICE_DIR}/XTransact.psi
    NAME XTransact
    VERSION ${PSIBASE_VERSION}.0
    DESCRIPTION "Wrapper around the host API to apply transactions"
    SERVICE x-transact
        WASM ${CMAKE_CURRENT_BINARY_DIR}/XTransact.wasm
        SCHEMA ${CMAKE_CURRENT_BINARY_DIR}/XTransact-schema.json
        FLAGS isPrivileged
    DEPENDS wasm
)

psibase_package(
    OUTPUT ${SERVICE_DIR}/DevDefault.psi
    NAME DevDefault
    VERSION ${PSIBASE_VERSION}.0
    DESCRIPTION "All development packages"
<<<<<<< HEAD
    PACKAGE_DEPENDS Accounts Aes AuthAny AuthSig AuthDelegate Base64 Branding BrotliCodec Chainmail ClientData CommonApi CpuLimit Credentials AuthGuild Db
                    Docs Evaluations Events Fractals FractalCore Explorer Host HttpServer Identity Invite Kdf Nft Packages Permissions Producers Profiles Registry 
=======
    PACKAGE_DEPENDS Accounts Aes AuthAny AuthSig AuthDelegate Base64 Branding BrotliCodec Chainmail ClientData CommonApi CpuLimit Credentials Db
                    Docs DiffAdjust Evaluations Events Fractals FractalCore Explorer Host HttpServer Identity Invite Kdf Nft Packages Permissions Producers Profiles Registry 
>>>>>>> 6076dde8
                    Sites SetCode StagedTx Subgroups Supervisor Symbol Tokens TestFractal TokenStream Transact Homepage WebCrypto Workshop Config
)

psibase_package(
    OUTPUT ${SERVICE_DIR}/ProdDefault.psi
    NAME ProdDefault
    VERSION ${PSIBASE_VERSION}.0
    DESCRIPTION "All production packages"
<<<<<<< HEAD
    PACKAGE_DEPENDS Accounts Aes AuthAny AuthSig AuthDelegate Base64 Branding BrotliCodec Chainmail ClientData CommonApi CpuLimit Credentials AuthGuild Db
                    Docs Evaluations Events Explorer Fractals FractalCore Host HttpServer Invite Kdf Nft Packages Permissions Producers Profiles Registry
=======
    PACKAGE_DEPENDS Accounts Aes AuthAny AuthSig AuthDelegate Base64 Branding BrotliCodec Chainmail ClientData CommonApi CpuLimit Credentials Db
                    Docs DiffAdjust Evaluations Events Explorer Fractals FractalCore Host HttpServer Invite Kdf Nft Packages Permissions Producers Profiles Registry
>>>>>>> 6076dde8
                    Sites SetCode StagedTx Supervisor Symbol Tokens TokenStream Transact Homepage WebCrypto Workshop Config
)


psibase_package(
    OUTPUT ${SERVICE_DIR}/Minimal.psi
    NAME Minimal
    VERSION ${PSIBASE_VERSION}.0
    DESCRIPTION "Minimum packages for a functional chain"
    PACKAGE_DEPENDS Accounts AuthDelegate AuthAny CpuLimit CommonApi Db Packages Producers HttpServer
                    SetCode Transact
)

psibase_package(
    OUTPUT ${SERVICE_DIR}/TestDefault.psi
    NAME TestDefault
    VERSION ${PSIBASE_VERSION}.0
    DESCRIPTION "Packages used in the tester"
    PACKAGE_DEPENDS AuthSig BrotliCodec Db Events Minimal Nft Sites StagedTx Supervisor Symbol Tokens
)

psibase_package(
    OUTPUT ${SERVICE_DIR}/XDefault.psi
    NAME XDefault
    VERSION ${PSIBASE_VERSION}.0
    DESCRIPTION "Default set of local packages to install on a new server"
    PACKAGE_DEPENDS XHttp XAdmin XDb XRun XSites XTransact
)

function(write_package_index target dir)
    set(deps ${CMAKE_CURRENT_SOURCE_DIR}/make_package_index.sh)
    foreach(service IN LISTS ARGN)
        list(APPEND deps ${service} ${dir}/${service}.psi)
    endforeach()
    add_custom_command(
        OUTPUT ${dir}/index.json
        DEPENDS ${deps}
        COMMAND /usr/bin/bash ${CMAKE_CURRENT_SOURCE_DIR}/make_package_index.sh ${CMAKE_COMMAND} ${dir} ${ARGN} >${dir}/index.json
    )
    add_custom_target(${target} ALL DEPENDS ${dir}/index.json)
endfunction()

write_package_index(package-index ${SERVICE_DIR}
<<<<<<< HEAD
    Accounts Aes AuthAny AuthDelegate AuthSig Base64 Branding BrotliCodec Chainmail ClientData CommonApi CpuLimit Credentials AuthGuild Db DevDefault ProdDefault
    Docs Events Evaluations Fractals FractalCore Explorer Host Identity Invite Kdf Nft Nop Minimal Packages Permissions Producers Profiles TestDefault HttpServer Registry 
=======
    Accounts Aes AuthAny AuthDelegate AuthSig Base64 Branding BrotliCodec Chainmail ClientData CommonApi CpuLimit Credentials Db DevDefault ProdDefault
    Docs DiffAdjust Events Evaluations Fractals FractalCore Explorer Host Identity Invite Kdf Nft Nop Minimal Packages Permissions Producers Profiles TestDefault HttpServer Registry 
>>>>>>> 6076dde8
    Sites SetCode StagedTx Subgroups Supervisor Symbol TestFractal TokenUsers Tokens TokenStream Transact Homepage WebCrypto Workshop Config
    XAdmin XDb XDefault XHttp XRun XSites XTransact)

install(
    FILES ${SERVICE_DIR}/index.json
          ${SERVICE_DIR}/Accounts.psi
          ${SERVICE_DIR}/Aes.psi
          ${SERVICE_DIR}/AuthAny.psi
          ${SERVICE_DIR}/AuthDelegate.psi
          ${SERVICE_DIR}/AuthGuild.psi
          ${SERVICE_DIR}/AuthSig.psi
          ${SERVICE_DIR}/Base64.psi
          ${SERVICE_DIR}/Branding.psi
          ${SERVICE_DIR}/BrotliCodec.psi
          ${SERVICE_DIR}/Chainmail.psi
          ${SERVICE_DIR}/ClientData.psi
          ${SERVICE_DIR}/CommonApi.psi
          ${SERVICE_DIR}/Credentials.psi
          ${SERVICE_DIR}/DevDefault.psi
          ${SERVICE_DIR}/DiffAdjust.psi
          ${SERVICE_DIR}/ProdDefault.psi
          ${SERVICE_DIR}/CpuLimit.psi
          ${SERVICE_DIR}/Db.psi
          ${SERVICE_DIR}/Docs.psi
          ${SERVICE_DIR}/Events.psi
          ${SERVICE_DIR}/Evaluations.psi
          ${SERVICE_DIR}/Explorer.psi
          ${SERVICE_DIR}/Fractals.psi
          ${SERVICE_DIR}/FractalCore.psi
          ${SERVICE_DIR}/Host.psi
          ${SERVICE_DIR}/HttpServer.psi
          ${SERVICE_DIR}/Homepage.psi
          ${SERVICE_DIR}/Identity.psi
          ${SERVICE_DIR}/Invite.psi
          ${SERVICE_DIR}/Kdf.psi
          ${SERVICE_DIR}/Minimal.psi
          ${SERVICE_DIR}/Nft.psi
          ${SERVICE_DIR}/Nop.psi
          ${SERVICE_DIR}/Packages.psi
          ${SERVICE_DIR}/Permissions.psi
          ${SERVICE_DIR}/Producers.psi
          ${SERVICE_DIR}/Profiles.psi
          ${SERVICE_DIR}/Registry.psi
          ${SERVICE_DIR}/SetCode.psi
          ${SERVICE_DIR}/Sites.psi
          ${SERVICE_DIR}/StagedTx.psi
          ${SERVICE_DIR}/Subgroups.psi
          ${SERVICE_DIR}/Supervisor.psi
          ${SERVICE_DIR}/Symbol.psi
          ${SERVICE_DIR}/TestDefault.psi
          ${SERVICE_DIR}/TestFractal.psi
          ${SERVICE_DIR}/Tokens.psi
          ${SERVICE_DIR}/TokenStream.psi
          ${SERVICE_DIR}/TokenUsers.psi
          ${SERVICE_DIR}/Transact.psi
          ${SERVICE_DIR}/WebCrypto.psi
          ${SERVICE_DIR}/Workshop.psi
          ${SERVICE_DIR}/Config.psi
          ${SERVICE_DIR}/XAdmin.psi
          ${SERVICE_DIR}/XDb.psi
          ${SERVICE_DIR}/XDefault.psi
          ${SERVICE_DIR}/XHttp.psi
          ${SERVICE_DIR}/XRun.psi
          ${SERVICE_DIR}/XSites.psi
          ${SERVICE_DIR}/XTransact.psi
    DESTINATION ${CMAKE_INSTALL_DATADIR}/psibase/packages/
    COMPONENT ServerData)

psibase_package(
    OUTPUT ${CMAKE_CURRENT_BINARY_DIR}/test-packages/PSubjective.psi
    NAME PSubjective
    VERSION ${PSIBASE_VERSION}.0
    DESCRIPTION "Test service for parallel access to the subjective database"
    SERVICE psubjective
        WASM ${CMAKE_CURRENT_BINARY_DIR}/PSubjectiveService.wasm
        SCHEMA ${CMAKE_CURRENT_BINARY_DIR}/PSubjectiveService-schema.json
        FLAGS isPrivileged
        SERVER psubjective
    PACKAGE_DEPENDS "HttpServer(^${PSIBASE_VERSION}.0)"
    DEPENDS wasm
)

psibase_package(
    OUTPUT ${CMAKE_CURRENT_BINARY_DIR}/test-packages/Counter.psi
    NAME Counter
    VERSION ${PSIBASE_VERSION}.0
    DESCRIPTION "Test service than increments a counter"
    SERVICE counter
        WASM ${CMAKE_CURRENT_BINARY_DIR}/CounterService.wasm
        SCHEMA ${CMAKE_CURRENT_BINARY_DIR}/CounterService-schema.json
        SERVER counter
    PACKAGE_DEPENDS "HttpServer(^${PSIBASE_VERSION}.0)"
    DEPENDS wasm
)

psibase_package(
    OUTPUT ${CMAKE_CURRENT_BINARY_DIR}/test-packages/AsyncQuery.psi
    NAME AsyncQuery
    VERSION ${PSIBASE_VERSION}.0
    DESCRIPTION "Test service for the various ways to respond to http requests"
    SERVICE as-query
        WASM ${CMAKE_CURRENT_BINARY_DIR}/AsyncQueryService.wasm
        SCHEMA ${CMAKE_CURRENT_BINARY_DIR}/AsyncQueryService-schema.json
        SERVER as-query
        POSTINSTALL ${CMAKE_CURRENT_SOURCE_DIR}/packages/psibase_tests/src/AsyncQueryService.json
        FLAGS isPrivileged
    PACKAGE_DEPENDS "HttpServer(^${PSIBASE_VERSION}.0)"
    DEPENDS wasm
)

psibase_package(
    OUTPUT ${CMAKE_CURRENT_BINARY_DIR}/test-packages/SubjectiveCounter.psi
    NAME SubjectiveCounter
    VERSION ${PSIBASE_VERSION}.0
    DESCRIPTION "Test service that increments a counter in the subjective db"
    SERVICE s-counter
        WASM ${CMAKE_CURRENT_BINARY_DIR}/SubjectiveCounterService.wasm
        SCHEMA ${CMAKE_CURRENT_BINARY_DIR}/SubjectiveCounterService-schema.json
        SERVER s-counter
        FLAGS isPrivileged
    PACKAGE_DEPENDS "HttpServer(^${PSIBASE_VERSION}.0)"
    DEPENDS wasm
)

psibase_package(
    OUTPUT ${CMAKE_CURRENT_BINARY_DIR}/test-packages/KeepSocket.psi
    NAME KeepSocket
    VERSION ${PSIBASE_VERSION}.0
    DESCRIPTION "Accepts HTTP requests, but never returns a response"
    SERVICE s-keep-sock
        WASM ${CMAKE_CURRENT_BINARY_DIR}/KeepSocketService.wasm
        SCHEMA ${CMAKE_CURRENT_BINARY_DIR}/KeepSocketService-schema.json
        SERVER s-keep-sock
    PACKAGE_DEPENDS "HttpServer(^${PSIBASE_VERSION}.0)"
    DEPENDS wasm
)

psibase_package(
    OUTPUT ${CMAKE_CURRENT_BINARY_DIR}/test-packages/Loop.psi
    NAME Loop
    VERSION ${PSIBASE_VERSION}.0
    DESCRIPTION "This is the song that never ends"
    SERVICE loop
        WASM ${CMAKE_CURRENT_BINARY_DIR}/Loop.wasm
        SCHEMA ${CMAKE_CURRENT_BINARY_DIR}/Loop-schema.json
    DEPENDS wasm
)

psibase_package(
    OUTPUT ${CMAKE_CURRENT_BINARY_DIR}/test-packages/XSocketList.psi
    NAME XSocketList
    VERSION ${PSIBASE_VERSION}.0
    DESCRIPTION "Lists active sockets"
    SERVICE x-sock-list
        WASM ${CMAKE_CURRENT_BINARY_DIR}/XSocketListService.wasm
        SCHEMA ${CMAKE_CURRENT_BINARY_DIR}/XSocketListService-schema.json
        SERVER x-sock-list
        FLAGS isPrivileged
    DEPENDS wasm
)

write_package_index(test-index ${CMAKE_CURRENT_BINARY_DIR}/test-packages PSubjective Counter AsyncQuery SubjectiveCounter KeepSocket Loop XSocketList)

ExternalProject_Add(
    rust
    SOURCE_DIR ${CMAKE_CURRENT_SOURCE_DIR}/rust
    BUILD_BYPRODUCTS ${CMAKE_CURRENT_BINARY_DIR}/rust/release/psibase
    CONFIGURE_COMMAND ""
    BUILD_COMMAND   cargo build -r --bin psibase --manifest-path ${CMAKE_CURRENT_SOURCE_DIR}/rust/Cargo.toml --target-dir ${CMAKE_CURRENT_BINARY_DIR}/rust
    BUILD_ALWAYS 1
    INSTALL_COMMAND ""
)
install(PROGRAMS ${CMAKE_CURRENT_BINARY_DIR}/rust/release/psibase TYPE BIN COMPONENT Client)

option(BUILD_EXAMPLES "Build examples" ON)
if(BUILD_EXAMPLES)
    add_subdirectory(doc/src/development/services/cpp-service doc-examples)
endif()

include(CPackComponent)
cpack_add_component_group(Server DESCRIPTION "The psinode server")
cpack_add_component(ServerBin GROUP Server HIDDEN)
cpack_add_component(ServerData GROUP Server HIDDEN)
cpack_add_component(Client DESCRIPTION "The psibase client")
cpack_add_component_group(SDK DESCRIPTION "SDK for developing psibase services")
cpack_add_component(Tester GROUP SDK)
cpack_add_component(WASI GROUP SDK)
cpack_add_component(libpsibase GROUP SDK)

set(CPACK_PACKAGE_NAME psidk)
set(CPACK_PACKAGE_VENDOR "Fractally, LLC")
set(CPACK_PACKAGE_DESCRIPTION)
set(CPACK_PACKAGE_HOMEPAGE_URL https://about.psibase.io)
set(CPACK_GENERATOR TGZ)
include(CPack)

set(CMAKE_EXPORT_COMPILE_COMMANDS on)<|MERGE_RESOLUTION|>--- conflicted
+++ resolved
@@ -1039,13 +1039,8 @@
     NAME DevDefault
     VERSION ${PSIBASE_VERSION}.0
     DESCRIPTION "All development packages"
-<<<<<<< HEAD
-    PACKAGE_DEPENDS Accounts Aes AuthAny AuthSig AuthDelegate Base64 Branding BrotliCodec Chainmail ClientData CommonApi CpuLimit Credentials AuthGuild Db
-                    Docs Evaluations Events Fractals FractalCore Explorer Host HttpServer Identity Invite Kdf Nft Packages Permissions Producers Profiles Registry 
-=======
     PACKAGE_DEPENDS Accounts Aes AuthAny AuthSig AuthDelegate Base64 Branding BrotliCodec Chainmail ClientData CommonApi CpuLimit Credentials Db
                     Docs DiffAdjust Evaluations Events Fractals FractalCore Explorer Host HttpServer Identity Invite Kdf Nft Packages Permissions Producers Profiles Registry 
->>>>>>> 6076dde8
                     Sites SetCode StagedTx Subgroups Supervisor Symbol Tokens TestFractal TokenStream Transact Homepage WebCrypto Workshop Config
 )
 
@@ -1054,13 +1049,8 @@
     NAME ProdDefault
     VERSION ${PSIBASE_VERSION}.0
     DESCRIPTION "All production packages"
-<<<<<<< HEAD
-    PACKAGE_DEPENDS Accounts Aes AuthAny AuthSig AuthDelegate Base64 Branding BrotliCodec Chainmail ClientData CommonApi CpuLimit Credentials AuthGuild Db
-                    Docs Evaluations Events Explorer Fractals FractalCore Host HttpServer Invite Kdf Nft Packages Permissions Producers Profiles Registry
-=======
     PACKAGE_DEPENDS Accounts Aes AuthAny AuthSig AuthDelegate Base64 Branding BrotliCodec Chainmail ClientData CommonApi CpuLimit Credentials Db
                     Docs DiffAdjust Evaluations Events Explorer Fractals FractalCore Host HttpServer Invite Kdf Nft Packages Permissions Producers Profiles Registry
->>>>>>> 6076dde8
                     Sites SetCode StagedTx Supervisor Symbol Tokens TokenStream Transact Homepage WebCrypto Workshop Config
 )
 
@@ -1104,13 +1094,8 @@
 endfunction()
 
 write_package_index(package-index ${SERVICE_DIR}
-<<<<<<< HEAD
-    Accounts Aes AuthAny AuthDelegate AuthSig Base64 Branding BrotliCodec Chainmail ClientData CommonApi CpuLimit Credentials AuthGuild Db DevDefault ProdDefault
-    Docs Events Evaluations Fractals FractalCore Explorer Host Identity Invite Kdf Nft Nop Minimal Packages Permissions Producers Profiles TestDefault HttpServer Registry 
-=======
     Accounts Aes AuthAny AuthDelegate AuthSig Base64 Branding BrotliCodec Chainmail ClientData CommonApi CpuLimit Credentials Db DevDefault ProdDefault
     Docs DiffAdjust Events Evaluations Fractals FractalCore Explorer Host Identity Invite Kdf Nft Nop Minimal Packages Permissions Producers Profiles TestDefault HttpServer Registry 
->>>>>>> 6076dde8
     Sites SetCode StagedTx Subgroups Supervisor Symbol TestFractal TokenUsers Tokens TokenStream Transact Homepage WebCrypto Workshop Config
     XAdmin XDb XDefault XHttp XRun XSites XTransact)
 
