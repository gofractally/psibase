--- conflicted
+++ resolved
@@ -725,13 +725,8 @@
     NAME DevDefault
     VERSION ${PSIBASE_VERSION}
     DESCRIPTION "All development services"
-<<<<<<< HEAD
-    PACKAGE_DEPENDS Accounts AuthAny AuthSig AuthDelegate AuthK1 ClientData CommonApi CpuLimit 
+    PACKAGE_DEPENDS Accounts AuthAny AuthSig AuthDelegate ClientData CommonApi CpuLimit 
                     Docs Events Explorer Fractal Invite Nft Packages Producers HttpServer
-=======
-    PACKAGE_DEPENDS Accounts AuthAny AuthSig AuthDelegate ClientData CommonApi CpuLimit 
-                    Docs Webmail Events Explorer Fractal Invite Nft Packages Producers HttpServer
->>>>>>> 6512b871
                     Sites SetCode Supervisor Symbol TokenUsers Tokens Transact Homepage
 )
 
