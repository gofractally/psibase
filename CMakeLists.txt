--- conflicted
+++ resolved
@@ -283,10 +283,7 @@
     permissions
     sites
     host-common
-<<<<<<< HEAD
     host-prompt
-=======
->>>>>>> 94ae3aa6
     tokens
     transact
     workshop
@@ -417,15 +414,10 @@
     NAME Host
     DESCRIPTION "Plugin that acts as the bridge to the host environment"
     VERSION ${PSIBASE_VERSION}.0
-<<<<<<< HEAD
     ACCOUNTS wasi # This name would be overshadowed
     SERVICE host
         DATA ${Plugins_OUTPUT_FILE_host_common} /common.wasm
         DATA ${Plugins_OUTPUT_FILE_host_prompt} /prompt.wasm
-=======
-    SERVICE host
-        DATA ${Plugins_OUTPUT_FILE_host_common} /common.wasm
->>>>>>> 94ae3aa6
     DEPENDS ${Plugins_DEP}
     PACKAGE_DEPENDS "HttpServer(^${PSIBASE_VERSION}.0)" "Sites(^${PSIBASE_VERSION}.0)" "Accounts(^${PSIBASE_VERSION}.0)"
 )
