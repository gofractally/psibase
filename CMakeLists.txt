--- conflicted
+++ resolved
@@ -734,13 +734,8 @@
     NAME DevDefault
     VERSION ${PSIBASE_VERSION}
     DESCRIPTION "All development services"
-<<<<<<< HEAD
-    PACKAGE_DEPENDS Accounts AuthAny AuthSig AuthDelegate CommonApi CpuLimit Docs
-                    Webmail Events Explorer Fractal Invite Nft Packages Producers HttpServer
-=======
-    PACKAGE_DEPENDS Accounts AuthAny AuthSig AuthDelegate AuthK1 ClientData CommonApi CpuLimit 
+    PACKAGE_DEPENDS Accounts AuthAny AuthSig AuthDelegate ClientData CommonApi CpuLimit 
                     Docs Webmail Events Explorer Fractal Invite Nft Packages Producers HttpServer
->>>>>>> 523cb945
                     Sites SetCode Supervisor Symbol TokenUsers Tokens Transact
 )
 
@@ -749,13 +744,8 @@
     NAME ProdDefault
     VERSION ${PSIBASE_VERSION}
     DESCRIPTION "All production services"
-<<<<<<< HEAD
-    PACKAGE_DEPENDS Accounts AuthAny AuthSig AuthDelegate CommonApi CpuLimit Docs
-                    Events Explorer Fractal Invite Nft Packages Producers HttpServer
-=======
-    PACKAGE_DEPENDS Accounts AuthAny AuthSig AuthDelegate AuthK1 ClientData CommonApi CpuLimit 
+    PACKAGE_DEPENDS Accounts AuthAny AuthSig AuthDelegate ClientData CommonApi CpuLimit 
                     Docs Events Explorer Fractal Invite Nft Packages Producers HttpServer
->>>>>>> 523cb945
                     Sites SetCode Supervisor Symbol Tokens Transact
 )
 
