cmake_minimum_required(VERSION 3.16.3)
cmake_policy(VERSION 3.16.3...3.25.1)
project(psibase)
include(ExternalProject)

if(CMAKE_BINARY_DIR STREQUAL CMAKE_CURRENT_SOURCE_DIR)
    message(FATAL_ERROR "Building in-source is not supported; create a build dir and remove ${CMAKE_SOURCE_DIR}/CMakeCache.txt and ${CMAKE_SOURCE_DIR}/CMakeFiles")
endif()

if(NOT DEFINED WASI_SDK_PREFIX AND DEFINED ENV{WASI_SDK_PREFIX})
    set(WASI_SDK_PREFIX $ENV{WASI_SDK_PREFIX})
endif()

if(NOT DEFINED ICU_LIBRARY_DIR )
    set(ICU_LIBRARY_DIR $ENV{ICU_LIBRARY_DIR})
endif()


option (FORCE_COLORED_OUTPUT "Always produce ANSI-colored output (GNU/Clang only)." TRUE)
if (${FORCE_COLORED_OUTPUT})
    if ("${CMAKE_CXX_COMPILER_ID}" STREQUAL "GNU")
       add_compile_options (-fdiagnostics-color=always)
    else ()
       add_compile_options(-fcolor-diagnostics)
    endif ()
endif ()

file(WRITE ${CMAKE_BINARY_DIR}/CTestTestfile.cmake)

option(BUILD_STATIC "Build static binaries" OFF)
option(ENABLE_SSL "Build psinode with TLS support" ON)

add_subdirectory(native)
add_subdirectory(rust)
file(APPEND ${CMAKE_BINARY_DIR}/CTestTestfile.cmake "subdirs(\"native\" \"rust\")\n")

option(BUILD_DEBUG_WASM "Build debug wasms" OFF)

include(GNUInstallDirs)

if(DEFINED WASI_SDK_PREFIX)
    install(DIRECTORY ${WASI_SDK_PREFIX}/ USE_SOURCE_PERMISSIONS DESTINATION . COMPONENT WASI EXCLUDE_FROM_ALL)
elseif(${CMAKE_HOST_SYSTEM_NAME} STREQUAL "Linux")
    if (${CMAKE_HOST_SYSTEM_PROCESSOR} STREQUAL "x86_64")
        set(WASI_SDK_URL https://github.com/WebAssembly/wasi-sdk/releases/download/wasi-sdk-24/wasi-sdk-24.0-x86_64-linux.tar.gz)
        set(WASI_SDK_SHA256 c6c38aab56e5de88adf6c1ebc9c3ae8da72f88ec2b656fb024eda8d4167a0bc5)
    elseif(${CMAKE_HOST_SYSTEM_PROCESSOR} MATCHES "^(arm|aarch).*" )
        set(WASI_SDK_URL https://github.com/WebAssembly/wasi-sdk/releases/download/wasi-sdk-24/wasi-sdk-24.0-arm64-linux.tar.gz)
        set(WASI_SDK_SHA256 ae6c1417ea161e54bc54c0a168976af57a0c6e53078857886057a71a0d928646)
    endif()
    if(DEFINED WASI_SDK_URL)
        ExternalProject_Add(wasi-sdk
            URL ${WASI_SDK_URL}
            URL_HASH SHA256=${WASI_SDK_SHA256}
            CONFIGURE_COMMAND ""
            BUILD_COMMAND ""
            INSTALL_COMMAND ""
        )

        ExternalProject_Get_Property(wasi-sdk SOURCE_DIR)
        set(WASI_SDK_PREFIX ${SOURCE_DIR})
        set(wasm-deps wasi-sdk)
        install(DIRECTORY ${WASI_SDK_PREFIX}/ USE_SOURCE_PERMISSIONS DESTINATION . COMPONENT WASI)
    endif()
endif()

if(DEFINED WASI_SDK_PREFIX)
    ProcessorCount(NUM_PROCS)
    # This is used by the VerifySig service. The kinds of keys supported need to be configured
    # here.  We use a minimized build to keep the size of the service down. Static linking is
    # not enough because the algorithms are looked up dynamically.
    #
    # --cpu=generic is used instead of --cpu=wasm, because Botan thinks that wasm means emscripten.
    # --cc=gcc is used instead of clang, because Botan's clang configration includes -pthread.
    # The stack protector requires an entropy source so we can't support it.
    #  -msimd128 is disabled because binaryen 105 doesn't fully support it
    ExternalProject_Add(wasm-botan
        URL https://github.com/gofractally/psibase/releases/download/deps/Botan-3.1.1.tar.xz
        URL_HASH SHA256=30c84fe919936a98fef5331f246c62aa2c0e4d2085b2d4511207f6a20afa3a6b
        DEPENDS ${wasm-deps}
        PREFIX ${CMAKE_CURRENT_BINARY_DIR}/wasm/botan
        INSTALL_DIR ${CMAKE_CURRENT_BINARY_DIR}/wasm/deps
        CONFIGURE_COMMAND <SOURCE_DIR>/configure.py --cc-bin=${WASI_SDK_PREFIX}/bin/clang++ --cc=gcc --cpu=generic --os=none --ar-command=${WASI_SDK_PREFIX}/bin/llvm-ar --build-targets=static --with-sysroot-dir=${WASI_SDK_PREFIX}/share/wasi-sysroot --minimized-build --enable-modules=ecdsa,raw_hash,auto_rng,sha2_64,getentropy --with-os-feature=getentropy "--cxxflags=--target=wasm32-wasip1 -O3 -msign-ext -mnontrapping-fptoint -mbulk-memory" --without-stack-protector --prefix=<INSTALL_DIR>
        BUILD_COMMAND make -j${NUM_PROCS}
        INSTALL_COMMAND make install
    )
    install(FILES ${CMAKE_CURRENT_BINARY_DIR}/wasm/deps/lib/libbotan-3.a
        DESTINATION ${CMAKE_INSTALL_DATADIR}/wasi-sysroot/lib
        COMPONENT libpsibase
    )
    install(DIRECTORY ${CMAKE_BINARY_DIR}/wasm/deps/include/botan-3
        DESTINATION ${CMAKE_INSTALL_DATADIR}/wasi-sysroot/include
        COMPONENT libpsibase
    )

    ExternalProject_Add(wasm
        SOURCE_DIR ${CMAKE_CURRENT_SOURCE_DIR}/wasm
        DEPENDS ${wasm-deps} wasm-botan
        BINARY_DIR wasm
        INSTALL_COMMAND ""
        BUILD_ALWAYS 1
        TEST_EXCLUDE_FROM_MAIN 1
        STEP_TARGETS configure
        CMAKE_ARGS
            -DCMAKE_BUILD_TYPE=
            -DBUILD_RELEASE_WASM=ON
            -DBUILD_DEBUG_WASM=${BUILD_DEBUG_WASM}
            -DCMAKE_TARGET_MESSAGES=${CMAKE_TARGET_MESSAGES}
            -DCMAKE_TOOLCHAIN_FILE=${CMAKE_CURRENT_SOURCE_DIR}/wasm/toolchain.cmake
            -DWASI_SDK_PREFIX=${WASI_SDK_PREFIX}
            -DWASM_CLANG_PREFIX=${WASM_CLANG_PREFIX}
            -DWASM_CLANG_SUFFIX=${WASM_CLANG_SUFFIX}
            -DCMAKE_SYSROOT=${WASI_SDK_PREFIX}/share/wasi-sysroot
            -DFORCE_COLORED_OUTPUT=${FORCE_COLORED_OUTPUT}
            -DCMAKE_C_COMPILER_LAUNCHER=${CMAKE_C_COMPILER_LAUNCHER}
            -DCMAKE_CXX_COMPILER_LAUNCHER=${CMAKE_CXX_COMPILER_LAUNCHER}
            -DCMAKE_FIND_ROOT_PATH=${CMAKE_CURRENT_BINARY_DIR}/wasm/deps
            -DCMAKE_PREFIX_PATH=/
            -DCMAKE_INSTALL_PREFIX=${CMAKE_INSTALL_PREFIX}
            -DCMAKE_INSTALL_INCLUDEDIR=${CMAKE_INSTALL_DATADIR}/wasi-sysroot/include
            -DCMAKE_INSTALL_LIBDIR=${CMAKE_INSTALL_DATADIR}/wasi-sysroot/lib
        BUILD_BYPRODUCTS ${CMAKE_CURRENT_BINARY_DIR}/Accounts.wasm
                         ${CMAKE_CURRENT_BINARY_DIR}/AuthDelegate.wasm
                         ${CMAKE_CURRENT_BINARY_DIR}/AuthSig.wasm
                         ${CMAKE_CURRENT_BINARY_DIR}/AuthAny.wasm
                         ${CMAKE_CURRENT_BINARY_DIR}/AuthInvite.wasm
                         ${CMAKE_CURRENT_BINARY_DIR}/CommonApi.wasm
                         ${CMAKE_CURRENT_BINARY_DIR}/CoreFractal.wasm
                         ${CMAKE_CURRENT_BINARY_DIR}/CpuLimit.wasm
                         ${CMAKE_CURRENT_BINARY_DIR}/Events.wasm
                         ${CMAKE_CURRENT_BINARY_DIR}/Explorer.wasm
                         ${CMAKE_CURRENT_BINARY_DIR}/Fractal.wasm
                         ${CMAKE_CURRENT_BINARY_DIR}/Invite.wasm
                         ${CMAKE_CURRENT_BINARY_DIR}/Nft.wasm
                         ${CMAKE_CURRENT_BINARY_DIR}/Nop.wasm
                         ${CMAKE_CURRENT_BINARY_DIR}/Packages.wasm
                         ${CMAKE_CURRENT_BINARY_DIR}/Producers.wasm
                         ${CMAKE_CURRENT_BINARY_DIR}/HttpServer.wasm
                         ${CMAKE_CURRENT_BINARY_DIR}/Sites.wasm
                         ${CMAKE_CURRENT_BINARY_DIR}/RAccounts.wasm
                         ${CMAKE_CURRENT_BINARY_DIR}/RAuthSig.wasm
                         ${CMAKE_CURRENT_BINARY_DIR}/RAuthDelegate.wasm
                         ${CMAKE_CURRENT_BINARY_DIR}/REvents.wasm
                         ${CMAKE_CURRENT_BINARY_DIR}/RPackages.wasm
                         ${CMAKE_CURRENT_BINARY_DIR}/RProducers.wasm
                         ${CMAKE_CURRENT_BINARY_DIR}/RHttpServer.wasm
                         ${CMAKE_CURRENT_BINARY_DIR}/RSetCode.wasm
                         ${CMAKE_CURRENT_BINARY_DIR}/RTokens.wasm
                         ${CMAKE_CURRENT_BINARY_DIR}/RTransact.wasm
                         ${CMAKE_CURRENT_BINARY_DIR}/SetCode.wasm
                         ${CMAKE_CURRENT_BINARY_DIR}/Symbol.wasm
                         ${CMAKE_CURRENT_BINARY_DIR}/Tokens.wasm
                         ${CMAKE_CURRENT_BINARY_DIR}/Transact.wasm
                         ${CMAKE_CURRENT_BINARY_DIR}/VerifySig.wasm
                         ${CMAKE_CURRENT_BINARY_DIR}/PSubjectiveService.wasm
                         ${CMAKE_CURRENT_BINARY_DIR}/CounterService.wasm
                         ${CMAKE_CURRENT_BINARY_DIR}/AsyncQueryService.wasm
                         ${CMAKE_CURRENT_BINARY_DIR}/SubjectiveCounterService.wasm
                         ${CMAKE_CURRENT_BINARY_DIR}/KeepSocketService.wasm
                         ${CMAKE_CURRENT_BINARY_DIR}/SocketListService.wasm
    )
    file(APPEND ${CMAKE_BINARY_DIR}/CTestTestfile.cmake "subdirs(\"wasm\")\n")
    ExternalProject_Add_StepTargets(wasm test)
    install(CODE "include(${CMAKE_CURRENT_BINARY_DIR}/wasm/cmake_install.cmake)" COMPONENT libpsibase)
else()
    message(WARNING "WASI_SDK_PREFIX isn't defined; skipping wasm")
endif()

# Documentation
ExternalProject_Add(
    gen-cpp-doc
    DEPENDS             wasm
    SOURCE_DIR          ${CMAKE_CURRENT_SOURCE_DIR}/rust
    CONFIGURE_COMMAND   ""
    BUILD_COMMAND       cargo build -r --bin gen-cpp-doc --manifest-path ${CMAKE_CURRENT_SOURCE_DIR}/rust/Cargo.toml --target-dir ${CMAKE_CURRENT_BINARY_DIR}/rust
    INSTALL_COMMAND     ""
)
ExternalProject_Add(
    md2man
    SOURCE_DIR          ${CMAKE_CURRENT_SOURCE_DIR}/rust
    CONFIGURE_COMMAND   ""
    BUILD_COMMAND       cargo build -r --bin md2man --manifest-path ${CMAKE_CURRENT_SOURCE_DIR}/rust/Cargo.toml --target-dir ${CMAKE_CURRENT_BINARY_DIR}/rust
    BUILD_ALWAYS        1
    INSTALL_COMMAND     ""
)

function(ADD_BOOK_FILES path extension)
    file(COPY ${CMAKE_CURRENT_SOURCE_DIR}${path} DESTINATION ${CMAKE_CURRENT_BINARY_DIR}${path})
    file(GLOB DOC_FILES ${CMAKE_CURRENT_BINARY_DIR}${path}*.${extension})
    set(doc-src ${doc-src} ${DOC_FILES} PARENT_SCOPE)
endfunction()

configure_file(doc/psidk/book.toml.in doc/psidk/book.toml)
configure_file(doc/psidk/theme/index.hbs doc/psidk/theme/index.hbs)
ADD_BOOK_FILES("/doc/psidk/theme/js/" "js")
ADD_BOOK_FILES("/doc/psidk/theme/css/" "css")
ADD_BOOK_FILES("/doc/psidk/src/_img/" "svg")

file(GLOB_RECURSE doc-src ${CMAKE_CURRENT_SOURCE_DIR}/doc/psidk/src/*.md)
list(APPEND doc-src ${CMAKE_CURRENT_BINARY_DIR}/doc/psidk/book.toml)

file(GLOB_RECURSE doc-cpp ${CMAKE_CURRENT_SOURCE_DIR}/doc/src/development/services/cpp-service/*.cpp)
file(GLOB_RECURSE doc-cmake doc/src/development/services/cpp-service/*/CMakeLists.txt)
file(GLOB doc-headers libraries/psibase/common/include/psibase/*.hpp)
file(GLOB doc-service-headers services/*/*/include/services/*/*.hpp)
add_custom_command(
    OUTPUT ${CMAKE_CURRENT_BINARY_DIR}/book/html/index.html
    BYPRODUCTS ${CMAKE_CURRENT_BINARY_DIR}/book/html
    DEPENDS gen-cpp-doc ${doc-src} ${doc-cpp} ${doc-cmake} ${doc-headers} ${doc-service-headers}
    COMMAND ${CMAKE_COMMAND} -E remove_directory ${CMAKE_CURRENT_BINARY_DIR}/book
    COMMAND mdbook build -d ${CMAKE_CURRENT_BINARY_DIR}/book ${CMAKE_CURRENT_BINARY_DIR}/doc/psidk
    COMMAND find ${CMAKE_CURRENT_BINARY_DIR}/book "(" -name ".*" -o -name "*~" ")" -delete
    VERBATIM
)
add_custom_target(
    doc
    DEPENDS ${CMAKE_CURRENT_BINARY_DIR}/book/html/index.html
)

function(add_manpage name)
    add_custom_command(
        OUTPUT ${CMAKE_CURRENT_BINARY_DIR}/doc/psidk/${name}.1
        DEPENDS md2man doc/psidk/src/run-infrastructure/cli/${name}.md
        COMMAND ${CMAKE_CURRENT_BINARY_DIR}/rust/release/md2man < ${CMAKE_CURRENT_SOURCE_DIR}/doc/psidk/src/run-infrastructure/cli/${name}.md > ${CMAKE_CURRENT_BINARY_DIR}/doc/psidk/${name}.1
    )
    add_custom_target(${name}.1 ALL DEPENDS ${CMAKE_CURRENT_BINARY_DIR}/doc/psidk/${name}.1)
    install(FILES ${CMAKE_CURRENT_BINARY_DIR}/doc/psidk/${name}.1 TYPE MAN COMPONENT Client)
endfunction()

add_manpage(psinode)
add_manpage(psibase)
add_manpage(psibase-create-snapshot)
add_manpage(psibase-load-snapshot)

# Cargo psibase
ExternalProject_Add(
    cargo-psibase
    SOURCE_DIR          ${CMAKE_CURRENT_SOURCE_DIR}/rust
    CONFIGURE_COMMAND   ""
    BUILD_COMMAND       cargo build -r --bin cargo-psibase --manifest-path ${CMAKE_CURRENT_SOURCE_DIR}/rust/Cargo.toml --target-dir ${CMAKE_CURRENT_BINARY_DIR}/rust
    BUILD_BYPRODUCTS    ${CMAKE_CURRENT_BINARY_DIR}/rust/release/cargo-psibase
    BUILD_ALWAYS        1
    INSTALL_COMMAND     ""
)

# UIs built with yarn
set(JS_DIRS
    services/system/Accounts/ui:Accounts_js
    services/system/AuthSig/ui:AuthSig_js
    services/system/Producers/ui:Producers_js
    services/user/Branding/ui:Branding_js
    services/user/Chainmail/ui:Chainmail_js
    services/user/CommonApi/common/packages/plugin-tester/ui:PluginTester_js
    services/user/Explorer/ui:Explorer_js
    services/user/Homepage/ui:Homepage_js
    services/user/Identity/ui:Identity_js
    services/user/Invite/ui:Invite_js
    services/user/Permissions/ui:Permissions_js
    services/user/Supervisor/ui:Supervisor_js
    services/user/Workshop/ui:Workshop_js
)
set(ADMIN_DIR services/user/XAdmin/ui:XAdmin_js)
set(COMMON_LIB_DIR services/user/CommonApi/common/packages/common-lib/:CommonApiCommonLib_js)

function(add_js_target TARGET_TUPLE OUTPUT_FILE)
    string(REGEX REPLACE "^([^:]+):([^:]+)$" \\1 PATH ${TARGET_TUPLE})
    string(REGEX REPLACE "^([^:]+):([^:]+)$" \\2 TARGET_NAME ${TARGET_TUPLE})
    set(OUTPUT_FILEPATH ${CMAKE_CURRENT_SOURCE_DIR}/${PATH}/dist/${OUTPUT_FILE})
    file(GLOB_RECURSE SOURCES ${CMAKE_CURRENT_SOURCE_DIR}/${PATH}/src/*)
    list(APPEND SOURCES ${CMAKE_CURRENT_SOURCE_DIR}/${PATH}/package.json ${CMAKE_CURRENT_SOURCE_DIR}/${PATH}/yarn.lock)

    # Add a command that rebuilds `${OUTPUT_FILEPATH}` whenever any sources or dependencies are updated
    add_custom_command(
        OUTPUT ${OUTPUT_FILEPATH}
        BYPRODUCTS ${CMAKE_CURRENT_SOURCE_DIR}/${PATH}/dist
        DEPENDS ${SOURCES} ${ARGN}
        COMMAND cd ${CMAKE_CURRENT_SOURCE_DIR}/${PATH} && yarn --mutex network && yarn build
    )
    # Create a custom target to ensure `${OUTPUT_FILEPATH}` is built before `${TARGET_NAME}`
    add_custom_target(${TARGET_NAME} DEPENDS ${OUTPUT_FILEPATH})
    # Expose `${TARGET_NAME}` and its dependency to the parent scope for further use
    set(${TARGET_NAME}_DEP ${TARGET_NAME} ${OUTPUT_FILEPATH} PARENT_SCOPE)
endfunction()

# Static (not built) resource dependencies
file(GLOB common-misc-resources LIST_DIRECTORIES false ${CMAKE_CURRENT_SOURCE_DIR}/services/user/CommonApi/common/resources/*)
file(GLOB common-fonts LIST_DIRECTORIES false ${CMAKE_CURRENT_SOURCE_DIR}/services/user/CommonApi/common/resources/fonts/*)

# Builds the Common files that the UIs (just below) depend on
add_js_target(${COMMON_LIB_DIR} common-lib.js)

# Build each UI
# Each of these UIs receives the build output of CommonApi, so CommonApi files are listed as dependencies
foreach(ROW ${JS_DIRS})
    add_js_target(${ROW} index.html ${common-misc-resources} ${common-fonts} ${CommonApiCommonLib_js_DEP})
endforeach()

# Static (not built) resource dependencies
file(GLOB plugin-wit LIST_DIRECTORIES false ${CMAKE_CURRENT_SOURCE_DIR}/services/user/CommonApi/common/packages/wit/*)

# Build each component
include(libraries/psibase/sdk/rs-components.cmake)
add_rs_component(services/user/CommonApi/common/packages/component-parser:ComponentParser component_parser.wasm wasm32-unknown-unknown)
add_rs_component(services/user/XAdmin/ui/wasm:XAdminWasm x_admin.wasm wasm32-wasip1)
add_dependencies(CommonApiCommonLib_js ComponentParser)

add_rs_component_workspace(services/:Plugins 
    accounts
    account-tokens
    aes
    auth-any
    auth-delegate
    auth-invite
    auth-sig
    base64
    kdf
    setcode
    clientdata
    invite
    permissions
    sites
    test
    tokens
    transact
    workshop
    producers
)

set(XADMIN_PATH ${CMAKE_CURRENT_SOURCE_DIR}/services/user/XAdmin/ui)
set(XADMIN_TRANSPILE_BYPRODUCT ${XADMIN_PATH}/wasm-transpiled/x_admin.core.wasm)
add_js_target(${ADMIN_DIR} index.html ${XADMIN_TRANSPILE_BYPRODUCT} ${CommonApiCommonLib_js_DEP})
add_dependencies(XAdmin_js XAdminWasm)

add_custom_command(
    OUTPUT ${XADMIN_TRANSPILE_BYPRODUCT}
    DEPENDS ${CMAKE_CURRENT_BINARY_DIR}/rust/release/psibase ${COMPONENT_BIN_DIR}/${XAdminWasm_OUTPUT_FILE}
    WORKING_DIRECTORY ${XADMIN_PATH}
    COMMAND yarn --mutex network
    COMMAND yarn jco transpile ${COMPONENT_BIN_DIR}/${XAdminWasm_OUTPUT_FILE} --minify --no-nodejs-compat --base64-cutoff=4096 --valid-lifting-optimization -o ${XADMIN_PATH}/wasm-transpiled
)
add_custom_target(xadmin-wasm-transpiled ALL DEPENDS ${XADMIN_TRANSPILE_BYPRODUCT})
add_dependencies(xadmin-wasm-transpiled rust)

function(psinode_files target pfx)
    add_custom_target(
    ${target}
    ALL
    DEPENDS XAdmin_js
    COMMAND rm -rf ${pfx}/share/psibase/services/x-admin
    COMMAND mkdir -p ${pfx}/share/psibase/services
    COMMAND cp -a ${CMAKE_CURRENT_SOURCE_DIR}/services/user/XAdmin/ui/dist ${pfx}/share/psibase/services/x-admin
    COMMAND mkdir -p ${pfx}/share/psibase/services/x-admin/common
    COMMAND cp -a ${CMAKE_CURRENT_SOURCE_DIR}/services/user/CommonApi/common/resources/fonts ${pfx}/share/psibase/services/x-admin/common/fonts
    COMMAND cp -a ${CMAKE_CURRENT_SOURCE_DIR}/services/user/CommonApi/common/packages/common-lib/dist/common-lib.js ${pfx}/share/psibase/services/x-admin/common/
    COMMAND cp ${CMAKE_CURRENT_SOURCE_DIR}/programs/psinode/config.in ${pfx}/share/psibase/config.in
    COMMAND ${CMAKE_COMMAND} -E create_symlink ../../packages ${pfx}/share/psibase/services/x-admin/packages
    )
endfunction()

psinode_files(psinode-share ${CMAKE_CURRENT_BINARY_DIR})
add_dependencies(XAdmin_js xadmin-wasm-transpiled CommonApiCommonLib_js)

include(GNUInstallDirs)
install(DIRECTORY services/user/XAdmin/ui/dist/ DESTINATION ${CMAKE_INSTALL_DATADIR}/psibase/services/x-admin COMPONENT ServerData)
install(DIRECTORY services/user/CommonApi/common/resources/fonts DESTINATION ${CMAKE_INSTALL_DATADIR}/psibase/services/x-admin/common COMPONENT ServerData)
install(FILES services/user/CommonApi/common/packages/common-lib/dist/common-lib.js DESTINATION ${CMAKE_INSTALL_DATADIR}/psibase/services/x-admin/common COMPONENT ServerData)
install(FILES ${CMAKE_CURRENT_BINARY_DIR}/share/psibase/services/x-admin/packages DESTINATION ${CMAKE_INSTALL_DATADIR}/psibase/services/x-admin COMPONENT ServerData)

# Build service packages
include(libraries/psibase/sdk/pack_service.cmake)

set(SERVICE_DIR ${CMAKE_CURRENT_BINARY_DIR}/share/psibase/packages)

set(PSIBASE_VERSION "0.15.0")

psibase_package(
    OUTPUT ${SERVICE_DIR}/Transact.psi
    NAME Transact
    VERSION ${PSIBASE_VERSION}
    DESCRIPTION "All transactions enter the chain through this service"
    SERVICE transact
        WASM ${CMAKE_CURRENT_BINARY_DIR}/Transact.wasm
        FLAGS allowSudo allowWriteNative
        SERVER r-transact
        DATA ${Plugins_OUTPUT_FILE_transact} /plugin.wasm
    SERVICE r-transact
        WASM ${CMAKE_CURRENT_BINARY_DIR}/RTransact.wasm
        FLAGS allowWriteSubjective allowNativeSubjective
    POSTINSTALL ${CMAKE_CURRENT_SOURCE_DIR}/services/system/Transact/src/postinstall.json
    DEPENDS wasm
    DEPENDS ${Plugins_DEP}
    PACKAGE_DEPENDS "Accounts(^${PSIBASE_VERSION})" "CpuLimit(^${PSIBASE_VERSION})" "HttpServer(^${PSIBASE_VERSION})" "Sites(^${PSIBASE_VERSION})"
)

psibase_package(
    OUTPUT ${SERVICE_DIR}/Accounts.psi
    NAME Accounts
    VERSION ${PSIBASE_VERSION}
    DESCRIPTION "This service facilitates the creation of new accounts"
    SERVICE accounts
        WASM ${CMAKE_CURRENT_BINARY_DIR}/Accounts.wasm
        SERVER r-accounts
        DATA GLOB ${CMAKE_CURRENT_SOURCE_DIR}/services/system/Accounts/ui/dist/* /
        DATA ${Plugins_OUTPUT_FILE_accounts} /plugin.wasm
        DATA ${Plugins_OUTPUT_FILE_account_tokens} /account-tokens.wasm
        INIT
    SERVICE r-accounts
        WASM ${CMAKE_CURRENT_BINARY_DIR}/RAccounts.wasm
    DEPENDS ${Accounts_js_DEP} ${CMAKE_CURRENT_SOURCE_DIR}/services/system/Accounts/ui/dist/index.html
    DEPENDS wasm
    DEPENDS ${Plugins_DEP}
    PACKAGE_DEPENDS "AuthAny(^${PSIBASE_VERSION})" "HttpServer(^${PSIBASE_VERSION})" "Sites(^${PSIBASE_VERSION})"
)

psibase_package(
    OUTPUT ${SERVICE_DIR}/Base64.psi
    NAME Base64
    VERSION ${PSIBASE_VERSION}
    DESCRIPTION "Base64 encoding and decoding"
    PACKAGE_DEPENDS "Sites(^${PSIBASE_VERSION})" "Accounts(^${PSIBASE_VERSION})"
    SERVICE base64
        DATA ${Plugins_OUTPUT_FILE_base64} /plugin.wasm
    DEPENDS ${Plugins_DEP}
)

psibase_package(
    OUTPUT ${SERVICE_DIR}/Kdf.psi
    NAME Kdf
    VERSION ${PSIBASE_VERSION}
    DESCRIPTION "Key Derivation Function"
    PACKAGE_DEPENDS "Sites(^${PSIBASE_VERSION})" "Accounts(^${PSIBASE_VERSION})"
    SERVICE kdf
        DATA ${Plugins_OUTPUT_FILE_kdf} /plugin.wasm
    DEPENDS ${Plugins_DEP}
)

psibase_package(
    OUTPUT ${SERVICE_DIR}/Aes.psi
    NAME Aes
    VERSION ${PSIBASE_VERSION}
    DESCRIPTION "AES encryption"
    PACKAGE_DEPENDS "Sites(^${PSIBASE_VERSION})" "Accounts(^${PSIBASE_VERSION})"
    SERVICE aes
        DATA ${Plugins_OUTPUT_FILE_aes} /plugin.wasm
    DEPENDS ${Plugins_DEP}
)

psibase_package(
    OUTPUT ${SERVICE_DIR}/ClientData.psi
    NAME ClientData
    DESCRIPTION "Plugin for enabling simpler interactions with client-side data storage"
    VERSION ${PSIBASE_VERSION}
    PACKAGE_DEPENDS "HttpServer(^${PSIBASE_VERSION})" "Sites(^${PSIBASE_VERSION})" "Accounts(^${PSIBASE_VERSION})" "CommonApi(^${PSIBASE_VERSION})" "Supervisor(^${PSIBASE_VERSION})"
    SERVICE clientdata
        DATA ${Plugins_OUTPUT_FILE_clientdata} /plugin.wasm
    DEPENDS ${Plugins_DEP}
)

cargo_psibase_package(
    OUTPUT ${SERVICE_DIR}/Chainmail.psi
    PATH services/user/Chainmail
    DEPENDS ${Chainmail_js_DEP}
)

cargo_psibase_package(
    OUTPUT ${SERVICE_DIR}/Branding.psi
    PATH services/user/Branding
    DEPENDS ${Branding_js_DEP}
)

cargo_psibase_package(
    OUTPUT ${SERVICE_DIR}/BrotliCodec.psi
    PATH services/user/BrotliCodec
)

cargo_psibase_package(
    OUTPUT ${SERVICE_DIR}/Registry.psi
    PATH services/user/Registry
)

cargo_psibase_package(
    OUTPUT ${SERVICE_DIR}/StagedTx.psi
    PATH services/system/StagedTx
)

psibase_package(
    OUTPUT ${SERVICE_DIR}/AuthSig.psi
    NAME AuthSig
    VERSION ${PSIBASE_VERSION}
    DESCRIPTION "Auth service using Botan to verify signatures"
    SERVICE auth-sig
        WASM ${CMAKE_CURRENT_BINARY_DIR}/AuthSig.wasm
        DATA ${Plugins_OUTPUT_FILE_auth_sig} /plugin.wasm
        SERVER r-auth-sig
        DATA GLOB ${CMAKE_CURRENT_SOURCE_DIR}/services/system/AuthSig/ui/dist/* /
    SERVICE r-auth-sig
        WASM ${CMAKE_CURRENT_BINARY_DIR}/RAuthSig.wasm
    SERVICE verify-sig
        WASM ${CMAKE_CURRENT_BINARY_DIR}/VerifySig.wasm
        FLAGS isAuthService
    DEPENDS ${AuthSig_js_DEP}
    DEPENDS wasm
    DEPENDS ${Plugins_DEP}
    PACKAGE_DEPENDS "HttpServer(^${PSIBASE_VERSION})" "Sites(^${PSIBASE_VERSION})" "Permissions(^${PSIBASE_VERSION})"
)

set(COMMON_API ${CMAKE_CURRENT_SOURCE_DIR}/services/user/CommonApi)
set(THIRD_SRC ${COMMON_API}/common/resources/thirdParty/src)
set(THIRD_FILES
    ${THIRD_SRC}/htm.module.js
    ${THIRD_SRC}/react-dom.development.js
    ${THIRD_SRC}/react-dom.production.min.js
    ${THIRD_SRC}/react-router-dom.min.js
    ${THIRD_SRC}/react.development.js
    ${THIRD_SRC}/react.production.min.js
    ${THIRD_SRC}/semantic-ui-react.min.js
    ${THIRD_SRC}/useLocalStorageState.js)

psibase_package(
    OUTPUT ${SERVICE_DIR}/CommonApi.psi
    NAME CommonApi
    VERSION ${PSIBASE_VERSION}
    DESCRIPTION "Service that contains the common files and libraries used by apps on psibase"
    SERVICE common-api
        WASM ${CMAKE_CURRENT_BINARY_DIR}/CommonApi.wasm
        SERVER common-api
        DATA      ${COMMON_API}/common/packages/common-lib/dist/common-lib.js common/common-lib.js
        DATA GLOB ${COMMON_API}/common/resources/*.mjs                        common/
        DATA      ${COMMON_API}/common/resources/fonts                        common/fonts
        DATA GLOB ${THIRD_FILES}                                              common
        DATA      ${COMPONENT_BIN_DIR}/${ComponentParser_OUTPUT_FILE}         /common/${ComponentParser_OUTPUT_FILE}
        DATA GLOB ${CMAKE_CURRENT_SOURCE_DIR}/services/user/CommonApi/common/packages/plugin-tester/ui/dist/* /common/plugin-tester/
    DEPENDS ${CommonApiCommonLib_js_DEP}
    DEPENDS ${ComponentParser_DEP}
    DEPENDS ${PluginTester_js_DEP}
    DEPENDS wasm
    PACKAGE_DEPENDS "HttpServer(^${PSIBASE_VERSION})" "Sites(^${PSIBASE_VERSION})"
)

psibase_package(
    OUTPUT ${SERVICE_DIR}/AuthDelegate.psi
    NAME AuthDelegate
    VERSION ${PSIBASE_VERSION}
    DESCRIPTION "Auth service that delegates authorization to another account"
    SERVICE auth-delegate
        WASM ${CMAKE_CURRENT_BINARY_DIR}/AuthDelegate.wasm
        DATA ${Plugins_OUTPUT_FILE_auth_delegate} /plugin.wasm
        SERVER r-auth-dlg
    SERVICE r-auth-dlg
        WASM ${CMAKE_CURRENT_BINARY_DIR}/RAuthDelegate.wasm
    DEPENDS wasm
    DEPENDS ${Plugins_DEP}
    PACKAGE_DEPENDS "HttpServer(^${PSIBASE_VERSION})" "Sites(^${PSIBASE_VERSION})"
)

psibase_package(
    OUTPUT ${SERVICE_DIR}/AuthAny.psi
    NAME AuthAny
    VERSION ${PSIBASE_VERSION}
    DESCRIPTION "Insecure auth service that allows any access"
    SERVICE auth-any
        WASM ${CMAKE_CURRENT_BINARY_DIR}/AuthAny.wasm
        DATA ${Plugins_OUTPUT_FILE_auth_any} /plugin.wasm
    DEPENDS wasm
    DEPENDS ${Plugins_DEP}
    PACKAGE_DEPENDS "Sites(^${PSIBASE_VERSION})"
)

psibase_package(
    OUTPUT ${SERVICE_DIR}/CpuLimit.psi
    NAME CpuLimit
    VERSION ${PSIBASE_VERSION}
    DESCRIPTION "Service that manages CPU billing"
    SERVICE cpu-limit
        WASM ${CMAKE_CURRENT_BINARY_DIR}/CpuLimit.wasm
        FLAGS isSubjective canSetTimeLimit
    DEPENDS wasm
)

psibase_package(
    OUTPUT ${SERVICE_DIR}/Docs.psi
    NAME Docs
    VERSION ${PSIBASE_VERSION}
    DESCRIPTION "Psibase documentation"
    SERVICE docs
        DATA ${CMAKE_CURRENT_BINARY_DIR}/book/html /
    PACKAGE_DEPENDS "Sites(^${PSIBASE_VERSION})" "Accounts(^${PSIBASE_VERSION})"
    DEPENDS doc ${CMAKE_CURRENT_BINARY_DIR}/book/html/index.html
)

psibase_package(
    OUTPUT ${SERVICE_DIR}/Homepage.psi
    NAME Homepage
    VERSION ${PSIBASE_VERSION}
    DESCRIPTION "Network homepage"
    SERVICE homepage
        DATA GLOB ${CMAKE_CURRENT_SOURCE_DIR}/services/user/Homepage/ui/dist/*  /
        POSTINSTALL ${CMAKE_CURRENT_SOURCE_DIR}/services/user/Homepage/postinstall.json
    PACKAGE_DEPENDS "Sites(^${PSIBASE_VERSION})" "Accounts(^${PSIBASE_VERSION})"
    DEPENDS ${Homepage_js_DEP}
)

cargo_psibase_package(
    OUTPUT ${SERVICE_DIR}/Identity.psi
    PATH services/user/Identity
    DEPENDS ${Identity_js_DEP}
)

psibase_package(
    OUTPUT ${SERVICE_DIR}/Nop.psi
    NAME Nop
    VERSION ${PSIBASE_VERSION}
    DESCRIPTION "Service that does nothing"
    SERVICE nop
        WASM ${CMAKE_CURRENT_BINARY_DIR}/Nop.wasm
    DEPENDS wasm
)

psibase_package(
    OUTPUT ${SERVICE_DIR}/Sites.psi
    NAME Sites
    VERSION ${PSIBASE_VERSION}
    DESCRIPTION "Provides web hosting to non-service accounts"
    SERVICE sites
        WASM ${CMAKE_CURRENT_BINARY_DIR}/Sites.wasm
        SERVER sites
        DATA ${Plugins_OUTPUT_FILE_sites} /plugin.wasm
    DEPENDS wasm
    DEPENDS ${Plugins_DEP}
    PACKAGE_DEPENDS "HttpServer(^${PSIBASE_VERSION})"
)

psibase_package(
    OUTPUT ${SERVICE_DIR}/Producers.psi
    NAME Producers
    VERSION ${PSIBASE_VERSION}
    DESCRIPTION "Manages the active producers"
    SERVICE producers
        WASM ${CMAKE_CURRENT_BINARY_DIR}/Producers.wasm
        DATA ${Plugins_OUTPUT_FILE_producers} /plugin.wasm
        FLAGS allowWriteNative
        SERVER r-producers
        DATA GLOB ${CMAKE_CURRENT_SOURCE_DIR}/services/system/Producers/ui/dist/* /
    SERVICE r-producers
        WASM ${CMAKE_CURRENT_BINARY_DIR}/RProducers.wasm
    ACCOUNTS prods-weak prods-strong
    POSTINSTALL ${CMAKE_CURRENT_SOURCE_DIR}/services/system/Producers/src/postinstall.json
    DEPENDS wasm
    DEPENDS ${Producers_js_DEP}
    PACKAGE_DEPENDS "HttpServer(^${PSIBASE_VERSION})" "Accounts(^${PSIBASE_VERSION})" "Sites(^${PSIBASE_VERSION})" "AuthSig(^${PSIBASE_VERSION})" "StagedTx(^${PSIBASE_VERSION})" "Transact(^${PSIBASE_VERSION})"
)

psibase_package(
    OUTPUT ${SERVICE_DIR}/HttpServer.psi
    NAME HttpServer
    VERSION ${PSIBASE_VERSION}
    DESCRIPTION "The `http-server` service routes HTTP requests to the appropriate service"
    SERVICE http-server
        WASM ${CMAKE_CURRENT_BINARY_DIR}/HttpServer.wasm
        SERVER rhttp-server
        FLAGS allowSocket allowWriteSubjective
    SERVICE rhttp-server
        WASM ${CMAKE_CURRENT_BINARY_DIR}/RHttpServer.wasm
    DEPENDS wasm
)

psibase_package(
    OUTPUT ${SERVICE_DIR}/SetCode.psi
    NAME SetCode
    VERSION ${PSIBASE_VERSION}
    DESCRIPTION "All compiled code is uploaded to the chain through this service"
    SERVICE setcode
        WASM ${CMAKE_CURRENT_BINARY_DIR}/SetCode.wasm
        DATA ${Plugins_OUTPUT_FILE_setcode} /plugin.wasm
        FLAGS allowWriteNative
        SERVER r-setcode
        INIT
    SERVICE r-setcode
        WASM ${CMAKE_CURRENT_BINARY_DIR}/RSetCode.wasm
    DEPENDS wasm
    DEPENDS ${Plugins_DEP}
    PACKAGE_DEPENDS "HttpServer(^${PSIBASE_VERSION})" "Transact(^${PSIBASE_VERSION})" "StagedTx(^${PSIBASE_VERSION})" "Sites(^${PSIBASE_VERSION})" "Accounts(^${PSIBASE_VERSION})" "CommonApi(^${PSIBASE_VERSION})"
)

psibase_package(
    OUTPUT ${SERVICE_DIR}/Events.psi
    NAME Events
    VERSION ${PSIBASE_VERSION}
    DESCRIPTION "Indexes events and provides querying"
    SERVICE events
        WASM ${CMAKE_CURRENT_BINARY_DIR}/Events.wasm
        FLAGS isSubjective forceReplay
        SERVER r-events
    SERVICE r-events
        WASM ${CMAKE_CURRENT_BINARY_DIR}/REvents.wasm
        POSTINSTALL ${CMAKE_CURRENT_SOURCE_DIR}/services/user/Events/src/postinstall.json
    DEPENDS wasm
    PACKAGE_DEPENDS "Transact(^${PSIBASE_VERSION})" "HttpServer(^${PSIBASE_VERSION})"
)

psibase_package(
    OUTPUT ${SERVICE_DIR}/Explorer.psi
    NAME Explorer
    VERSION ${PSIBASE_VERSION}
    DESCRIPTION "Block explorer"
    SERVICE explorer
        WASM ${CMAKE_CURRENT_BINARY_DIR}/Explorer.wasm
        SERVER explorer
        DATA ${CMAKE_CURRENT_SOURCE_DIR}/services/user/Explorer/ui/dist /
    DEPENDS Explorer_js ${CMAKE_CURRENT_SOURCE_DIR}/services/user/Explorer/ui/dist/index.html
    DEPENDS wasm
    PACKAGE_DEPENDS "HttpServer(^${PSIBASE_VERSION})" "Sites(^${PSIBASE_VERSION})"
)

psibase_package(
    OUTPUT ${SERVICE_DIR}/Invite.psi
    NAME Invite
    VERSION ${PSIBASE_VERSION}
    DESCRIPTION "This service facilitates the creation and redemption of invites"
    PACKAGE_DEPENDS "Accounts(^${PSIBASE_VERSION})" "HttpServer(^${PSIBASE_VERSION})" "Nft(^${PSIBASE_VERSION})" "Tokens(^${PSIBASE_VERSION})" "AuthSig(^${PSIBASE_VERSION})" "Sites(^${PSIBASE_VERSION})"
    SERVICE invite
        WASM ${CMAKE_CURRENT_BINARY_DIR}/Invite.wasm
        SERVER r-invite
        INIT
        DATA ${Plugins_OUTPUT_FILE_invite} /plugin.wasm
    SERVICE auth-invite
        WASM ${CMAKE_CURRENT_BINARY_DIR}/AuthInvite.wasm
        DATA ${Plugins_OUTPUT_FILE_auth_invite} /plugin.wasm
    SERVICE r-invite
        WASM ${CMAKE_CURRENT_BINARY_DIR}/RInvite.wasm
    DEPENDS wasm
    DEPENDS ${Plugins_DEP}
)

psibase_package(
    OUTPUT ${SERVICE_DIR}/Nft.psi
    NAME Nft
    VERSION ${PSIBASE_VERSION}
    PACKAGE_DEPENDS "Accounts(^${PSIBASE_VERSION})" "HttpServer(^${PSIBASE_VERSION})" "Events(^${PSIBASE_VERSION})"
    SERVICE nft
        WASM ${CMAKE_CURRENT_BINARY_DIR}/Nft.wasm
        INIT
    DEPENDS wasm
)

psibase_package(
    OUTPUT ${SERVICE_DIR}/Supervisor.psi
    NAME Supervisor
    VERSION ${PSIBASE_VERSION}
    PACKAGE_DEPENDS "Nft(^${PSIBASE_VERSION})" "HttpServer(^${PSIBASE_VERSION})" "Sites(^${PSIBASE_VERSION})" "Accounts(^${PSIBASE_VERSION})" "CommonApi(^${PSIBASE_VERSION})"
    SERVICE supervisor
        DATA GLOB ${CMAKE_CURRENT_SOURCE_DIR}/services/user/Supervisor/ui/dist/* /
    DEPENDS ${Supervisor_js_DEP}
)

psibase_package(
    OUTPUT ${SERVICE_DIR}/Permissions.psi
    NAME Permissions
    VERSION ${PSIBASE_VERSION}
    DESCRIPTION "Handler for client-side permissions"
    PACKAGE_DEPENDS "Sites(^${PSIBASE_VERSION})" "CommonApi(^${PSIBASE_VERSION})" "Accounts(^${PSIBASE_VERSION})"
    SERVICE permissions
        DATA ${Plugins_OUTPUT_FILE_permissions} /plugin.wasm
        DATA GLOB ${CMAKE_CURRENT_SOURCE_DIR}/services/user/Permissions/ui/dist/* /
    DEPENDS ${Permissions_js_DEP}
    DEPENDS ${Plugins_DEP}
)

psibase_package(
    OUTPUT ${SERVICE_DIR}/SupervisorTests.psi
    NAME SupervisorTests
    DESCRIPTION "Plugin functions for testing Supervisor functionality"
    VERSION ${PSIBASE_VERSION}
    PACKAGE_DEPENDS "Nft(^${PSIBASE_VERSION})" "HttpServer(^${PSIBASE_VERSION})" "Sites(^${PSIBASE_VERSION})" "Accounts(^${PSIBASE_VERSION})" "CommonApi(^${PSIBASE_VERSION})" "Supervisor(^${PSIBASE_VERSION})"
    SERVICE sup-test
        DATA ${Plugins_OUTPUT_FILE_test} /test.wasm
    DEPENDS ${Plugins_DEP}
)

psibase_package(
    OUTPUT ${SERVICE_DIR}/Tokens.psi
    NAME Tokens
    VERSION ${PSIBASE_VERSION}
    DESCRIPTION "Token service"
    PACKAGE_DEPENDS "Nft(^${PSIBASE_VERSION})" "HttpServer(^${PSIBASE_VERSION})" "Events(^${PSIBASE_VERSION})" "Sites(^${PSIBASE_VERSION})"
    SERVICE tokens
        WASM ${CMAKE_CURRENT_BINARY_DIR}/Tokens.wasm
        DATA ${Plugins_OUTPUT_FILE_tokens} /plugin.wasm
        SERVER r-tokens
        INIT
    SERVICE r-tokens
        WASM ${CMAKE_CURRENT_BINARY_DIR}/RTokens.wasm
    DEPENDS ${Plugins_DEP}
    DEPENDS wasm
)

psibase_package(
    OUTPUT ${SERVICE_DIR}/Symbol.psi
    NAME Symbol
    VERSION ${PSIBASE_VERSION}
    DESCRIPTION "Symbol service"
    PACKAGE_DEPENDS "Tokens(^${PSIBASE_VERSION})" "Nft(^${PSIBASE_VERSION})"
    SERVICE symbol
        WASM ${CMAKE_CURRENT_BINARY_DIR}/Symbol.wasm
        INIT
    DEPENDS wasm
)

psibase_package(
    OUTPUT ${SERVICE_DIR}/Workshop.psi
    NAME Workshop
    VERSION ${PSIBASE_VERSION}
    DESCRIPTION "A dashboard for developers to create and manage apps"
    PACKAGE_DEPENDS 
        "HttpServer(^${PSIBASE_VERSION})" 
        "Sites(^${PSIBASE_VERSION})" 
        "Accounts(^${PSIBASE_VERSION})" 
        "CommonApi(^${PSIBASE_VERSION})" 
        "Registry(^${PSIBASE_VERSION})" 
        "StagedTx(^${PSIBASE_VERSION})" 
        "Transact(^${PSIBASE_VERSION})"
        "SetCode(^${PSIBASE_VERSION})"
        "Chainmail(^${PSIBASE_VERSION})"
        "ClientData(^${PSIBASE_VERSION})"
    SERVICE workshop
        DATA GLOB ${CMAKE_CURRENT_SOURCE_DIR}/services/user/Workshop/ui/dist/* /
        DATA ${Plugins_OUTPUT_FILE_workshop} /plugin.wasm
    DEPENDS ${Workshop_js_DEP}
    DEPENDS ${Plugins_DEP}
    POSTINSTALL ${CMAKE_CURRENT_SOURCE_DIR}/services/user/Workshop/postinstall.json
)

psibase_package(
    OUTPUT ${SERVICE_DIR}/Fractal.psi
    NAME Fractal
    VERSION ${PSIBASE_VERSION}
    DESCRIPTION "Fractal service"
    SERVICE fractal
        WASM ${CMAKE_CURRENT_BINARY_DIR}/Fractal.wasm
    SERVICE core-fractal
        WASM ${CMAKE_CURRENT_BINARY_DIR}/CoreFractal.wasm
    DEPENDS wasm
)

psibase_package(
    OUTPUT ${SERVICE_DIR}/TokenUsers.psi
    NAME TokenUsers
    VERSION ${PSIBASE_VERSION}
    DESCRIPTION "Initial token users"
    ACCOUNTS alice bob
    PACKAGE_DEPENDS "Tokens(^${PSIBASE_VERSION})" "Symbol(^${PSIBASE_VERSION})" "Accounts(^${PSIBASE_VERSION})"
    POSTINSTALL ${CMAKE_CURRENT_SOURCE_DIR}/services/user/Tokens/src/TokenUsers.json
)

psibase_package(
    OUTPUT ${SERVICE_DIR}/Packages.psi
    NAME Packages
    VERSION ${PSIBASE_VERSION}
    DESCRIPTION "Package manager for psibase apps"
    SERVICE packages
        WASM ${CMAKE_CURRENT_BINARY_DIR}/Packages.wasm
        SERVER r-packages
    SERVICE r-packages
        WASM ${CMAKE_CURRENT_BINARY_DIR}/RPackages.wasm
    DEPENDS wasm
    PACKAGE_DEPENDS "HttpServer(^${PSIBASE_VERSION})" "Nop(^${PSIBASE_VERSION})"
)

psibase_package(
    OUTPUT ${SERVICE_DIR}/DevDefault.psi
    NAME DevDefault
    VERSION ${PSIBASE_VERSION}
    DESCRIPTION "All development services"
<<<<<<< HEAD
    PACKAGE_DEPENDS Accounts Aes AuthAny AuthSig AuthDelegate Base64 Branding Chainmail ClientData CommonApi CpuLimit 
                    Docs Events Explorer Fractal HttpServer Identity Invite Kdf Nft Packages Permissions Producers BrotliCodec
                    Registry Sites SetCode StagedTx Supervisor Symbol Tokens Transact Homepage Workshop 
=======
    PACKAGE_DEPENDS Accounts Aes AuthAny AuthSig AuthDelegate Base64 Branding BrotliCodec Chainmail ClientData CommonApi CpuLimit 
                    Docs Events Explorer Fractal HttpServer Identity Invite Kdf Nft Packages Permissions Producers Registry 
                    Sites SetCode StagedTx Supervisor Symbol Tokens Transact Homepage Workshop 
>>>>>>> cab6698f
)

psibase_package(
    OUTPUT ${SERVICE_DIR}/ProdDefault.psi
    NAME ProdDefault
    VERSION ${PSIBASE_VERSION}
    DESCRIPTION "All production services"
<<<<<<< HEAD
    PACKAGE_DEPENDS Accounts Aes AuthAny AuthSig AuthDelegate Base64 Branding Chainmail ClientData CommonApi CpuLimit 
                    Docs Events Explorer Fractal HttpServer Invite Kdf Nft Packages Permissions Producers BrotliCodec
                    Registry Sites SetCode StagedTx Supervisor Symbol Tokens Transact Homepage Workshop
=======
    PACKAGE_DEPENDS Accounts Aes AuthAny AuthSig AuthDelegate Base64 Branding BrotliCodec Chainmail ClientData CommonApi CpuLimit 
                    Docs Events Explorer Fractal HttpServer Invite Kdf Nft Packages Permissions Producers Registry
                    Sites SetCode StagedTx Supervisor Symbol Tokens Transact Homepage Workshop
>>>>>>> cab6698f
)


psibase_package(
    OUTPUT ${SERVICE_DIR}/Minimal.psi
    NAME Minimal
    VERSION ${PSIBASE_VERSION}
    DESCRIPTION "Minimum services for a functional chain"
    PACKAGE_DEPENDS Accounts AuthDelegate AuthAny CpuLimit CommonApi Packages Producers HttpServer
                    SetCode Transact
)

psibase_package(
    OUTPUT ${SERVICE_DIR}/TestDefault.psi
    NAME TestDefault
    VERSION ${PSIBASE_VERSION}
    DESCRIPTION "Services used in the tester"
<<<<<<< HEAD
    PACKAGE_DEPENDS Minimal AuthSig Events Nft BrotliCodec Sites StagedTx Supervisor Symbol Tokens
=======
    PACKAGE_DEPENDS AuthSig BrotliCodec Events Minimal Nft Sites StagedTx Supervisor Symbol Tokens
>>>>>>> cab6698f
)

function(write_package_index target dir)
    set(deps ${CMAKE_CURRENT_SOURCE_DIR}/make_package_index.sh)
    foreach(service IN LISTS ARGN)
        list(APPEND deps ${service} ${dir}/${service}.psi)
    endforeach()
    add_custom_command(
        OUTPUT ${dir}/index.json
        DEPENDS ${deps}
        COMMAND /usr/bin/bash ${CMAKE_CURRENT_SOURCE_DIR}/make_package_index.sh ${CMAKE_COMMAND} ${dir} ${ARGN} >${dir}/index.json
    )
    add_custom_target(${target} ALL DEPENDS ${dir}/index.json)
endfunction()

write_package_index(package-index ${SERVICE_DIR}
<<<<<<< HEAD
    Accounts Aes AuthAny AuthDelegate AuthSig Base64 Branding Chainmail ClientData CommonApi CpuLimit DevDefault ProdDefault
    Docs Events Explorer Fractal Identity Invite Kdf Nft Nop Minimal Packages Permissions Producers BrotliCodec TestDefault HttpServer
    Registry Sites SetCode StagedTx Supervisor Symbol TokenUsers Tokens Transact Homepage Workshop)
=======
    Accounts Aes AuthAny AuthDelegate AuthSig Base64 Branding BrotliCodec Chainmail ClientData CommonApi CpuLimit DevDefault ProdDefault
    Docs Events Explorer Fractal Identity Invite Kdf Nft Nop Minimal Packages Permissions Producers TestDefault HttpServer Registry 
    Sites SetCode StagedTx Supervisor Symbol TokenUsers Tokens Transact Homepage Workshop)
>>>>>>> cab6698f

install(
    FILES ${SERVICE_DIR}/index.json
          ${SERVICE_DIR}/Accounts.psi
          ${SERVICE_DIR}/Aes.psi
          ${SERVICE_DIR}/AuthAny.psi
          ${SERVICE_DIR}/AuthDelegate.psi
          ${SERVICE_DIR}/AuthSig.psi
          ${SERVICE_DIR}/Base64.psi
          ${SERVICE_DIR}/Branding.psi
<<<<<<< HEAD
=======
          ${SERVICE_DIR}/BrotliCodec.psi
>>>>>>> cab6698f
          ${SERVICE_DIR}/Chainmail.psi
          ${SERVICE_DIR}/ClientData.psi
          ${SERVICE_DIR}/CommonApi.psi
          ${SERVICE_DIR}/DevDefault.psi
          ${SERVICE_DIR}/ProdDefault.psi
          ${SERVICE_DIR}/CpuLimit.psi
          ${SERVICE_DIR}/Docs.psi
          ${SERVICE_DIR}/Events.psi
          ${SERVICE_DIR}/Explorer.psi
          ${SERVICE_DIR}/Fractal.psi
          ${SERVICE_DIR}/HttpServer.psi
          ${SERVICE_DIR}/Homepage.psi
          ${SERVICE_DIR}/Identity.psi
          ${SERVICE_DIR}/Invite.psi
          ${SERVICE_DIR}/Kdf.psi
          ${SERVICE_DIR}/Minimal.psi
          ${SERVICE_DIR}/Nft.psi
          ${SERVICE_DIR}/Nop.psi
          ${SERVICE_DIR}/Packages.psi
          ${SERVICE_DIR}/Permissions.psi
          ${SERVICE_DIR}/Producers.psi
          ${SERVICE_DIR}/BrotliCodec.psi
          ${SERVICE_DIR}/Registry.psi
          ${SERVICE_DIR}/SetCode.psi
          ${SERVICE_DIR}/Sites.psi
          ${SERVICE_DIR}/StagedTx.psi
          ${SERVICE_DIR}/Supervisor.psi
          ${SERVICE_DIR}/SupervisorTests.psi
          ${SERVICE_DIR}/Symbol.psi
          ${SERVICE_DIR}/TestDefault.psi
          ${SERVICE_DIR}/Tokens.psi
          ${SERVICE_DIR}/TokenUsers.psi
          ${SERVICE_DIR}/Transact.psi
          ${SERVICE_DIR}/Workshop.psi
    DESTINATION ${CMAKE_INSTALL_DATADIR}/psibase/packages/
    COMPONENT ServerData)

psibase_package(
    OUTPUT ${CMAKE_CURRENT_BINARY_DIR}/test-packages/PSubjective.psi
    NAME PSubjective
    VERSION ${PSIBASE_VERSION}
    DESCRIPTION "Test service for parallel access to the subjective database"
    SERVICE psubjective
        WASM ${CMAKE_CURRENT_BINARY_DIR}/PSubjectiveService.wasm
        FLAGS isSubjective allowWriteSubjective
        SERVER psubjective
    PACKAGE_DEPENDS "HttpServer(^${PSIBASE_VERSION})"
    DEPENDS wasm
)

psibase_package(
    OUTPUT ${CMAKE_CURRENT_BINARY_DIR}/test-packages/Counter.psi
    NAME Counter
    VERSION ${PSIBASE_VERSION}
    DESCRIPTION "Test service than increments a counter"
    SERVICE counter
        WASM ${CMAKE_CURRENT_BINARY_DIR}/CounterService.wasm
        SERVER counter
    PACKAGE_DEPENDS "HttpServer(^${PSIBASE_VERSION})"
    DEPENDS wasm
)

psibase_package(
    OUTPUT ${CMAKE_CURRENT_BINARY_DIR}/test-packages/AsyncQuery.psi
    NAME AsyncQuery
    VERSION ${PSIBASE_VERSION}
    DESCRIPTION "Test service for the various ways to respond to http requests"
    SERVICE as-query
        WASM ${CMAKE_CURRENT_BINARY_DIR}/AsyncQueryService.wasm
        SERVER as-query
        POSTINSTALL ${CMAKE_CURRENT_SOURCE_DIR}/services/psibase_tests/AsyncQueryService.json
        FLAGS allowWriteSubjective
    PACKAGE_DEPENDS "HttpServer(^${PSIBASE_VERSION})"
    DEPENDS wasm
)

psibase_package(
    OUTPUT ${CMAKE_CURRENT_BINARY_DIR}/test-packages/SubjectiveCounter.psi
    NAME SubjectiveCounter
    VERSION ${PSIBASE_VERSION}
    DESCRIPTION "Test service that increments a counter in the subjective db"
    SERVICE s-counter
        WASM ${CMAKE_CURRENT_BINARY_DIR}/SubjectiveCounterService.wasm
        SERVER s-counter
        FLAGS isSubjective allowWriteSubjective
    PACKAGE_DEPENDS "HttpServer(^${PSIBASE_VERSION})"
    DEPENDS wasm
)

psibase_package(
    OUTPUT ${CMAKE_CURRENT_BINARY_DIR}/test-packages/KeepSocket.psi
    NAME KeepSocket
    VERSION ${PSIBASE_VERSION}
    DESCRIPTION "Accepts HTTP requests, but never returns a response"
    SERVICE s-keep-sock
        WASM ${CMAKE_CURRENT_BINARY_DIR}/KeepSocketService.wasm
        SERVER s-keep-sock
    PACKAGE_DEPENDS "HttpServer(^${PSIBASE_VERSION})"
    DEPENDS wasm
)

psibase_package(
    OUTPUT ${CMAKE_CURRENT_BINARY_DIR}/test-packages/SocketList.psi
    NAME SocketList
    VERSION ${PSIBASE_VERSION}
    DESCRIPTION "Lists active sockets"
    SERVICE s-sock-list
        WASM ${CMAKE_CURRENT_BINARY_DIR}/SocketListService.wasm
        SERVER s-sock-list
        FLAGS allowNativeSubjective
    PACKAGE_DEPENDS "HttpServer(^${PSIBASE_VERSION})"
    DEPENDS wasm
)

write_package_index(test-index ${CMAKE_CURRENT_BINARY_DIR}/test-packages PSubjective Counter AsyncQuery SubjectiveCounter KeepSocket SocketList)

ExternalProject_Add(
    rust
    SOURCE_DIR ${CMAKE_CURRENT_SOURCE_DIR}/rust
    BUILD_BYPRODUCTS ${CMAKE_CURRENT_BINARY_DIR}/rust/release/psibase
    CONFIGURE_COMMAND ""
    BUILD_COMMAND   cargo build -r --bin psibase --manifest-path ${CMAKE_CURRENT_SOURCE_DIR}/rust/Cargo.toml --target-dir ${CMAKE_CURRENT_BINARY_DIR}/rust
    BUILD_ALWAYS 1
    INSTALL_COMMAND ""
)
install(PROGRAMS ${CMAKE_CURRENT_BINARY_DIR}/rust/release/psibase TYPE BIN COMPONENT Client)

option(BUILD_EXAMPLES "Build examples" ON)
if(BUILD_EXAMPLES)
    add_subdirectory(doc/psidk/src/development/services/cpp-service doc-examples)
endif()

include(CPackComponent)
cpack_add_component_group(Server DESCRIPTION "The psinode server")
cpack_add_component(ServerBin GROUP Server HIDDEN)
cpack_add_component(ServerData GROUP Server HIDDEN)
cpack_add_component(Client DESCRIPTION "The psibase client")
cpack_add_component_group(SDK DESCRIPTION "SDK for developing psibase services")
cpack_add_component(Tester GROUP SDK)
cpack_add_component(WASI GROUP SDK)
cpack_add_component(libpsibase GROUP SDK)

set(CPACK_PACKAGE_NAME psidk)
set(CPACK_PACKAGE_VENDOR "Fractally, LLC")
set(CPACK_PACKAGE_DESCRIPTION)
set(CPACK_PACKAGE_HOMEPAGE_URL https://about.psibase.io)
set(CPACK_GENERATOR TGZ)
include(CPack)

set(CMAKE_EXPORT_COMPILE_COMMANDS on)<|MERGE_RESOLUTION|>--- conflicted
+++ resolved
@@ -871,15 +871,9 @@
     NAME DevDefault
     VERSION ${PSIBASE_VERSION}
     DESCRIPTION "All development services"
-<<<<<<< HEAD
-    PACKAGE_DEPENDS Accounts Aes AuthAny AuthSig AuthDelegate Base64 Branding Chainmail ClientData CommonApi CpuLimit 
-                    Docs Events Explorer Fractal HttpServer Identity Invite Kdf Nft Packages Permissions Producers BrotliCodec
-                    Registry Sites SetCode StagedTx Supervisor Symbol Tokens Transact Homepage Workshop 
-=======
     PACKAGE_DEPENDS Accounts Aes AuthAny AuthSig AuthDelegate Base64 Branding BrotliCodec Chainmail ClientData CommonApi CpuLimit 
                     Docs Events Explorer Fractal HttpServer Identity Invite Kdf Nft Packages Permissions Producers Registry 
                     Sites SetCode StagedTx Supervisor Symbol Tokens Transact Homepage Workshop 
->>>>>>> cab6698f
 )
 
 psibase_package(
@@ -887,15 +881,9 @@
     NAME ProdDefault
     VERSION ${PSIBASE_VERSION}
     DESCRIPTION "All production services"
-<<<<<<< HEAD
-    PACKAGE_DEPENDS Accounts Aes AuthAny AuthSig AuthDelegate Base64 Branding Chainmail ClientData CommonApi CpuLimit 
-                    Docs Events Explorer Fractal HttpServer Invite Kdf Nft Packages Permissions Producers BrotliCodec
-                    Registry Sites SetCode StagedTx Supervisor Symbol Tokens Transact Homepage Workshop
-=======
     PACKAGE_DEPENDS Accounts Aes AuthAny AuthSig AuthDelegate Base64 Branding BrotliCodec Chainmail ClientData CommonApi CpuLimit 
                     Docs Events Explorer Fractal HttpServer Invite Kdf Nft Packages Permissions Producers Registry
                     Sites SetCode StagedTx Supervisor Symbol Tokens Transact Homepage Workshop
->>>>>>> cab6698f
 )
 
 
@@ -913,11 +901,7 @@
     NAME TestDefault
     VERSION ${PSIBASE_VERSION}
     DESCRIPTION "Services used in the tester"
-<<<<<<< HEAD
-    PACKAGE_DEPENDS Minimal AuthSig Events Nft BrotliCodec Sites StagedTx Supervisor Symbol Tokens
-=======
     PACKAGE_DEPENDS AuthSig BrotliCodec Events Minimal Nft Sites StagedTx Supervisor Symbol Tokens
->>>>>>> cab6698f
 )
 
 function(write_package_index target dir)
@@ -934,15 +918,9 @@
 endfunction()
 
 write_package_index(package-index ${SERVICE_DIR}
-<<<<<<< HEAD
-    Accounts Aes AuthAny AuthDelegate AuthSig Base64 Branding Chainmail ClientData CommonApi CpuLimit DevDefault ProdDefault
-    Docs Events Explorer Fractal Identity Invite Kdf Nft Nop Minimal Packages Permissions Producers BrotliCodec TestDefault HttpServer
-    Registry Sites SetCode StagedTx Supervisor Symbol TokenUsers Tokens Transact Homepage Workshop)
-=======
     Accounts Aes AuthAny AuthDelegate AuthSig Base64 Branding BrotliCodec Chainmail ClientData CommonApi CpuLimit DevDefault ProdDefault
     Docs Events Explorer Fractal Identity Invite Kdf Nft Nop Minimal Packages Permissions Producers TestDefault HttpServer Registry 
     Sites SetCode StagedTx Supervisor Symbol TokenUsers Tokens Transact Homepage Workshop)
->>>>>>> cab6698f
 
 install(
     FILES ${SERVICE_DIR}/index.json
@@ -953,10 +931,7 @@
           ${SERVICE_DIR}/AuthSig.psi
           ${SERVICE_DIR}/Base64.psi
           ${SERVICE_DIR}/Branding.psi
-<<<<<<< HEAD
-=======
           ${SERVICE_DIR}/BrotliCodec.psi
->>>>>>> cab6698f
           ${SERVICE_DIR}/Chainmail.psi
           ${SERVICE_DIR}/ClientData.psi
           ${SERVICE_DIR}/CommonApi.psi
@@ -978,7 +953,6 @@
           ${SERVICE_DIR}/Packages.psi
           ${SERVICE_DIR}/Permissions.psi
           ${SERVICE_DIR}/Producers.psi
-          ${SERVICE_DIR}/BrotliCodec.psi
           ${SERVICE_DIR}/Registry.psi
           ${SERVICE_DIR}/SetCode.psi
           ${SERVICE_DIR}/Sites.psi
