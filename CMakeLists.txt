--- conflicted
+++ resolved
@@ -962,11 +962,7 @@
     DESCRIPTION "All development packages"
     PACKAGE_DEPENDS Accounts Aes AuthAny AuthSig AuthDelegate Base64 Branding BrotliCodec Chainmail ClientData CommonApi CpuLimit 
                     Docs Evaluations Events Fractals Explorer Host HttpServer Identity Invite Kdf Nft Packages Permissions Producers Profiles Registry 
-<<<<<<< HEAD
-                    Sites SetCode StagedTx Subgroups Supervisor Symbol Tokens Transact Homepage WebCrypto Workshop Config
-=======
-                    Sites SetCode StagedTx Subgroups Supervisor Symbol Tokens TokenStream Transact Homepage Workshop Config
->>>>>>> 6406c845
+                    Sites SetCode StagedTx Subgroups Supervisor Symbol Tokens TokenStream Transact Homepage WebCrypto Workshop Config
 )
 
 psibase_package(
@@ -976,11 +972,7 @@
     DESCRIPTION "All production packages"
     PACKAGE_DEPENDS Accounts Aes AuthAny AuthSig AuthDelegate Base64 Branding BrotliCodec Chainmail ClientData CommonApi CpuLimit 
                     Docs Events Explorer Fractals Host HttpServer Invite Kdf Nft Packages Permissions Producers Profiles Registry
-<<<<<<< HEAD
-                    Sites SetCode StagedTx Supervisor Symbol Tokens Transact Homepage WebCrypto Workshop Config
-=======
-                    Sites SetCode StagedTx Supervisor Symbol Tokens TokenStream Transact Homepage Workshop Config
->>>>>>> 6406c845
+                    Sites SetCode StagedTx Supervisor Symbol Tokens TokenStream Transact Homepage WebCrypto Workshop Config
 )
 
 
@@ -1025,11 +1017,7 @@
 write_package_index(package-index ${SERVICE_DIR}
     Accounts Aes AuthAny AuthDelegate AuthSig Base64 Branding BrotliCodec Chainmail ClientData CommonApi CpuLimit DevDefault ProdDefault
     Docs Events Evaluations Fractals Explorer Host Identity Invite Kdf Nft Nop Minimal Packages Permissions Producers Profiles TestDefault HttpServer Registry 
-<<<<<<< HEAD
-    Sites SetCode StagedTx Subgroups Supervisor Symbol TokenUsers Tokens Transact Homepage WebCrypto Workshop Config
-=======
-    Sites SetCode StagedTx Subgroups Supervisor Symbol TokenUsers Tokens TokenStream Transact Homepage Workshop Config
->>>>>>> 6406c845
+    Sites SetCode StagedTx Subgroups Supervisor Symbol TokenUsers Tokens TokenStream Transact Homepage WebCrypto Workshop Config
     XAdmin XDefault XHttp XRun XSites XTransact)
 
 install(
