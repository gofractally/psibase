cmake_minimum_required(VERSION 3.16.3)
cmake_policy(VERSION 3.16.3...3.31.6)
project(psibase)
include(ExternalProject)

if(CMAKE_BINARY_DIR STREQUAL CMAKE_CURRENT_SOURCE_DIR)
    message(FATAL_ERROR "Building in-source is not supported; create a build dir and remove ${CMAKE_SOURCE_DIR}/CMakeCache.txt and ${CMAKE_SOURCE_DIR}/CMakeFiles")
endif()

if(NOT DEFINED WASI_SDK_PREFIX AND DEFINED ENV{WASI_SDK_PREFIX})
    set(WASI_SDK_PREFIX $ENV{WASI_SDK_PREFIX})
endif()

if(NOT DEFINED ICU_LIBRARY_DIR )
    set(ICU_LIBRARY_DIR $ENV{ICU_LIBRARY_DIR})
endif()

option (FORCE_COLORED_OUTPUT "Always produce ANSI-colored output (GNU/Clang only)." TRUE)
if (${FORCE_COLORED_OUTPUT})
    if ("${CMAKE_CXX_COMPILER_ID}" STREQUAL "GNU")
       add_compile_options (-fdiagnostics-color=always)
    else ()
       add_compile_options(-fcolor-diagnostics)
    endif ()
endif ()

file(WRITE ${CMAKE_BINARY_DIR}/CTestTestfile.cmake)

option(BUILD_STATIC "Build static binaries" OFF)
option(ENABLE_SSL "Build psinode with TLS support" ON)

add_subdirectory(native)
add_subdirectory(rust)
file(APPEND ${CMAKE_BINARY_DIR}/CTestTestfile.cmake "subdirs(\"native\" \"rust\")\n")

option(BUILD_DEBUG_WASM "Build debug wasms" OFF)

include(GNUInstallDirs)

if(DEFINED WASI_SDK_PREFIX)
    install(DIRECTORY ${WASI_SDK_PREFIX}/ USE_SOURCE_PERMISSIONS DESTINATION . COMPONENT WASI EXCLUDE_FROM_ALL)
elseif(${CMAKE_HOST_SYSTEM_NAME} STREQUAL "Linux")
    if (${CMAKE_HOST_SYSTEM_PROCESSOR} STREQUAL "x86_64")
        set(WASI_SDK_URL https://github.com/WebAssembly/wasi-sdk/releases/download/wasi-sdk-24/wasi-sdk-24.0-x86_64-linux.tar.gz)
        set(WASI_SDK_SHA256 c6c38aab56e5de88adf6c1ebc9c3ae8da72f88ec2b656fb024eda8d4167a0bc5)
    elseif(${CMAKE_HOST_SYSTEM_PROCESSOR} MATCHES "^(arm|aarch).*" )
        set(WASI_SDK_URL https://github.com/WebAssembly/wasi-sdk/releases/download/wasi-sdk-24/wasi-sdk-24.0-arm64-linux.tar.gz)
        set(WASI_SDK_SHA256 ae6c1417ea161e54bc54c0a168976af57a0c6e53078857886057a71a0d928646)
    endif()
    if(DEFINED WASI_SDK_URL)
        ExternalProject_Add(wasi-sdk
            URL ${WASI_SDK_URL}
            URL_HASH SHA256=${WASI_SDK_SHA256}
            CONFIGURE_COMMAND ""
            BUILD_COMMAND ""
            INSTALL_COMMAND ""
        )

        ExternalProject_Get_Property(wasi-sdk SOURCE_DIR)
        set(WASI_SDK_PREFIX ${SOURCE_DIR})
        set(wasm-deps wasi-sdk)
        install(DIRECTORY ${WASI_SDK_PREFIX}/ USE_SOURCE_PERMISSIONS DESTINATION . COMPONENT WASI)
    endif()
endif()

if(DEFINED WASI_SDK_PREFIX)
    ProcessorCount(NUM_PROCS)
    # This is used by the VerifySig service. The kinds of keys supported need to be configured
    # here.  We use a minimized build to keep the size of the service down. Static linking is
    # not enough because the algorithms are looked up dynamically.
    #
    # --cpu=generic is used instead of --cpu=wasm, because Botan thinks that wasm means emscripten.
    # --cc=gcc is used instead of clang, because Botan's clang configration includes -pthread.
    # The stack protector requires an entropy source so we can't support it.
    #  -msimd128 is disabled because binaryen 105 doesn't fully support it
    ExternalProject_Add(wasm-botan
        URL https://github.com/gofractally/psibase/releases/download/deps/Botan-3.1.1.tar.xz
        URL_HASH SHA256=30c84fe919936a98fef5331f246c62aa2c0e4d2085b2d4511207f6a20afa3a6b
        DEPENDS ${wasm-deps}
        PREFIX ${CMAKE_CURRENT_BINARY_DIR}/wasm/botan
        INSTALL_DIR ${CMAKE_CURRENT_BINARY_DIR}/wasm/deps
        CONFIGURE_COMMAND <SOURCE_DIR>/configure.py --cc-bin=${WASI_SDK_PREFIX}/bin/clang++ --cc=gcc --cpu=generic --os=none --ar-command=${WASI_SDK_PREFIX}/bin/llvm-ar --build-targets=static --with-sysroot-dir=${WASI_SDK_PREFIX}/share/wasi-sysroot --minimized-build --enable-modules=ecdsa,raw_hash,auto_rng,sha2_64,getentropy --with-os-feature=getentropy "--cxxflags=--target=wasm32-wasip1 -O3 -msign-ext -mnontrapping-fptoint -mbulk-memory" --without-stack-protector --prefix=<INSTALL_DIR>
        BUILD_COMMAND make -j${NUM_PROCS}
        INSTALL_COMMAND make install
    )
    install(FILES ${CMAKE_CURRENT_BINARY_DIR}/wasm/deps/lib/libbotan-3.a
        DESTINATION ${CMAKE_INSTALL_DATADIR}/wasi-sysroot/lib
        COMPONENT libpsibase
    )
    install(DIRECTORY ${CMAKE_BINARY_DIR}/wasm/deps/include/botan-3
        DESTINATION ${CMAKE_INSTALL_DATADIR}/wasi-sysroot/include
        COMPONENT libpsibase
    )

    ExternalProject_Add(wasm-catch2
        SOURCE_DIR ${CMAKE_CURRENT_SOURCE_DIR}/external/Catch2
        BINARY_DIR catch2
        TEST_EXCLUDE_FROM_MAIN 1
        EXCLUDE_FROM_ALL 1
        PREFIX ${CMAKE_CURRENT_BINARY_DIR}/wasm/catch2
        INSTALL_DIR ${CMAKE_CURRENT_BINARY_DIR}/wasm/deps
        CMAKE_ARGS
            -DCMAKE_BUILD_TYPE=Release
            -DCMAKE_INSTALL_PREFIX=<INSTALL_DIR>
            -DBUILD_TESTING=OFF
            -DCATCH_INSTALL_DOCS=OFF
            -DCATCH_INSTALL_EXTRAS=OFF
            -DCATCH_CONFIG_NO_POSIX_SIGNALS=ON
            -DCMAKE_C_COMPILER_LAUNCHER=${CMAKE_C_COMPILER_LAUNCHER}
            -DCMAKE_CXX_COMPILER_LAUNCHER=${CMAKE_CXX_COMPILER_LAUNCHER}
            -DCMAKE_TOOLCHAIN_FILE=${CMAKE_CURRENT_SOURCE_DIR}/wasm/toolchain.cmake
            -DWASI_SDK_PREFIX=${WASI_SDK_PREFIX}
            -DWASM_CLANG_PREFIX=${WASM_CLANG_PREFIX}
            -DWASM_CLANG_SUFFIX=${WASM_CLANG_SUFFIX}
            -DCMAKE_SYSROOT=${WASI_SDK_PREFIX}/share/wasi-sysroot
    )
    install(
        FILES ${CMAKE_CURRENT_BINARY_DIR}/wasm/deps/lib/libCatch2.a
              ${CMAKE_CURRENT_BINARY_DIR}/wasm/deps/lib/libCatch2Main.a
        DESTINATION ${CMAKE_INSTALL_DATADIR}/wasi-sysroot/lib
        COMPONENT libpsibase
    )
    install(DIRECTORY ${CMAKE_CURRENT_BINARY_DIR}/wasm/deps/lib/cmake/Catch2
        DESTINATION ${CMAKE_INSTALL_DATADIR}/wasi-sysroot/lib/cmake
        COMPONENT libpsibase
    )
    install(DIRECTORY ${CMAKE_CURRENT_BINARY_DIR}/wasm/deps/include/catch2
        DESTINATION ${CMAKE_INSTALL_DATADIR}/wasi-sysroot/include
        COMPONENT libpsibase
    )
    install(FILES ${CMAKE_CURRENT_SOURCE_DIR}/external/Catch2/LICENSE.txt DESTINATION ${CMAKE_INSTALL_DATADIR}/psibase/licenses RENAME LICENSE.catch2 COMPONENT libpsibase)

    set(SERVICES Accounts AuthDelegate AuthSig AuthAny AuthInvite CommonApi
        CpuLimit Events Explorer Invite Nft
        Nop Packages Producers HttpServer Sites RAccounts
        RAuthSig RAuthDelegate REvents RInvite RPackages RProducers
        RHttpServer RSetCode RTransact SetCode Symbol
        Transact VerifySig XAdmin
        PSubjectiveService CounterService AsyncQueryService
        SubjectiveCounterService KeepSocketService SocketListService)
    set(WASM_BYPRODUCTS)
    foreach(s ${SERVICES})
        list(APPEND WASM_BYPRODUCTS ${CMAKE_CURRENT_BINARY_DIR}/${s}.wasm ${CMAKE_CURRENT_BINARY_DIR}/${s}-schema.json)
    endforeach()

    ExternalProject_Add(wasm
        SOURCE_DIR ${CMAKE_CURRENT_SOURCE_DIR}/wasm
        DEPENDS ${wasm-deps} wasm-botan wasm-catch2 psitest
        BINARY_DIR wasm
        INSTALL_COMMAND ""
        BUILD_ALWAYS 1
        TEST_EXCLUDE_FROM_MAIN 1
        STEP_TARGETS configure
        CMAKE_ARGS
            -DCMAKE_BUILD_TYPE=
            -DBUILD_RELEASE_WASM=ON
            -DBUILD_DEBUG_WASM=${BUILD_DEBUG_WASM}
            -DCMAKE_TARGET_MESSAGES=${CMAKE_TARGET_MESSAGES}
            -DCMAKE_TOOLCHAIN_FILE=${CMAKE_CURRENT_SOURCE_DIR}/wasm/toolchain.cmake
            -DWASI_SDK_PREFIX=${WASI_SDK_PREFIX}
            -DWASM_CLANG_PREFIX=${WASM_CLANG_PREFIX}
            -DWASM_CLANG_SUFFIX=${WASM_CLANG_SUFFIX}
            -DCMAKE_SYSROOT=${WASI_SDK_PREFIX}/share/wasi-sysroot
            -DFORCE_COLORED_OUTPUT=${FORCE_COLORED_OUTPUT}
            -DCMAKE_C_COMPILER_LAUNCHER=${CMAKE_C_COMPILER_LAUNCHER}
            -DCMAKE_CXX_COMPILER_LAUNCHER=${CMAKE_CXX_COMPILER_LAUNCHER}
            -DCMAKE_FIND_ROOT_PATH=${CMAKE_CURRENT_BINARY_DIR}/wasm/deps
            -DCMAKE_PREFIX_PATH=/
            -DCMAKE_INSTALL_PREFIX=${CMAKE_INSTALL_PREFIX}
            -DCMAKE_INSTALL_INCLUDEDIR=${CMAKE_INSTALL_DATADIR}/wasi-sysroot/include
            -DCMAKE_INSTALL_LIBDIR=${CMAKE_INSTALL_DATADIR}/wasi-sysroot/lib
            -DPSITEST_EXECUTABLE=$<TARGET_FILE:psitest>
        BUILD_BYPRODUCTS ${WASM_BYPRODUCTS}
    )
    file(APPEND ${CMAKE_BINARY_DIR}/CTestTestfile.cmake "subdirs(\"wasm\")\n")
    ExternalProject_Add_StepTargets(wasm test)
    install(CODE "include(${CMAKE_CURRENT_BINARY_DIR}/wasm/cmake_install.cmake)" COMPONENT libpsibase)
else()
    message(WARNING "WASI_SDK_PREFIX isn't defined; skipping wasm")
endif()

# Documentation
ExternalProject_Add(
    gen-cpp-doc
    DEPENDS             wasm
    SOURCE_DIR          ${CMAKE_CURRENT_SOURCE_DIR}/rust
    CONFIGURE_COMMAND   ""
    BUILD_COMMAND       cargo build -r --bin gen-cpp-doc --manifest-path ${CMAKE_CURRENT_SOURCE_DIR}/rust/Cargo.toml --target-dir ${CMAKE_CURRENT_BINARY_DIR}/rust
    INSTALL_COMMAND     ""
)
ExternalProject_Add(
    md2man
    SOURCE_DIR          ${CMAKE_CURRENT_SOURCE_DIR}/rust
    CONFIGURE_COMMAND   ""
    BUILD_COMMAND       cargo build -r --bin md2man --manifest-path ${CMAKE_CURRENT_SOURCE_DIR}/rust/Cargo.toml --target-dir ${CMAKE_CURRENT_BINARY_DIR}/rust
    BUILD_ALWAYS        1
    INSTALL_COMMAND     ""
)

function(ADD_BOOK_FILES path extension)
    file(COPY ${CMAKE_CURRENT_SOURCE_DIR}${path} DESTINATION ${CMAKE_CURRENT_BINARY_DIR}${path})
    file(GLOB DOC_FILES ${CMAKE_CURRENT_BINARY_DIR}${path}*.${extension})
    set(doc-src ${doc-src} ${DOC_FILES} PARENT_SCOPE)
endfunction()

configure_file(doc/book.toml.in doc/book.toml)
configure_file(doc/theme/index.hbs doc/theme/index.hbs)
ADD_BOOK_FILES("/doc/theme/js/" "js")
ADD_BOOK_FILES("/doc/theme/css/" "css")
ADD_BOOK_FILES("/doc/src/_img/" "svg")

file(GLOB_RECURSE doc-src ${CMAKE_CURRENT_SOURCE_DIR}/doc/src/*.md)
list(APPEND doc-src ${CMAKE_CURRENT_BINARY_DIR}/doc/book.toml)

file(GLOB_RECURSE doc-cpp ${CMAKE_CURRENT_SOURCE_DIR}/doc/src/development/services/cpp-service/*.cpp)
file(GLOB_RECURSE doc-cmake doc/src/development/services/cpp-service/*/CMakeLists.txt)
file(GLOB doc-headers libraries/psibase/common/include/psibase/*.hpp)
file(GLOB doc-service-headers services/*/*/include/services/*/*.hpp)
add_custom_command(
    OUTPUT ${CMAKE_CURRENT_BINARY_DIR}/book/html/index.html
    BYPRODUCTS ${CMAKE_CURRENT_BINARY_DIR}/book/html
    DEPENDS gen-cpp-doc ${doc-src} ${doc-cpp} ${doc-cmake} ${doc-headers} ${doc-service-headers}
    COMMAND ${CMAKE_COMMAND} -E remove_directory ${CMAKE_CURRENT_BINARY_DIR}/book
    COMMAND mdbook build -d ${CMAKE_CURRENT_BINARY_DIR}/book ${CMAKE_CURRENT_BINARY_DIR}/doc
    COMMAND find ${CMAKE_CURRENT_BINARY_DIR}/book "(" -name ".*" -o -name "*~" ")" -delete
    VERBATIM
)
add_custom_target(
    doc
    DEPENDS ${CMAKE_CURRENT_BINARY_DIR}/book/html/index.html
)

function(add_manpage name)
    add_custom_command(
        OUTPUT ${CMAKE_CURRENT_BINARY_DIR}/doc/${name}.1
        DEPENDS md2man doc/src/run-infrastructure/cli/${name}.md
        COMMAND ${CMAKE_CURRENT_BINARY_DIR}/rust/release/md2man < ${CMAKE_CURRENT_SOURCE_DIR}/doc/src/run-infrastructure/cli/${name}.md > ${CMAKE_CURRENT_BINARY_DIR}/doc/${name}.1
    )
    add_custom_target(${name}.1 ALL DEPENDS ${CMAKE_CURRENT_BINARY_DIR}/doc/${name}.1)
    install(FILES ${CMAKE_CURRENT_BINARY_DIR}/doc/${name}.1 TYPE MAN COMPONENT Client)
endfunction()

add_manpage(psinode)
add_manpage(psibase)
add_manpage(psibase-create-snapshot)
add_manpage(psibase-load-snapshot)

# Cargo psibase
ExternalProject_Add(
    cargo-psibase
    SOURCE_DIR          ${CMAKE_CURRENT_SOURCE_DIR}/rust
    CONFIGURE_COMMAND   ""
    BUILD_COMMAND       cargo build -r --bin cargo-psibase --manifest-path ${CMAKE_CURRENT_SOURCE_DIR}/rust/Cargo.toml --target-dir ${CMAKE_CURRENT_BINARY_DIR}/rust
    BUILD_BYPRODUCTS    ${CMAKE_CURRENT_BINARY_DIR}/rust/release/cargo-psibase
    BUILD_ALWAYS        1
    INSTALL_COMMAND     ""
)

include(web-apps.cmake)

# Static (not built) resource dependencies
file(GLOB plugin-wit LIST_DIRECTORIES false ${CMAKE_CURRENT_SOURCE_DIR}/services/user/CommonApi/common/packages/wit/*)

# Build each component
include(libraries/psibase/sdk/rs-components.cmake)
add_rs_component(services/user/CommonApi/common/packages/component-parser:ComponentParser component_parser.wasm wasm32-unknown-unknown)
add_dependencies(CommonApiCommonLib_js ComponentParser)

add_rs_component_workspace(services/:Plugins 
    accounts
    account-tokens
    aes
    auth-any
    auth-delegate
    auth-invite
    auth-sig
    base64
    kdf
    setcode
    clientdata
    invite
    packages
    permissions
    sites
<<<<<<< HEAD
    test
=======
    host-common
    tokens
>>>>>>> 94ae3aa6
    transact
    workshop
    producers
)

function(psinode_files target pfx)
    add_custom_target(
    ${target}
    ALL
    DEPENDS XAdmin_js wasm
    COMMAND rm -rf ${pfx}/share/psibase/services/x-admin
    COMMAND mkdir -p ${pfx}/share/psibase/services
    COMMAND cp -a ${CMAKE_CURRENT_SOURCE_DIR}/services/user/XAdmin/ui/dist ${pfx}/share/psibase/services/x-admin
    COMMAND cp -a ${CMAKE_CURRENT_BINARY_DIR}/XAdmin.wasm ${pfx}/share/psibase/services/x-admin.wasm
    COMMAND mkdir -p ${pfx}/share/psibase/services/x-admin/common
    COMMAND cp -a ${CMAKE_CURRENT_SOURCE_DIR}/services/user/CommonApi/common/resources/fonts ${pfx}/share/psibase/services/x-admin/common/fonts
    COMMAND cp -a ${CMAKE_CURRENT_SOURCE_DIR}/services/user/CommonApi/common/packages/common-lib/dist/common-lib.js ${pfx}/share/psibase/services/x-admin/common/
    COMMAND cp ${CMAKE_CURRENT_SOURCE_DIR}/programs/psinode/config.in ${pfx}/share/psibase/config.in
    COMMAND ${CMAKE_COMMAND} -E create_symlink ../../packages ${pfx}/share/psibase/services/x-admin/packages
    )
endfunction()

psinode_files(psinode-share ${CMAKE_CURRENT_BINARY_DIR})

include(GNUInstallDirs)
install(DIRECTORY services/user/XAdmin/ui/dist/ DESTINATION ${CMAKE_INSTALL_DATADIR}/psibase/services/x-admin COMPONENT ServerData)
install(DIRECTORY services/user/CommonApi/common/resources/fonts DESTINATION ${CMAKE_INSTALL_DATADIR}/psibase/services/x-admin/common COMPONENT ServerData)
install(FILES services/user/CommonApi/common/packages/common-lib/dist/common-lib.js DESTINATION ${CMAKE_INSTALL_DATADIR}/psibase/services/x-admin/common COMPONENT ServerData)
install(FILES ${CMAKE_CURRENT_BINARY_DIR}/share/psibase/services/x-admin/packages DESTINATION ${CMAKE_INSTALL_DATADIR}/psibase/services/x-admin COMPONENT ServerData)

# Build service packages
include(libraries/psibase/sdk/pack_service.cmake)

set(SERVICE_DIR ${CMAKE_CURRENT_BINARY_DIR}/share/psibase/packages)

set(PSIBASE_VERSION 0.19)

psibase_package(
    OUTPUT ${SERVICE_DIR}/Transact.psi
    NAME Transact
    VERSION ${PSIBASE_VERSION}.0
    DESCRIPTION "All transactions enter the chain through this service"
    SERVICE transact
        WASM ${CMAKE_CURRENT_BINARY_DIR}/Transact.wasm
        SCHEMA ${CMAKE_CURRENT_BINARY_DIR}/Transact-schema.json
        FLAGS allowSudo allowWriteNative
        SERVER r-transact
        DATA ${Plugins_OUTPUT_FILE_transact} /plugin.wasm
    SERVICE r-transact
        WASM ${CMAKE_CURRENT_BINARY_DIR}/RTransact.wasm
        SCHEMA ${CMAKE_CURRENT_BINARY_DIR}/RTransact-schema.json
        FLAGS allowWriteSubjective allowNativeSubjective
    POSTINSTALL ${CMAKE_CURRENT_SOURCE_DIR}/services/system/Transact/src/postinstall.json
    DEPENDS wasm
    DEPENDS ${Plugins_DEP}
    PACKAGE_DEPENDS "Accounts(^${PSIBASE_VERSION}.0)" "CpuLimit(^${PSIBASE_VERSION}.0)" "HttpServer(^${PSIBASE_VERSION}.0)" "Sites(^${PSIBASE_VERSION}.0)"
)

psibase_package(
    OUTPUT ${SERVICE_DIR}/Accounts.psi
    NAME Accounts
    VERSION ${PSIBASE_VERSION}.0
    DESCRIPTION "This service facilitates the creation of new accounts"
    SERVICE accounts
        WASM ${CMAKE_CURRENT_BINARY_DIR}/Accounts.wasm
        SCHEMA ${CMAKE_CURRENT_BINARY_DIR}/Accounts-schema.json
        SERVER r-accounts
        DATA GLOB ${CMAKE_CURRENT_SOURCE_DIR}/services/system/Accounts/ui/dist/* /
        DATA ${Plugins_OUTPUT_FILE_accounts} /plugin.wasm
        DATA ${Plugins_OUTPUT_FILE_account_tokens} /account-tokens.wasm
        INIT
    SERVICE r-accounts
        WASM ${CMAKE_CURRENT_BINARY_DIR}/RAccounts.wasm
        SCHEMA ${CMAKE_CURRENT_BINARY_DIR}/RAccounts-schema.json
    DEPENDS ${Accounts_js_DEP}
    DEPENDS wasm
    DEPENDS ${Plugins_DEP}
    PACKAGE_DEPENDS "AuthAny(^${PSIBASE_VERSION}.0)" "HttpServer(^${PSIBASE_VERSION}.0)" "Sites(^${PSIBASE_VERSION}.0)"
)

psibase_package(
    OUTPUT ${SERVICE_DIR}/Base64.psi
    NAME Base64
    VERSION ${PSIBASE_VERSION}.0
    DESCRIPTION "Base64 encoding and decoding"
    PACKAGE_DEPENDS "Sites(^${PSIBASE_VERSION}.0)" "Accounts(^${PSIBASE_VERSION}.0)"
    SERVICE base64
        DATA ${Plugins_OUTPUT_FILE_base64} /plugin.wasm
    DEPENDS ${Plugins_DEP}
)

psibase_package(
    OUTPUT ${SERVICE_DIR}/Kdf.psi
    NAME Kdf
    VERSION ${PSIBASE_VERSION}.0
    DESCRIPTION "Key Derivation Function"
    PACKAGE_DEPENDS "Sites(^${PSIBASE_VERSION}.0)" "Accounts(^${PSIBASE_VERSION}.0)"
    SERVICE kdf
        DATA ${Plugins_OUTPUT_FILE_kdf} /plugin.wasm
    DEPENDS ${Plugins_DEP}
)

psibase_package(
    OUTPUT ${SERVICE_DIR}/Aes.psi
    NAME Aes
    VERSION ${PSIBASE_VERSION}.0
    DESCRIPTION "AES encryption"
    PACKAGE_DEPENDS "Sites(^${PSIBASE_VERSION}.0)" "Accounts(^${PSIBASE_VERSION}.0)"
    SERVICE aes
        DATA ${Plugins_OUTPUT_FILE_aes} /plugin.wasm
    DEPENDS ${Plugins_DEP}
)

psibase_package(
    OUTPUT ${SERVICE_DIR}/ClientData.psi
    NAME ClientData
    DESCRIPTION "Plugin for enabling simpler interactions with client-side data storage"
    VERSION ${PSIBASE_VERSION}.0
    PACKAGE_DEPENDS "HttpServer(^${PSIBASE_VERSION}.0)" "Sites(^${PSIBASE_VERSION}.0)" "Accounts(^${PSIBASE_VERSION}.0)" "CommonApi(^${PSIBASE_VERSION}.0)" "Supervisor(^${PSIBASE_VERSION}.0)"
    SERVICE clientdata
        DATA ${Plugins_OUTPUT_FILE_clientdata} /plugin.wasm
    DEPENDS ${Plugins_DEP}
)

psibase_package(
    OUTPUT ${SERVICE_DIR}/Host.psi
    NAME Host
    DESCRIPTION "Plugin that acts as the bridge to the host environment"
    VERSION ${PSIBASE_VERSION}.0
    SERVICE host
        DATA ${Plugins_OUTPUT_FILE_host_common} /common.wasm
    DEPENDS ${Plugins_DEP}
    PACKAGE_DEPENDS "HttpServer(^${PSIBASE_VERSION}.0)" "Sites(^${PSIBASE_VERSION}.0)" "Accounts(^${PSIBASE_VERSION}.0)"
)

cargo_psibase_package(
    OUTPUT ${SERVICE_DIR}/Chainmail.psi
    PATH services/user/Chainmail
)

cargo_psibase_package(
    OUTPUT ${SERVICE_DIR}/Profiles.psi
    PATH services/user/Profiles
)

cargo_psibase_package(
    OUTPUT ${SERVICE_DIR}/Evaluations.psi
    PATH services/user/Evaluations
    DEPENDS ${Evaluations_js_DEP}
)

cargo_psibase_package(
    OUTPUT ${SERVICE_DIR}/Tokens.psi
    PATH services/user/Tokens
    DEPENDS ${Tokens_js_DEP}
)

cargo_psibase_package(
    OUTPUT ${SERVICE_DIR}/Fractals.psi
    PATH services/user/Fractals
    DEPENDS ${Fractals_js_DEP}
)


cargo_psibase_package(
    OUTPUT ${SERVICE_DIR}/Branding.psi
    PATH services/user/Branding
    DEPENDS ${Branding_js_DEP}
)

cargo_psibase_package(
    OUTPUT ${SERVICE_DIR}/BrotliCodec.psi
    PATH services/user/BrotliCodec
)

cargo_psibase_package(
    OUTPUT ${SERVICE_DIR}/Registry.psi
    PATH services/user/Registry
)

cargo_psibase_package(
    OUTPUT ${SERVICE_DIR}/StagedTx.psi
    PATH services/system/StagedTx
)

cargo_psibase_package(
    OUTPUT ${SERVICE_DIR}/Subgroups.psi
    PATH services/user/Subgroups
)

psibase_package(
    OUTPUT ${SERVICE_DIR}/AuthSig.psi
    NAME AuthSig
    VERSION ${PSIBASE_VERSION}.0
    DESCRIPTION "Auth service using Botan to verify signatures"
    SERVICE auth-sig
        WASM ${CMAKE_CURRENT_BINARY_DIR}/AuthSig.wasm
        SCHEMA ${CMAKE_CURRENT_BINARY_DIR}/AuthSig-schema.json
        DATA ${Plugins_OUTPUT_FILE_auth_sig} /plugin.wasm
        SERVER r-auth-sig
        DATA GLOB ${CMAKE_CURRENT_SOURCE_DIR}/services/system/AuthSig/ui/dist/* /
    SERVICE r-auth-sig
        WASM ${CMAKE_CURRENT_BINARY_DIR}/RAuthSig.wasm
        SCHEMA ${CMAKE_CURRENT_BINARY_DIR}/RAuthSig-schema.json
    SERVICE verify-sig
        WASM ${CMAKE_CURRENT_BINARY_DIR}/VerifySig.wasm
        SCHEMA ${CMAKE_CURRENT_BINARY_DIR}/VerifySig-schema.json
        FLAGS isAuthService
    DEPENDS ${AuthSig_js_DEP}
    DEPENDS wasm
    DEPENDS ${Plugins_DEP}
    PACKAGE_DEPENDS "HttpServer(^${PSIBASE_VERSION}.0)" "Sites(^${PSIBASE_VERSION}.0)"
    # This dependency is removed as a hack to get tests to pass in CICD.
    # Test boots don't load UI elements, so the setCsp Permissions calls, fails
    # "Permissions(^${PSIBASE_VERSION}.0)"
)

set(COMMON_API ${CMAKE_CURRENT_SOURCE_DIR}/services/user/CommonApi)
set(THIRD_SRC ${COMMON_API}/common/resources/thirdParty/src)
set(THIRD_FILES
    ${THIRD_SRC}/htm.module.js
    ${THIRD_SRC}/react-dom.development.js
    ${THIRD_SRC}/react-dom.production.min.js
    ${THIRD_SRC}/react-router-dom.min.js
    ${THIRD_SRC}/react.development.js
    ${THIRD_SRC}/react.production.min.js
    ${THIRD_SRC}/semantic-ui-react.min.js
    ${THIRD_SRC}/useLocalStorageState.js)

psibase_package(
    OUTPUT ${SERVICE_DIR}/CommonApi.psi
    NAME CommonApi
    VERSION ${PSIBASE_VERSION}.0
    DESCRIPTION "Service that contains the common files and libraries used by apps on psibase"
    SERVICE common-api
        WASM ${CMAKE_CURRENT_BINARY_DIR}/CommonApi.wasm
        SCHEMA ${CMAKE_CURRENT_BINARY_DIR}/CommonApi-schema.json
        SERVER common-api
        DATA      ${COMMON_API}/common/packages/common-lib/dist/common-lib.js common/common-lib.js
        DATA      ${COMMON_API}/common/packages/common-lib/dist/auth-cookie.html common/auth-cookie.html
        DATA      ${COMMON_API}/common/packages/common-lib/dist/auth-cookie.js common/auth-cookie.js
        DATA GLOB ${COMMON_API}/common/resources/*.mjs                        common/
        DATA      ${COMMON_API}/common/resources/fonts                        common/fonts
        DATA GLOB ${THIRD_FILES}                                              common
        DATA      ${COMPONENT_BIN_DIR}/${ComponentParser_OUTPUT_FILE}         /common/${ComponentParser_OUTPUT_FILE}
        DATA GLOB ${CMAKE_CURRENT_SOURCE_DIR}/services/user/CommonApi/common/packages/plugin-tester/ui/dist/* /common/plugin-tester/
    DEPENDS CommonApiCommonLib_js
    DEPENDS ${ComponentParser_DEP}
    DEPENDS ${PluginTester_js_DEP}
    DEPENDS wasm
    PACKAGE_DEPENDS "HttpServer(^${PSIBASE_VERSION}.0)" "Sites(^${PSIBASE_VERSION}.0)"
)

psibase_package(
    OUTPUT ${SERVICE_DIR}/AuthDelegate.psi
    NAME AuthDelegate
    VERSION ${PSIBASE_VERSION}.0
    DESCRIPTION "Auth service that delegates authorization to another account"
    SERVICE auth-delegate
        WASM ${CMAKE_CURRENT_BINARY_DIR}/AuthDelegate.wasm
        SCHEMA ${CMAKE_CURRENT_BINARY_DIR}/AuthDelegate-schema.json
        DATA ${Plugins_OUTPUT_FILE_auth_delegate} /plugin.wasm
        SERVER r-auth-dlg
    SERVICE r-auth-dlg
        WASM ${CMAKE_CURRENT_BINARY_DIR}/RAuthDelegate.wasm
        SCHEMA ${CMAKE_CURRENT_BINARY_DIR}/RAuthDelegate-schema.json
    DEPENDS wasm
    DEPENDS ${Plugins_DEP}
    PACKAGE_DEPENDS "HttpServer(^${PSIBASE_VERSION}.0)" "Sites(^${PSIBASE_VERSION}.0)"
)

psibase_package(
    OUTPUT ${SERVICE_DIR}/AuthAny.psi
    NAME AuthAny
    VERSION ${PSIBASE_VERSION}.0
    DESCRIPTION "Insecure auth service that allows any access"
    SERVICE auth-any
        WASM ${CMAKE_CURRENT_BINARY_DIR}/AuthAny.wasm
        SCHEMA ${CMAKE_CURRENT_BINARY_DIR}/AuthAny-schema.json
        DATA ${Plugins_OUTPUT_FILE_auth_any} /plugin.wasm
    DEPENDS wasm
    DEPENDS ${Plugins_DEP}
    PACKAGE_DEPENDS "Sites(^${PSIBASE_VERSION}.0)"
)

psibase_package(
    OUTPUT ${SERVICE_DIR}/CpuLimit.psi
    NAME CpuLimit
    VERSION ${PSIBASE_VERSION}.0
    DESCRIPTION "Service that manages CPU billing"
    SERVICE cpu-limit
        WASM ${CMAKE_CURRENT_BINARY_DIR}/CpuLimit.wasm
        SCHEMA ${CMAKE_CURRENT_BINARY_DIR}/CpuLimit-schema.json
        FLAGS isSubjective canSetTimeLimit
    DEPENDS wasm
)

psibase_package(
    OUTPUT ${SERVICE_DIR}/Docs.psi
    NAME Docs
    VERSION ${PSIBASE_VERSION}.0
    DESCRIPTION "Psibase documentation"
    SERVICE docs
        DATA ${CMAKE_CURRENT_BINARY_DIR}/book/html /
    PACKAGE_DEPENDS "Sites(^${PSIBASE_VERSION}.0)" "Accounts(^${PSIBASE_VERSION}.0)"
    DEPENDS doc ${CMAKE_CURRENT_BINARY_DIR}/book/html/index.html
)

psibase_package(
    OUTPUT ${SERVICE_DIR}/Homepage.psi
    NAME Homepage
    VERSION ${PSIBASE_VERSION}.0
    DESCRIPTION "Network homepage"
    SERVICE homepage
        DATA GLOB ${CMAKE_CURRENT_SOURCE_DIR}/services/user/Homepage/ui/dist/*  /
        POSTINSTALL ${CMAKE_CURRENT_SOURCE_DIR}/services/user/Homepage/postinstall.json
    PACKAGE_DEPENDS "Sites(^${PSIBASE_VERSION}.0)" "Accounts(^${PSIBASE_VERSION}.0)" "Profiles(^${PSIBASE_VERSION}.0)"
    DEPENDS ${Homepage_js_DEP}
)

cargo_psibase_package(
    OUTPUT ${SERVICE_DIR}/Identity.psi
    PATH services/user/Identity
    DEPENDS ${Identity_js_DEP}
)

psibase_package(
    OUTPUT ${SERVICE_DIR}/Nop.psi
    NAME Nop
    VERSION ${PSIBASE_VERSION}.0
    DESCRIPTION "Service that does nothing"
    SERVICE nop
        WASM ${CMAKE_CURRENT_BINARY_DIR}/Nop.wasm
        SCHEMA ${CMAKE_CURRENT_BINARY_DIR}/Nop-schema.json
    DEPENDS wasm
)

psibase_package(
    OUTPUT ${SERVICE_DIR}/Sites.psi
    NAME Sites
    VERSION ${PSIBASE_VERSION}.0
    DESCRIPTION "Provides web hosting to non-service accounts"
    SERVICE sites
        WASM ${CMAKE_CURRENT_BINARY_DIR}/Sites.wasm
        SCHEMA ${CMAKE_CURRENT_BINARY_DIR}/Sites-schema.json
        SERVER sites
        DATA ${Plugins_OUTPUT_FILE_sites} /plugin.wasm
    DEPENDS wasm
    DEPENDS ${Plugins_DEP}
    PACKAGE_DEPENDS "HttpServer(^${PSIBASE_VERSION}.0)"
)

psibase_package(
    OUTPUT ${SERVICE_DIR}/Producers.psi
    NAME Producers
    VERSION ${PSIBASE_VERSION}.0
    DESCRIPTION "Manages the active producers"
    SERVICE producers
        WASM ${CMAKE_CURRENT_BINARY_DIR}/Producers.wasm
        SCHEMA ${CMAKE_CURRENT_BINARY_DIR}/Producers-schema.json
        DATA ${Plugins_OUTPUT_FILE_producers} /plugin.wasm
        FLAGS allowWriteNative
        SERVER r-producers
        DATA GLOB ${CMAKE_CURRENT_SOURCE_DIR}/services/system/Producers/ui/dist/* /
    SERVICE r-producers
        WASM ${CMAKE_CURRENT_BINARY_DIR}/RProducers.wasm
        SCHEMA ${CMAKE_CURRENT_BINARY_DIR}/RProducers-schema.json
    ACCOUNTS prods-weak prods-strong
    POSTINSTALL ${CMAKE_CURRENT_SOURCE_DIR}/services/system/Producers/src/postinstall.json
    DEPENDS wasm
    DEPENDS ${Producers_js_DEP}
    PACKAGE_DEPENDS "HttpServer(^${PSIBASE_VERSION}.0)" "Accounts(^${PSIBASE_VERSION}.0)" "Sites(^${PSIBASE_VERSION}.0)" "AuthSig(^${PSIBASE_VERSION}.0)" "StagedTx(^${PSIBASE_VERSION}.0)" "Transact(^${PSIBASE_VERSION}.0)"
)

psibase_package(
    OUTPUT ${SERVICE_DIR}/HttpServer.psi
    NAME HttpServer
    VERSION ${PSIBASE_VERSION}.0
    DESCRIPTION "The `http-server` service routes HTTP requests to the appropriate service"
    SERVICE http-server
        WASM ${CMAKE_CURRENT_BINARY_DIR}/HttpServer.wasm
        SCHEMA ${CMAKE_CURRENT_BINARY_DIR}/HttpServer-schema.json
        SERVER rhttp-server
        FLAGS allowSocket allowWriteSubjective
    SERVICE rhttp-server
        WASM ${CMAKE_CURRENT_BINARY_DIR}/RHttpServer.wasm
        SCHEMA ${CMAKE_CURRENT_BINARY_DIR}/RHttpServer-schema.json
    DEPENDS wasm
)

psibase_package(
    OUTPUT ${SERVICE_DIR}/SetCode.psi
    NAME SetCode
    VERSION ${PSIBASE_VERSION}.0
    DESCRIPTION "All compiled code is uploaded to the chain through this service"
    SERVICE setcode
        WASM ${CMAKE_CURRENT_BINARY_DIR}/SetCode.wasm
        SCHEMA ${CMAKE_CURRENT_BINARY_DIR}/SetCode-schema.json
        DATA ${Plugins_OUTPUT_FILE_setcode} /plugin.wasm
        FLAGS allowWriteNative
        SERVER r-setcode
        INIT
    SERVICE r-setcode
        WASM ${CMAKE_CURRENT_BINARY_DIR}/RSetCode.wasm
        SCHEMA ${CMAKE_CURRENT_BINARY_DIR}/RSetCode-schema.json
    DEPENDS wasm
    DEPENDS ${Plugins_DEP}
    PACKAGE_DEPENDS "HttpServer(^${PSIBASE_VERSION}.0)" "Transact(^${PSIBASE_VERSION}.0)" "StagedTx(^${PSIBASE_VERSION}.0)" "Sites(^${PSIBASE_VERSION}.0)" "Accounts(^${PSIBASE_VERSION}.0)" "CommonApi(^${PSIBASE_VERSION}.0)"
)

psibase_package(
    OUTPUT ${SERVICE_DIR}/Events.psi
    NAME Events
    VERSION ${PSIBASE_VERSION}.0
    DESCRIPTION "Indexes events and provides querying"
    SERVICE events
        WASM ${CMAKE_CURRENT_BINARY_DIR}/Events.wasm
        SCHEMA ${CMAKE_CURRENT_BINARY_DIR}/Events-schema.json
        FLAGS isSubjective forceReplay
        SERVER r-events
    SERVICE r-events
        WASM ${CMAKE_CURRENT_BINARY_DIR}/REvents.wasm
        SCHEMA ${CMAKE_CURRENT_BINARY_DIR}/REvents-schema.json
        POSTINSTALL ${CMAKE_CURRENT_SOURCE_DIR}/services/user/Events/src/postinstall.json
    DEPENDS wasm
    PACKAGE_DEPENDS "Transact(^${PSIBASE_VERSION}.0)" "HttpServer(^${PSIBASE_VERSION}.0)"
)

psibase_package(
    OUTPUT ${SERVICE_DIR}/Explorer.psi
    NAME Explorer
    VERSION ${PSIBASE_VERSION}.0
    DESCRIPTION "Block explorer"
    SERVICE explorer
        WASM ${CMAKE_CURRENT_BINARY_DIR}/Explorer.wasm
        SCHEMA ${CMAKE_CURRENT_BINARY_DIR}/Explorer-schema.json
        SERVER explorer
        DATA ${CMAKE_CURRENT_SOURCE_DIR}/services/user/Explorer/ui/dist /
    DEPENDS ${Explorer_js_DEP}
    DEPENDS wasm
    PACKAGE_DEPENDS "HttpServer(^${PSIBASE_VERSION}.0)" "Sites(^${PSIBASE_VERSION}.0)"
)

psibase_package(
    OUTPUT ${SERVICE_DIR}/Invite.psi
    NAME Invite
    VERSION ${PSIBASE_VERSION}.0
    DESCRIPTION "This service facilitates the creation and redemption of invites"
    PACKAGE_DEPENDS "Accounts(^${PSIBASE_VERSION}.0)" "HttpServer(^${PSIBASE_VERSION}.0)" "Nft(^${PSIBASE_VERSION}.0)" "Tokens(^${PSIBASE_VERSION}.0)" "AuthSig(^${PSIBASE_VERSION}.0)" "Sites(^${PSIBASE_VERSION}.0)"
    SERVICE invite
        WASM ${CMAKE_CURRENT_BINARY_DIR}/Invite.wasm
        SCHEMA ${CMAKE_CURRENT_BINARY_DIR}/Invite-schema.json
        SERVER r-invite
        INIT
        DATA ${Plugins_OUTPUT_FILE_invite} /plugin.wasm
    SERVICE auth-invite
        WASM ${CMAKE_CURRENT_BINARY_DIR}/AuthInvite.wasm
        SCHEMA ${CMAKE_CURRENT_BINARY_DIR}/AuthInvite-schema.json
        DATA ${Plugins_OUTPUT_FILE_auth_invite} /plugin.wasm
    SERVICE r-invite
        WASM ${CMAKE_CURRENT_BINARY_DIR}/RInvite.wasm
        SCHEMA ${CMAKE_CURRENT_BINARY_DIR}/RInvite-schema.json
    DEPENDS wasm
    DEPENDS ${Plugins_DEP}
)

psibase_package(
    OUTPUT ${SERVICE_DIR}/Nft.psi
    NAME Nft
    VERSION ${PSIBASE_VERSION}.0
    PACKAGE_DEPENDS "Accounts(^${PSIBASE_VERSION}.0)" "HttpServer(^${PSIBASE_VERSION}.0)" "Events(^${PSIBASE_VERSION}.0)"
    SERVICE nft
        WASM ${CMAKE_CURRENT_BINARY_DIR}/Nft.wasm
        SCHEMA ${CMAKE_CURRENT_BINARY_DIR}/Nft-schema.json
        INIT
    DEPENDS wasm
)

psibase_package(
    OUTPUT ${SERVICE_DIR}/Supervisor.psi
    NAME Supervisor
    VERSION ${PSIBASE_VERSION}.0
    PACKAGE_DEPENDS "Nft(^${PSIBASE_VERSION}.0)" "HttpServer(^${PSIBASE_VERSION}.0)" "Sites(^${PSIBASE_VERSION}.0)" "Accounts(^${PSIBASE_VERSION}.0)" "CommonApi(^${PSIBASE_VERSION}.0)"
    SERVICE supervisor
        DATA GLOB ${CMAKE_CURRENT_SOURCE_DIR}/services/user/Supervisor/ui/dist/* /
    DEPENDS ${Supervisor_js_DEP}
)

psibase_package(
    OUTPUT ${SERVICE_DIR}/Permissions.psi
    NAME Permissions
    VERSION ${PSIBASE_VERSION}.0
    DESCRIPTION "Handler for client-side permissions"
    PACKAGE_DEPENDS "Sites(^${PSIBASE_VERSION}.0)" "CommonApi(^${PSIBASE_VERSION}.0)" "Accounts(^${PSIBASE_VERSION}.0)"
    POSTINSTALL ${CMAKE_CURRENT_SOURCE_DIR}/services/user/Permissions/postinstall.json
    SERVICE permissions
        DATA ${Plugins_OUTPUT_FILE_permissions} /plugin.wasm
        DATA GLOB ${CMAKE_CURRENT_SOURCE_DIR}/services/user/Permissions/ui/dist/* /
    DEPENDS ${Permissions_js_DEP}
    DEPENDS ${Plugins_DEP}
)

psibase_package(
<<<<<<< HEAD
    OUTPUT ${SERVICE_DIR}/SupervisorTests.psi
    NAME SupervisorTests
    DESCRIPTION "Plugin functions for testing Supervisor functionality"
    VERSION ${PSIBASE_VERSION}.0
    PACKAGE_DEPENDS "Nft(^${PSIBASE_VERSION}.0)" "HttpServer(^${PSIBASE_VERSION}.0)" "Sites(^${PSIBASE_VERSION}.0)" "Accounts(^${PSIBASE_VERSION}.0)" "CommonApi(^${PSIBASE_VERSION}.0)" "Supervisor(^${PSIBASE_VERSION}.0)"
    SERVICE sup-test
        DATA ${Plugins_OUTPUT_FILE_test} /test.wasm
    DEPENDS ${Plugins_DEP}
)

=======
    OUTPUT ${SERVICE_DIR}/Tokens.psi
    NAME Tokens
    VERSION ${PSIBASE_VERSION}.0
    DESCRIPTION "Token service"
    PACKAGE_DEPENDS "Nft(^${PSIBASE_VERSION}.0)" "HttpServer(^${PSIBASE_VERSION}.0)" "Events(^${PSIBASE_VERSION}.0)" "Sites(^${PSIBASE_VERSION}.0)"
    SERVICE tokens
        WASM ${CMAKE_CURRENT_BINARY_DIR}/Tokens.wasm
        SCHEMA ${CMAKE_CURRENT_BINARY_DIR}/Tokens-schema.json
        DATA ${Plugins_OUTPUT_FILE_tokens} /plugin.wasm
        SERVER r-tokens
        INIT
    SERVICE r-tokens
        WASM ${CMAKE_CURRENT_BINARY_DIR}/RTokens.wasm
        SCHEMA ${CMAKE_CURRENT_BINARY_DIR}/RTokens-schema.json
    DEPENDS ${Plugins_DEP}
    DEPENDS wasm
)
>>>>>>> 94ae3aa6

psibase_package(
    OUTPUT ${SERVICE_DIR}/Symbol.psi
    NAME Symbol
    VERSION ${PSIBASE_VERSION}.0
    DESCRIPTION "Symbol service"
    PACKAGE_DEPENDS "Tokens(^${PSIBASE_VERSION}.0)" "Nft(^${PSIBASE_VERSION}.0)"
    SERVICE symbol
        WASM ${CMAKE_CURRENT_BINARY_DIR}/Symbol.wasm
        SCHEMA ${CMAKE_CURRENT_BINARY_DIR}/Symbol-schema.json
        INIT
    DEPENDS wasm
)

psibase_package(
    OUTPUT ${SERVICE_DIR}/Workshop.psi
    NAME Workshop
    VERSION ${PSIBASE_VERSION}.0
    DESCRIPTION "A dashboard for developers to create and manage apps"
    PACKAGE_DEPENDS 
        "HttpServer(^${PSIBASE_VERSION}.0)" 
        "Sites(^${PSIBASE_VERSION}.0)" 
        "Accounts(^${PSIBASE_VERSION}.0)" 
        "CommonApi(^${PSIBASE_VERSION}.0)" 
        "Registry(^${PSIBASE_VERSION}.0)" 
        "StagedTx(^${PSIBASE_VERSION}.0)" 
        "Transact(^${PSIBASE_VERSION}.0)"
        "SetCode(^${PSIBASE_VERSION}.0)"
        "Chainmail(^${PSIBASE_VERSION}.0)"
        "ClientData(^${PSIBASE_VERSION}.0)"
    SERVICE workshop
        DATA GLOB ${CMAKE_CURRENT_SOURCE_DIR}/services/user/Workshop/ui/dist/* /
        DATA ${Plugins_OUTPUT_FILE_workshop} /plugin.wasm
    DEPENDS ${Workshop_js_DEP}
    DEPENDS ${Plugins_DEP}
    POSTINSTALL ${CMAKE_CURRENT_SOURCE_DIR}/services/user/Workshop/postinstall.json
)

psibase_package(
    OUTPUT ${SERVICE_DIR}/TokenUsers.psi
    NAME TokenUsers
    VERSION ${PSIBASE_VERSION}.0
    DESCRIPTION "Initial token users"
    ACCOUNTS alice bob
    PACKAGE_DEPENDS "Tokens(^${PSIBASE_VERSION}.0)" "Symbol(^${PSIBASE_VERSION}.0)" "Accounts(^${PSIBASE_VERSION}.0)"
    POSTINSTALL ${CMAKE_CURRENT_SOURCE_DIR}/services/user/Tokens/src/TokenUsers.json
)

psibase_package(
    OUTPUT ${SERVICE_DIR}/Packages.psi
    NAME Packages
    VERSION ${PSIBASE_VERSION}.0
    DESCRIPTION "Package manager for psibase apps"
    SERVICE packages
        WASM ${CMAKE_CURRENT_BINARY_DIR}/Packages.wasm
        SCHEMA ${CMAKE_CURRENT_BINARY_DIR}/Packages-schema.json
        SERVER r-packages
        DATA GLOB ${CMAKE_CURRENT_SOURCE_DIR}/services/user/Packages/ui/dist/* /
        DATA ${Plugins_OUTPUT_FILE_packages} /plugin.wasm
    SERVICE r-packages
        WASM ${CMAKE_CURRENT_BINARY_DIR}/RPackages.wasm
        SCHEMA ${CMAKE_CURRENT_BINARY_DIR}/RPackages-schema.json
    DEPENDS wasm ${Packages_js_DEP} ${Plugins_DEP}
    PACKAGE_DEPENDS "HttpServer(^${PSIBASE_VERSION}.0)" "Sites(^${PSIBASE_VERSION}.0)" "Nop(^${PSIBASE_VERSION}.0)"
)

psibase_package(
    OUTPUT ${SERVICE_DIR}/DevDefault.psi
    NAME DevDefault
    VERSION ${PSIBASE_VERSION}.0
    DESCRIPTION "All development services"
    PACKAGE_DEPENDS Accounts Aes AuthAny AuthSig AuthDelegate Base64 Branding BrotliCodec Chainmail ClientData CommonApi CpuLimit 
                    Docs Evaluations Events Fractals Explorer Host HttpServer Identity Invite Kdf Nft Packages Permissions Producers Profiles Registry 
                    Sites SetCode StagedTx Subgroups Supervisor Symbol Tokens Transact Homepage Workshop 
)

psibase_package(
    OUTPUT ${SERVICE_DIR}/ProdDefault.psi
    NAME ProdDefault
    VERSION ${PSIBASE_VERSION}.0
    DESCRIPTION "All production services"
    PACKAGE_DEPENDS Accounts Aes AuthAny AuthSig AuthDelegate Base64 Branding BrotliCodec Chainmail ClientData CommonApi CpuLimit 
                    Docs Events Explorer Fractals Host HttpServer Invite Kdf Nft Packages Permissions Producers Profiles Registry
                    Sites SetCode StagedTx Supervisor Symbol Tokens Transact Homepage Workshop
)


psibase_package(
    OUTPUT ${SERVICE_DIR}/Minimal.psi
    NAME Minimal
    VERSION ${PSIBASE_VERSION}.0
    DESCRIPTION "Minimum services for a functional chain"
    PACKAGE_DEPENDS Accounts AuthDelegate AuthAny CpuLimit CommonApi Packages Producers HttpServer
                    SetCode Transact
)

psibase_package(
    OUTPUT ${SERVICE_DIR}/TestDefault.psi
    NAME TestDefault
    VERSION ${PSIBASE_VERSION}.0
    DESCRIPTION "Services used in the tester"
    PACKAGE_DEPENDS AuthSig BrotliCodec Events Minimal Nft Sites StagedTx Supervisor Symbol Tokens
)

function(write_package_index target dir)
    set(deps ${CMAKE_CURRENT_SOURCE_DIR}/make_package_index.sh)
    foreach(service IN LISTS ARGN)
        list(APPEND deps ${service} ${dir}/${service}.psi)
    endforeach()
    add_custom_command(
        OUTPUT ${dir}/index.json
        DEPENDS ${deps}
        COMMAND /usr/bin/bash ${CMAKE_CURRENT_SOURCE_DIR}/make_package_index.sh ${CMAKE_COMMAND} ${dir} ${ARGN} >${dir}/index.json
    )
    add_custom_target(${target} ALL DEPENDS ${dir}/index.json)
endfunction()

write_package_index(package-index ${SERVICE_DIR}
    Accounts Aes AuthAny AuthDelegate AuthSig Base64 Branding BrotliCodec Chainmail ClientData CommonApi CpuLimit DevDefault ProdDefault
    Docs Events Evaluations Fractals Explorer Host Identity Invite Kdf Nft Nop Minimal Packages Permissions Producers Profiles TestDefault HttpServer Registry 
    Sites SetCode StagedTx Subgroups Supervisor Symbol TokenUsers Tokens Transact Homepage Workshop)

install(
    FILES ${SERVICE_DIR}/index.json
          ${SERVICE_DIR}/Accounts.psi
          ${SERVICE_DIR}/Aes.psi
          ${SERVICE_DIR}/AuthAny.psi
          ${SERVICE_DIR}/AuthDelegate.psi
          ${SERVICE_DIR}/AuthSig.psi
          ${SERVICE_DIR}/Base64.psi
          ${SERVICE_DIR}/Branding.psi
          ${SERVICE_DIR}/BrotliCodec.psi
          ${SERVICE_DIR}/Chainmail.psi
          ${SERVICE_DIR}/ClientData.psi
          ${SERVICE_DIR}/CommonApi.psi
          ${SERVICE_DIR}/DevDefault.psi
          ${SERVICE_DIR}/ProdDefault.psi
          ${SERVICE_DIR}/CpuLimit.psi
          ${SERVICE_DIR}/Docs.psi
          ${SERVICE_DIR}/Events.psi
          ${SERVICE_DIR}/Evaluations.psi
          ${SERVICE_DIR}/Explorer.psi
          ${SERVICE_DIR}/Fractals.psi
          ${SERVICE_DIR}/Host.psi
          ${SERVICE_DIR}/HttpServer.psi
          ${SERVICE_DIR}/Homepage.psi
          ${SERVICE_DIR}/Identity.psi
          ${SERVICE_DIR}/Invite.psi
          ${SERVICE_DIR}/Kdf.psi
          ${SERVICE_DIR}/Minimal.psi
          ${SERVICE_DIR}/Nft.psi
          ${SERVICE_DIR}/Nop.psi
          ${SERVICE_DIR}/Packages.psi
          ${SERVICE_DIR}/Permissions.psi
          ${SERVICE_DIR}/Producers.psi
          ${SERVICE_DIR}/Profiles.psi
          ${SERVICE_DIR}/Registry.psi
          ${SERVICE_DIR}/SetCode.psi
          ${SERVICE_DIR}/Sites.psi
          ${SERVICE_DIR}/StagedTx.psi
          ${SERVICE_DIR}/Subgroups.psi
          ${SERVICE_DIR}/Supervisor.psi
          ${SERVICE_DIR}/Symbol.psi
          ${SERVICE_DIR}/TestDefault.psi
          ${SERVICE_DIR}/Tokens.psi
          ${SERVICE_DIR}/TokenUsers.psi
          ${SERVICE_DIR}/Transact.psi
          ${SERVICE_DIR}/Workshop.psi
    DESTINATION ${CMAKE_INSTALL_DATADIR}/psibase/packages/
    COMPONENT ServerData)

psibase_package(
    OUTPUT ${CMAKE_CURRENT_BINARY_DIR}/test-packages/PSubjective.psi
    NAME PSubjective
    VERSION ${PSIBASE_VERSION}.0
    DESCRIPTION "Test service for parallel access to the subjective database"
    SERVICE psubjective
        WASM ${CMAKE_CURRENT_BINARY_DIR}/PSubjectiveService.wasm
        SCHEMA ${CMAKE_CURRENT_BINARY_DIR}/PSubjectiveService-schema.json
        FLAGS isSubjective allowWriteSubjective
        SERVER psubjective
    PACKAGE_DEPENDS "HttpServer(^${PSIBASE_VERSION}.0)"
    DEPENDS wasm
)

psibase_package(
    OUTPUT ${CMAKE_CURRENT_BINARY_DIR}/test-packages/Counter.psi
    NAME Counter
    VERSION ${PSIBASE_VERSION}.0
    DESCRIPTION "Test service than increments a counter"
    SERVICE counter
        WASM ${CMAKE_CURRENT_BINARY_DIR}/CounterService.wasm
        SCHEMA ${CMAKE_CURRENT_BINARY_DIR}/CounterService-schema.json
        SERVER counter
    PACKAGE_DEPENDS "HttpServer(^${PSIBASE_VERSION}.0)"
    DEPENDS wasm
)

psibase_package(
    OUTPUT ${CMAKE_CURRENT_BINARY_DIR}/test-packages/AsyncQuery.psi
    NAME AsyncQuery
    VERSION ${PSIBASE_VERSION}.0
    DESCRIPTION "Test service for the various ways to respond to http requests"
    SERVICE as-query
        WASM ${CMAKE_CURRENT_BINARY_DIR}/AsyncQueryService.wasm
        SCHEMA ${CMAKE_CURRENT_BINARY_DIR}/AsyncQueryService-schema.json
        SERVER as-query
        POSTINSTALL ${CMAKE_CURRENT_SOURCE_DIR}/services/psibase_tests/src/AsyncQueryService.json
        FLAGS allowWriteSubjective
    PACKAGE_DEPENDS "HttpServer(^${PSIBASE_VERSION}.0)"
    DEPENDS wasm
)

psibase_package(
    OUTPUT ${CMAKE_CURRENT_BINARY_DIR}/test-packages/SubjectiveCounter.psi
    NAME SubjectiveCounter
    VERSION ${PSIBASE_VERSION}.0
    DESCRIPTION "Test service that increments a counter in the subjective db"
    SERVICE s-counter
        WASM ${CMAKE_CURRENT_BINARY_DIR}/SubjectiveCounterService.wasm
        SCHEMA ${CMAKE_CURRENT_BINARY_DIR}/SubjectiveCounterService-schema.json
        SERVER s-counter
        FLAGS isSubjective allowWriteSubjective
    PACKAGE_DEPENDS "HttpServer(^${PSIBASE_VERSION}.0)"
    DEPENDS wasm
)

psibase_package(
    OUTPUT ${CMAKE_CURRENT_BINARY_DIR}/test-packages/KeepSocket.psi
    NAME KeepSocket
    VERSION ${PSIBASE_VERSION}.0
    DESCRIPTION "Accepts HTTP requests, but never returns a response"
    SERVICE s-keep-sock
        WASM ${CMAKE_CURRENT_BINARY_DIR}/KeepSocketService.wasm
        SCHEMA ${CMAKE_CURRENT_BINARY_DIR}/KeepSocketService-schema.json
        SERVER s-keep-sock
    PACKAGE_DEPENDS "HttpServer(^${PSIBASE_VERSION}.0)"
    DEPENDS wasm
)

psibase_package(
    OUTPUT ${CMAKE_CURRENT_BINARY_DIR}/test-packages/SocketList.psi
    NAME SocketList
    VERSION ${PSIBASE_VERSION}.0
    DESCRIPTION "Lists active sockets"
    SERVICE s-sock-list
        WASM ${CMAKE_CURRENT_BINARY_DIR}/SocketListService.wasm
        SCHEMA ${CMAKE_CURRENT_BINARY_DIR}/SocketListService-schema.json
        SERVER s-sock-list
        FLAGS allowNativeSubjective
    PACKAGE_DEPENDS "HttpServer(^${PSIBASE_VERSION}.0)"
    DEPENDS wasm
)

write_package_index(test-index ${CMAKE_CURRENT_BINARY_DIR}/test-packages PSubjective Counter AsyncQuery SubjectiveCounter KeepSocket SocketList)

ExternalProject_Add(
    rust
    SOURCE_DIR ${CMAKE_CURRENT_SOURCE_DIR}/rust
    BUILD_BYPRODUCTS ${CMAKE_CURRENT_BINARY_DIR}/rust/release/psibase
    CONFIGURE_COMMAND ""
    BUILD_COMMAND   cargo build -r --bin psibase --manifest-path ${CMAKE_CURRENT_SOURCE_DIR}/rust/Cargo.toml --target-dir ${CMAKE_CURRENT_BINARY_DIR}/rust
    BUILD_ALWAYS 1
    INSTALL_COMMAND ""
)
install(PROGRAMS ${CMAKE_CURRENT_BINARY_DIR}/rust/release/psibase TYPE BIN COMPONENT Client)

option(BUILD_EXAMPLES "Build examples" ON)
if(BUILD_EXAMPLES)
    add_subdirectory(doc/src/development/services/cpp-service doc-examples)
endif()

include(CPackComponent)
cpack_add_component_group(Server DESCRIPTION "The psinode server")
cpack_add_component(ServerBin GROUP Server HIDDEN)
cpack_add_component(ServerData GROUP Server HIDDEN)
cpack_add_component(Client DESCRIPTION "The psibase client")
cpack_add_component_group(SDK DESCRIPTION "SDK for developing psibase services")
cpack_add_component(Tester GROUP SDK)
cpack_add_component(WASI GROUP SDK)
cpack_add_component(libpsibase GROUP SDK)

set(CPACK_PACKAGE_NAME psidk)
set(CPACK_PACKAGE_VENDOR "Fractally, LLC")
set(CPACK_PACKAGE_DESCRIPTION)
set(CPACK_PACKAGE_HOMEPAGE_URL https://about.psibase.io)
set(CPACK_GENERATOR TGZ)
include(CPack)

set(CMAKE_EXPORT_COMPILE_COMMANDS on)<|MERGE_RESOLUTION|>--- conflicted
+++ resolved
@@ -282,12 +282,7 @@
     packages
     permissions
     sites
-<<<<<<< HEAD
-    test
-=======
     host-common
-    tokens
->>>>>>> 94ae3aa6
     transact
     workshop
     producers
@@ -789,38 +784,6 @@
     DEPENDS ${Permissions_js_DEP}
     DEPENDS ${Plugins_DEP}
 )
-
-psibase_package(
-<<<<<<< HEAD
-    OUTPUT ${SERVICE_DIR}/SupervisorTests.psi
-    NAME SupervisorTests
-    DESCRIPTION "Plugin functions for testing Supervisor functionality"
-    VERSION ${PSIBASE_VERSION}.0
-    PACKAGE_DEPENDS "Nft(^${PSIBASE_VERSION}.0)" "HttpServer(^${PSIBASE_VERSION}.0)" "Sites(^${PSIBASE_VERSION}.0)" "Accounts(^${PSIBASE_VERSION}.0)" "CommonApi(^${PSIBASE_VERSION}.0)" "Supervisor(^${PSIBASE_VERSION}.0)"
-    SERVICE sup-test
-        DATA ${Plugins_OUTPUT_FILE_test} /test.wasm
-    DEPENDS ${Plugins_DEP}
-)
-
-=======
-    OUTPUT ${SERVICE_DIR}/Tokens.psi
-    NAME Tokens
-    VERSION ${PSIBASE_VERSION}.0
-    DESCRIPTION "Token service"
-    PACKAGE_DEPENDS "Nft(^${PSIBASE_VERSION}.0)" "HttpServer(^${PSIBASE_VERSION}.0)" "Events(^${PSIBASE_VERSION}.0)" "Sites(^${PSIBASE_VERSION}.0)"
-    SERVICE tokens
-        WASM ${CMAKE_CURRENT_BINARY_DIR}/Tokens.wasm
-        SCHEMA ${CMAKE_CURRENT_BINARY_DIR}/Tokens-schema.json
-        DATA ${Plugins_OUTPUT_FILE_tokens} /plugin.wasm
-        SERVER r-tokens
-        INIT
-    SERVICE r-tokens
-        WASM ${CMAKE_CURRENT_BINARY_DIR}/RTokens.wasm
-        SCHEMA ${CMAKE_CURRENT_BINARY_DIR}/RTokens-schema.json
-    DEPENDS ${Plugins_DEP}
-    DEPENDS wasm
-)
->>>>>>> 94ae3aa6
 
 psibase_package(
     OUTPUT ${SERVICE_DIR}/Symbol.psi
