cmake_minimum_required(VERSION 3.16.3)
cmake_policy(VERSION 3.16.3...3.31.6)
project(psibase)
include(ExternalProject)

if(CMAKE_BINARY_DIR STREQUAL CMAKE_CURRENT_SOURCE_DIR)
    message(FATAL_ERROR "Building in-source is not supported; create a build dir and remove ${CMAKE_SOURCE_DIR}/CMakeCache.txt and ${CMAKE_SOURCE_DIR}/CMakeFiles")
endif()

if(NOT DEFINED WASI_SDK_PREFIX AND DEFINED ENV{WASI_SDK_PREFIX})
    set(WASI_SDK_PREFIX $ENV{WASI_SDK_PREFIX})
endif()

if(NOT DEFINED ICU_LIBRARY_DIR )
    set(ICU_LIBRARY_DIR $ENV{ICU_LIBRARY_DIR})
endif()

option (FORCE_COLORED_OUTPUT "Always produce ANSI-colored output (GNU/Clang only)." TRUE)
if (${FORCE_COLORED_OUTPUT})
    if ("${CMAKE_CXX_COMPILER_ID}" STREQUAL "GNU")
       add_compile_options (-fdiagnostics-color=always)
    else ()
       add_compile_options(-fcolor-diagnostics)
    endif ()
endif ()

file(WRITE ${CMAKE_BINARY_DIR}/CTestTestfile.cmake)

option(BUILD_STATIC "Build static binaries" OFF)
option(ENABLE_SSL "Build psinode with TLS support" ON)

add_subdirectory(native)
add_subdirectory(rust)
file(APPEND ${CMAKE_BINARY_DIR}/CTestTestfile.cmake "subdirs(\"native\" \"rust\")\n")

option(BUILD_DEBUG_WASM "Build debug wasms" OFF)

include(GNUInstallDirs)

if(DEFINED WASI_SDK_PREFIX)
    install(DIRECTORY ${WASI_SDK_PREFIX}/ USE_SOURCE_PERMISSIONS DESTINATION . COMPONENT WASI EXCLUDE_FROM_ALL)
elseif(${CMAKE_HOST_SYSTEM_NAME} STREQUAL "Linux")
    if (${CMAKE_HOST_SYSTEM_PROCESSOR} STREQUAL "x86_64")
        set(WASI_SDK_URL https://github.com/WebAssembly/wasi-sdk/releases/download/wasi-sdk-24/wasi-sdk-24.0-x86_64-linux.tar.gz)
        set(WASI_SDK_SHA256 c6c38aab56e5de88adf6c1ebc9c3ae8da72f88ec2b656fb024eda8d4167a0bc5)
    elseif(${CMAKE_HOST_SYSTEM_PROCESSOR} MATCHES "^(arm|aarch).*" )
        set(WASI_SDK_URL https://github.com/WebAssembly/wasi-sdk/releases/download/wasi-sdk-24/wasi-sdk-24.0-arm64-linux.tar.gz)
        set(WASI_SDK_SHA256 ae6c1417ea161e54bc54c0a168976af57a0c6e53078857886057a71a0d928646)
    endif()
    if(DEFINED WASI_SDK_URL)
        ExternalProject_Add(wasi-sdk
            URL ${WASI_SDK_URL}
            URL_HASH SHA256=${WASI_SDK_SHA256}
            CONFIGURE_COMMAND ""
            BUILD_COMMAND ""
            INSTALL_COMMAND ""
        )

        ExternalProject_Get_Property(wasi-sdk SOURCE_DIR)
        set(WASI_SDK_PREFIX ${SOURCE_DIR})
        set(wasm-deps wasi-sdk)
        install(DIRECTORY ${WASI_SDK_PREFIX}/ USE_SOURCE_PERMISSIONS DESTINATION . COMPONENT WASI)
    endif()
endif()

if(DEFINED WASI_SDK_PREFIX)
    ProcessorCount(NUM_PROCS)
    # This is used by the VerifySig service. The kinds of keys supported need to be configured
    # here.  We use a minimized build to keep the size of the service down. Static linking is
    # not enough because the algorithms are looked up dynamically.
    #
    # --cpu=generic is used instead of --cpu=wasm, because Botan thinks that wasm means emscripten.
    # --cc=gcc is used instead of clang, because Botan's clang configration includes -pthread.
    # The stack protector requires an entropy source so we can't support it.
    #  -msimd128 is disabled because binaryen 105 doesn't fully support it
    ExternalProject_Add(wasm-botan
        URL https://github.com/gofractally/psibase/releases/download/deps/Botan-3.1.1.tar.xz
        URL_HASH SHA256=30c84fe919936a98fef5331f246c62aa2c0e4d2085b2d4511207f6a20afa3a6b
        DEPENDS ${wasm-deps}
        PREFIX ${CMAKE_CURRENT_BINARY_DIR}/wasm/botan
        INSTALL_DIR ${CMAKE_CURRENT_BINARY_DIR}/wasm/deps
        CONFIGURE_COMMAND <SOURCE_DIR>/configure.py --cc-bin=${WASI_SDK_PREFIX}/bin/clang++ --cc=gcc --cpu=generic --os=none --ar-command=${WASI_SDK_PREFIX}/bin/llvm-ar --build-targets=static --with-sysroot-dir=${WASI_SDK_PREFIX}/share/wasi-sysroot --minimized-build --enable-modules=ecdsa,raw_hash,auto_rng,sha2_64,getentropy --with-os-feature=getentropy "--cxxflags=--target=wasm32-wasip1 -O3 -msign-ext -mnontrapping-fptoint -mbulk-memory" --without-stack-protector --prefix=<INSTALL_DIR>
        BUILD_COMMAND make -j${NUM_PROCS}
        INSTALL_COMMAND make install
    )
    install(FILES ${CMAKE_CURRENT_BINARY_DIR}/wasm/deps/lib/libbotan-3.a
        DESTINATION ${CMAKE_INSTALL_DATADIR}/wasi-sysroot/lib
        COMPONENT libpsibase
    )
    install(DIRECTORY ${CMAKE_BINARY_DIR}/wasm/deps/include/botan-3
        DESTINATION ${CMAKE_INSTALL_DATADIR}/wasi-sysroot/include
        COMPONENT libpsibase
    )

    ExternalProject_Add(wasm-catch2
        SOURCE_DIR ${CMAKE_CURRENT_SOURCE_DIR}/external/Catch2
        BINARY_DIR catch2
        TEST_EXCLUDE_FROM_MAIN 1
        EXCLUDE_FROM_ALL 1
        PREFIX ${CMAKE_CURRENT_BINARY_DIR}/wasm/catch2
        INSTALL_DIR ${CMAKE_CURRENT_BINARY_DIR}/wasm/deps
        CMAKE_ARGS
            -DCMAKE_BUILD_TYPE=Release
            -DCMAKE_INSTALL_PREFIX=<INSTALL_DIR>
            -DBUILD_TESTING=OFF
            -DCATCH_INSTALL_DOCS=OFF
            -DCATCH_INSTALL_EXTRAS=OFF
            -DCATCH_CONFIG_NO_POSIX_SIGNALS=ON
            -DCMAKE_C_COMPILER_LAUNCHER=${CMAKE_C_COMPILER_LAUNCHER}
            -DCMAKE_CXX_COMPILER_LAUNCHER=${CMAKE_CXX_COMPILER_LAUNCHER}
            -DCMAKE_TOOLCHAIN_FILE=${CMAKE_CURRENT_SOURCE_DIR}/wasm/toolchain.cmake
            -DWASI_SDK_PREFIX=${WASI_SDK_PREFIX}
            -DWASM_CLANG_PREFIX=${WASM_CLANG_PREFIX}
            -DWASM_CLANG_SUFFIX=${WASM_CLANG_SUFFIX}
            -DCMAKE_SYSROOT=${WASI_SDK_PREFIX}/share/wasi-sysroot
    )
    install(
        FILES ${CMAKE_CURRENT_BINARY_DIR}/wasm/deps/lib/libCatch2.a
              ${CMAKE_CURRENT_BINARY_DIR}/wasm/deps/lib/libCatch2Main.a
        DESTINATION ${CMAKE_INSTALL_DATADIR}/wasi-sysroot/lib
        COMPONENT libpsibase
    )
    install(DIRECTORY ${CMAKE_CURRENT_BINARY_DIR}/wasm/deps/lib/cmake/Catch2
        DESTINATION ${CMAKE_INSTALL_DATADIR}/wasi-sysroot/lib/cmake
        COMPONENT libpsibase
    )
    install(DIRECTORY ${CMAKE_CURRENT_BINARY_DIR}/wasm/deps/include/catch2
        DESTINATION ${CMAKE_INSTALL_DATADIR}/wasi-sysroot/include
        COMPONENT libpsibase
    )
    install(FILES ${CMAKE_CURRENT_SOURCE_DIR}/external/Catch2/LICENSE.txt DESTINATION ${CMAKE_INSTALL_DATADIR}/psibase/licenses RENAME LICENSE.catch2 COMPONENT libpsibase)

    set(SERVICES Accounts AuthDelegate AuthSig AuthAny AuthInvite CommonApi
        CpuLimit Events Explorer Invite Nft
        Nop Packages Producers HttpServer Sites RAccounts
        RAuthSig RAuthDelegate REvents RInvite RPackages RProducers
        RHttpServer RSetCode RTransact SetCode Symbol
        Transact VerifySig XAdmin
        PSubjectiveService CounterService AsyncQueryService
        SubjectiveCounterService KeepSocketService SocketListService)
    set(WASM_BYPRODUCTS)
    foreach(s ${SERVICES})
        list(APPEND WASM_BYPRODUCTS ${CMAKE_CURRENT_BINARY_DIR}/${s}.wasm ${CMAKE_CURRENT_BINARY_DIR}/${s}-schema.json)
    endforeach()

    ExternalProject_Add(wasm
        SOURCE_DIR ${CMAKE_CURRENT_SOURCE_DIR}/wasm
        DEPENDS ${wasm-deps} wasm-botan wasm-catch2 psitest
        BINARY_DIR wasm
        INSTALL_COMMAND ""
        BUILD_ALWAYS 1
        TEST_EXCLUDE_FROM_MAIN 1
        STEP_TARGETS configure
        CMAKE_ARGS
            -DCMAKE_BUILD_TYPE=
            -DBUILD_RELEASE_WASM=ON
            -DBUILD_DEBUG_WASM=${BUILD_DEBUG_WASM}
            -DCMAKE_TARGET_MESSAGES=${CMAKE_TARGET_MESSAGES}
            -DCMAKE_TOOLCHAIN_FILE=${CMAKE_CURRENT_SOURCE_DIR}/wasm/toolchain.cmake
            -DWASI_SDK_PREFIX=${WASI_SDK_PREFIX}
            -DWASM_CLANG_PREFIX=${WASM_CLANG_PREFIX}
            -DWASM_CLANG_SUFFIX=${WASM_CLANG_SUFFIX}
            -DCMAKE_SYSROOT=${WASI_SDK_PREFIX}/share/wasi-sysroot
            -DFORCE_COLORED_OUTPUT=${FORCE_COLORED_OUTPUT}
            -DCMAKE_C_COMPILER_LAUNCHER=${CMAKE_C_COMPILER_LAUNCHER}
            -DCMAKE_CXX_COMPILER_LAUNCHER=${CMAKE_CXX_COMPILER_LAUNCHER}
            -DCMAKE_FIND_ROOT_PATH=${CMAKE_CURRENT_BINARY_DIR}/wasm/deps
            -DCMAKE_PREFIX_PATH=/
            -DCMAKE_INSTALL_PREFIX=${CMAKE_INSTALL_PREFIX}
            -DCMAKE_INSTALL_INCLUDEDIR=${CMAKE_INSTALL_DATADIR}/wasi-sysroot/include
            -DCMAKE_INSTALL_LIBDIR=${CMAKE_INSTALL_DATADIR}/wasi-sysroot/lib
            -DPSITEST_EXECUTABLE=$<TARGET_FILE:psitest>
        BUILD_BYPRODUCTS ${WASM_BYPRODUCTS}
    )
    file(APPEND ${CMAKE_BINARY_DIR}/CTestTestfile.cmake "subdirs(\"wasm\")\n")
    ExternalProject_Add_StepTargets(wasm test)
    install(CODE "include(${CMAKE_CURRENT_BINARY_DIR}/wasm/cmake_install.cmake)" COMPONENT libpsibase)
else()
    message(WARNING "WASI_SDK_PREFIX isn't defined; skipping wasm")
endif()

# Documentation
ExternalProject_Add(
    gen-cpp-doc
    DEPENDS             wasm
    SOURCE_DIR          ${CMAKE_CURRENT_SOURCE_DIR}/rust
    CONFIGURE_COMMAND   ""
    BUILD_COMMAND       cargo build -r --bin gen-cpp-doc --manifest-path ${CMAKE_CURRENT_SOURCE_DIR}/rust/Cargo.toml --target-dir ${CMAKE_CURRENT_BINARY_DIR}/rust
    INSTALL_COMMAND     ""
)
ExternalProject_Add(
    md2man
    SOURCE_DIR          ${CMAKE_CURRENT_SOURCE_DIR}/rust
    CONFIGURE_COMMAND   ""
    BUILD_COMMAND       cargo build -r --bin md2man --manifest-path ${CMAKE_CURRENT_SOURCE_DIR}/rust/Cargo.toml --target-dir ${CMAKE_CURRENT_BINARY_DIR}/rust
    BUILD_ALWAYS        1
    INSTALL_COMMAND     ""
)

function(ADD_BOOK_FILES path extension)
    file(COPY ${CMAKE_CURRENT_SOURCE_DIR}${path} DESTINATION ${CMAKE_CURRENT_BINARY_DIR}${path})
    file(GLOB DOC_FILES ${CMAKE_CURRENT_BINARY_DIR}${path}*.${extension})
    set(doc-src ${doc-src} ${DOC_FILES} PARENT_SCOPE)
endfunction()

configure_file(doc/book.toml.in doc/book.toml)
configure_file(doc/theme/index.hbs doc/theme/index.hbs)
ADD_BOOK_FILES("/doc/theme/js/" "js")
ADD_BOOK_FILES("/doc/theme/css/" "css")
ADD_BOOK_FILES("/doc/src/_img/" "svg")

file(GLOB_RECURSE doc-src ${CMAKE_CURRENT_SOURCE_DIR}/doc/src/*.md)
list(APPEND doc-src ${CMAKE_CURRENT_BINARY_DIR}/doc/book.toml)

file(GLOB_RECURSE doc-cpp ${CMAKE_CURRENT_SOURCE_DIR}/doc/src/development/services/cpp-service/*.cpp)
file(GLOB_RECURSE doc-cmake doc/src/development/services/cpp-service/*/CMakeLists.txt)
file(GLOB doc-headers libraries/psibase/common/include/psibase/*.hpp)
file(GLOB doc-service-headers services/*/*/include/services/*/*.hpp)
add_custom_command(
    OUTPUT ${CMAKE_CURRENT_BINARY_DIR}/book/html/index.html
    BYPRODUCTS ${CMAKE_CURRENT_BINARY_DIR}/book/html
    DEPENDS gen-cpp-doc ${doc-src} ${doc-cpp} ${doc-cmake} ${doc-headers} ${doc-service-headers}
    COMMAND ${CMAKE_COMMAND} -E remove_directory ${CMAKE_CURRENT_BINARY_DIR}/book
    COMMAND mdbook build -d ${CMAKE_CURRENT_BINARY_DIR}/book ${CMAKE_CURRENT_BINARY_DIR}/doc
    COMMAND find ${CMAKE_CURRENT_BINARY_DIR}/book "(" -name ".*" -o -name "*~" ")" -delete
    VERBATIM
)
add_custom_target(
    doc
    DEPENDS ${CMAKE_CURRENT_BINARY_DIR}/book/html/index.html
)

function(add_manpage name)
    add_custom_command(
        OUTPUT ${CMAKE_CURRENT_BINARY_DIR}/doc/${name}.1
        DEPENDS md2man doc/src/run-infrastructure/cli/${name}.md
        COMMAND ${CMAKE_CURRENT_BINARY_DIR}/rust/release/md2man < ${CMAKE_CURRENT_SOURCE_DIR}/doc/src/run-infrastructure/cli/${name}.md > ${CMAKE_CURRENT_BINARY_DIR}/doc/${name}.1
    )
    add_custom_target(${name}.1 ALL DEPENDS ${CMAKE_CURRENT_BINARY_DIR}/doc/${name}.1)
    install(FILES ${CMAKE_CURRENT_BINARY_DIR}/doc/${name}.1 TYPE MAN COMPONENT Client)
endfunction()

add_manpage(psinode)
add_manpage(psibase)
add_manpage(psibase-create-snapshot)
add_manpage(psibase-load-snapshot)

# Cargo psibase
ExternalProject_Add(
    cargo-psibase
    SOURCE_DIR          ${CMAKE_CURRENT_SOURCE_DIR}/rust
    CONFIGURE_COMMAND   ""
    BUILD_COMMAND       cargo build -r --bin cargo-psibase --manifest-path ${CMAKE_CURRENT_SOURCE_DIR}/rust/Cargo.toml --target-dir ${CMAKE_CURRENT_BINARY_DIR}/rust
    BUILD_BYPRODUCTS    ${CMAKE_CURRENT_BINARY_DIR}/rust/release/cargo-psibase
    BUILD_ALWAYS        1
    INSTALL_COMMAND     ""
)

include(web-apps.cmake)

# Static (not built) resource dependencies
file(GLOB plugin-wit LIST_DIRECTORIES false ${CMAKE_CURRENT_SOURCE_DIR}/services/user/CommonApi/common/packages/wit/*)

# Build each component
include(libraries/psibase/sdk/rs-components.cmake)
add_rs_component(services/user/CommonApi/common/packages/component-parser:ComponentParser component_parser.wasm wasm32-unknown-unknown)
add_dependencies(CommonApiCommonLib_js ComponentParser)

add_rs_component_workspace(services/:Plugins 
    accounts
    account-tokens
    aes
    auth-any
    auth-delegate
    auth-invite
    auth-sig
    base64
    kdf
    setcode
    clientdata
    invite
    packages
    permissions
    sites
    host-common
<<<<<<< HEAD
=======
    host-prompt
    tokens
>>>>>>> ac3a7423
    transact
    workshop
    producers
)

function(psinode_files target pfx)
    add_custom_target(
    ${target}
    ALL
    DEPENDS XAdmin_js wasm
    COMMAND rm -rf ${pfx}/share/psibase/services/x-admin
    COMMAND mkdir -p ${pfx}/share/psibase/services
    COMMAND cp -a ${CMAKE_CURRENT_SOURCE_DIR}/services/user/XAdmin/ui/dist ${pfx}/share/psibase/services/x-admin
    COMMAND cp -a ${CMAKE_CURRENT_BINARY_DIR}/XAdmin.wasm ${pfx}/share/psibase/services/x-admin.wasm
    COMMAND mkdir -p ${pfx}/share/psibase/services/x-admin/common
    COMMAND cp -a ${CMAKE_CURRENT_SOURCE_DIR}/services/user/CommonApi/common/resources/fonts ${pfx}/share/psibase/services/x-admin/common/fonts
    COMMAND cp -a ${CMAKE_CURRENT_SOURCE_DIR}/services/user/CommonApi/common/packages/common-lib/dist/common-lib.js ${pfx}/share/psibase/services/x-admin/common/
    COMMAND cp ${CMAKE_CURRENT_SOURCE_DIR}/programs/psinode/config.in ${pfx}/share/psibase/config.in
    COMMAND ${CMAKE_COMMAND} -E create_symlink ../../packages ${pfx}/share/psibase/services/x-admin/packages
    )
endfunction()

psinode_files(psinode-share ${CMAKE_CURRENT_BINARY_DIR})

include(GNUInstallDirs)
install(DIRECTORY services/user/XAdmin/ui/dist/ DESTINATION ${CMAKE_INSTALL_DATADIR}/psibase/services/x-admin COMPONENT ServerData)
install(DIRECTORY services/user/CommonApi/common/resources/fonts DESTINATION ${CMAKE_INSTALL_DATADIR}/psibase/services/x-admin/common COMPONENT ServerData)
install(FILES services/user/CommonApi/common/packages/common-lib/dist/common-lib.js DESTINATION ${CMAKE_INSTALL_DATADIR}/psibase/services/x-admin/common COMPONENT ServerData)
install(FILES ${CMAKE_CURRENT_BINARY_DIR}/share/psibase/services/x-admin/packages DESTINATION ${CMAKE_INSTALL_DATADIR}/psibase/services/x-admin COMPONENT ServerData)

# Build service packages
include(libraries/psibase/sdk/pack_service.cmake)

set(SERVICE_DIR ${CMAKE_CURRENT_BINARY_DIR}/share/psibase/packages)

set(PSIBASE_VERSION 0.19)

psibase_package(
    OUTPUT ${SERVICE_DIR}/Transact.psi
    NAME Transact
    VERSION ${PSIBASE_VERSION}.1
    DESCRIPTION "All transactions enter the chain through this service"
    SERVICE transact
        WASM ${CMAKE_CURRENT_BINARY_DIR}/Transact.wasm
        SCHEMA ${CMAKE_CURRENT_BINARY_DIR}/Transact-schema.json
        FLAGS allowSudo allowWriteNative
        SERVER r-transact
        DATA ${Plugins_OUTPUT_FILE_transact} /plugin.wasm
    SERVICE r-transact
        WASM ${CMAKE_CURRENT_BINARY_DIR}/RTransact.wasm
        SCHEMA ${CMAKE_CURRENT_BINARY_DIR}/RTransact-schema.json
        FLAGS allowWriteSubjective allowNativeSubjective
    POSTINSTALL ${CMAKE_CURRENT_SOURCE_DIR}/services/system/Transact/src/postinstall.json
    DEPENDS wasm
    DEPENDS ${Plugins_DEP}
    PACKAGE_DEPENDS "Accounts(^${PSIBASE_VERSION}.0)" "CpuLimit(^${PSIBASE_VERSION}.0)" "HttpServer(^${PSIBASE_VERSION}.0)" "Sites(^${PSIBASE_VERSION}.0)"
)

psibase_package(
    OUTPUT ${SERVICE_DIR}/Accounts.psi
    NAME Accounts
    VERSION ${PSIBASE_VERSION}.1
    DESCRIPTION "This service facilitates the creation of new accounts"
    SERVICE accounts
        WASM ${CMAKE_CURRENT_BINARY_DIR}/Accounts.wasm
        SCHEMA ${CMAKE_CURRENT_BINARY_DIR}/Accounts-schema.json
        SERVER r-accounts
        DATA GLOB ${CMAKE_CURRENT_SOURCE_DIR}/services/system/Accounts/ui/dist/* /
        DATA ${Plugins_OUTPUT_FILE_accounts} /plugin.wasm
        DATA ${Plugins_OUTPUT_FILE_account_tokens} /account-tokens.wasm
        POSTINSTALL ${CMAKE_CURRENT_SOURCE_DIR}/services/system/Accounts/postinstall.json
    SERVICE r-accounts
        WASM ${CMAKE_CURRENT_BINARY_DIR}/RAccounts.wasm
        SCHEMA ${CMAKE_CURRENT_BINARY_DIR}/RAccounts-schema.json
    DEPENDS ${Accounts_js_DEP}
    DEPENDS wasm
    DEPENDS ${Plugins_DEP}
    PACKAGE_DEPENDS "AuthAny(^${PSIBASE_VERSION}.0)" "HttpServer(^${PSIBASE_VERSION}.0)" "Sites(^${PSIBASE_VERSION}.0)"
)

psibase_package(
    OUTPUT ${SERVICE_DIR}/Base64.psi
    NAME Base64
    VERSION ${PSIBASE_VERSION}.0
    DESCRIPTION "Base64 encoding and decoding"
    PACKAGE_DEPENDS "Sites(^${PSIBASE_VERSION}.0)" "Accounts(^${PSIBASE_VERSION}.0)"
    SERVICE base64
        DATA ${Plugins_OUTPUT_FILE_base64} /plugin.wasm
    DEPENDS ${Plugins_DEP}
)

psibase_package(
    OUTPUT ${SERVICE_DIR}/Kdf.psi
    NAME Kdf
    VERSION ${PSIBASE_VERSION}.0
    DESCRIPTION "Key Derivation Function"
    PACKAGE_DEPENDS "Sites(^${PSIBASE_VERSION}.0)" "Accounts(^${PSIBASE_VERSION}.0)"
    SERVICE kdf
        DATA ${Plugins_OUTPUT_FILE_kdf} /plugin.wasm
    DEPENDS ${Plugins_DEP}
)

psibase_package(
    OUTPUT ${SERVICE_DIR}/Aes.psi
    NAME Aes
    VERSION ${PSIBASE_VERSION}.0
    DESCRIPTION "AES encryption"
    PACKAGE_DEPENDS "Sites(^${PSIBASE_VERSION}.0)" "Accounts(^${PSIBASE_VERSION}.0)"
    SERVICE aes
        DATA ${Plugins_OUTPUT_FILE_aes} /plugin.wasm
    DEPENDS ${Plugins_DEP}
)

psibase_package(
    OUTPUT ${SERVICE_DIR}/ClientData.psi
    NAME ClientData
    DESCRIPTION "Plugin for enabling simpler interactions with client-side data storage"
    VERSION ${PSIBASE_VERSION}.0
    PACKAGE_DEPENDS "HttpServer(^${PSIBASE_VERSION}.0)" "Sites(^${PSIBASE_VERSION}.0)" "Accounts(^${PSIBASE_VERSION}.0)" "CommonApi(^${PSIBASE_VERSION}.0)" "Supervisor(^${PSIBASE_VERSION}.0)"
    SERVICE clientdata
        DATA ${Plugins_OUTPUT_FILE_clientdata} /plugin.wasm
    DEPENDS ${Plugins_DEP}
)

psibase_package(
    OUTPUT ${SERVICE_DIR}/Host.psi
    NAME Host
    DESCRIPTION "Plugin that acts as the bridge to the host environment"
    VERSION ${PSIBASE_VERSION}.0
    ACCOUNTS wasi # This name would be overshadowed
    SERVICE host
        DATA ${Plugins_OUTPUT_FILE_host_common} /common.wasm
        DATA ${Plugins_OUTPUT_FILE_host_prompt} /prompt.wasm
    DEPENDS ${Plugins_DEP}
    PACKAGE_DEPENDS "HttpServer(^${PSIBASE_VERSION}.0)" "Sites(^${PSIBASE_VERSION}.0)" "Accounts(^${PSIBASE_VERSION}.0)"
)

cargo_psibase_package(
    OUTPUT ${SERVICE_DIR}/Chainmail.psi
    PATH services/user/Chainmail
)

cargo_psibase_package(
    OUTPUT ${SERVICE_DIR}/Profiles.psi
    PATH services/user/Profiles
)

cargo_psibase_package(
    OUTPUT ${SERVICE_DIR}/Evaluations.psi
    PATH services/user/Evaluations
    DEPENDS ${Evaluations_js_DEP}
)

cargo_psibase_package(
    OUTPUT ${SERVICE_DIR}/Tokens.psi
    PATH services/user/Tokens
    DEPENDS ${Tokens_js_DEP}
)

cargo_psibase_package(
    OUTPUT ${SERVICE_DIR}/Fractals.psi
    PATH services/user/Fractals
    DEPENDS ${Fractals_js_DEP}
)


cargo_psibase_package(
    OUTPUT ${SERVICE_DIR}/Branding.psi
    PATH services/user/Branding
    DEPENDS ${Branding_js_DEP}
)

cargo_psibase_package(
    OUTPUT ${SERVICE_DIR}/BrotliCodec.psi
    PATH services/user/BrotliCodec
)

cargo_psibase_package(
    OUTPUT ${SERVICE_DIR}/Registry.psi
    PATH services/user/Registry
)

cargo_psibase_package(
    OUTPUT ${SERVICE_DIR}/StagedTx.psi
    PATH services/system/StagedTx
)

cargo_psibase_package(
    OUTPUT ${SERVICE_DIR}/Subgroups.psi
    PATH services/user/Subgroups
)

psibase_package(
    OUTPUT ${SERVICE_DIR}/AuthSig.psi
    NAME AuthSig
    VERSION ${PSIBASE_VERSION}.0
    DESCRIPTION "Auth service using Botan to verify signatures"
    SERVICE auth-sig
        WASM ${CMAKE_CURRENT_BINARY_DIR}/AuthSig.wasm
        SCHEMA ${CMAKE_CURRENT_BINARY_DIR}/AuthSig-schema.json
        DATA ${Plugins_OUTPUT_FILE_auth_sig} /plugin.wasm
        SERVER r-auth-sig
        DATA GLOB ${CMAKE_CURRENT_SOURCE_DIR}/services/system/AuthSig/ui/dist/* /
    SERVICE r-auth-sig
        WASM ${CMAKE_CURRENT_BINARY_DIR}/RAuthSig.wasm
        SCHEMA ${CMAKE_CURRENT_BINARY_DIR}/RAuthSig-schema.json
    SERVICE verify-sig
        WASM ${CMAKE_CURRENT_BINARY_DIR}/VerifySig.wasm
        SCHEMA ${CMAKE_CURRENT_BINARY_DIR}/VerifySig-schema.json
        FLAGS isAuthService
    DEPENDS ${AuthSig_js_DEP}
    DEPENDS wasm
    DEPENDS ${Plugins_DEP}
    PACKAGE_DEPENDS "HttpServer(^${PSIBASE_VERSION}.0)" "Sites(^${PSIBASE_VERSION}.0)"
    # This dependency is removed as a hack to get tests to pass in CICD.
    # Test boots don't load UI elements, so the setCsp Permissions calls, fails
    # "Permissions(^${PSIBASE_VERSION}.0)"
)

set(COMMON_API ${CMAKE_CURRENT_SOURCE_DIR}/services/user/CommonApi)
set(THIRD_SRC ${COMMON_API}/common/resources/thirdParty/src)
set(THIRD_FILES
    ${THIRD_SRC}/htm.module.js
    ${THIRD_SRC}/react-dom.development.js
    ${THIRD_SRC}/react-dom.production.min.js
    ${THIRD_SRC}/react-router-dom.min.js
    ${THIRD_SRC}/react.development.js
    ${THIRD_SRC}/react.production.min.js
    ${THIRD_SRC}/semantic-ui-react.min.js
    ${THIRD_SRC}/useLocalStorageState.js)

psibase_package(
    OUTPUT ${SERVICE_DIR}/CommonApi.psi
    NAME CommonApi
    VERSION ${PSIBASE_VERSION}.0
    DESCRIPTION "Service that contains the common files and libraries used by apps on psibase"
    SERVICE common-api
        WASM ${CMAKE_CURRENT_BINARY_DIR}/CommonApi.wasm
        SCHEMA ${CMAKE_CURRENT_BINARY_DIR}/CommonApi-schema.json
        SERVER common-api
        DATA      ${COMMON_API}/common/packages/common-lib/dist/common-lib.js common/common-lib.js
        DATA      ${COMMON_API}/common/packages/common-lib/dist/auth-cookie.html common/auth-cookie.html
        DATA      ${COMMON_API}/common/packages/common-lib/dist/auth-cookie.js common/auth-cookie.js
        DATA GLOB ${COMMON_API}/common/resources/*.mjs                        common/
        DATA      ${COMMON_API}/common/resources/fonts                        common/fonts
        DATA GLOB ${THIRD_FILES}                                              common
        DATA      ${COMPONENT_BIN_DIR}/${ComponentParser_OUTPUT_FILE}         /common/${ComponentParser_OUTPUT_FILE}
        DATA GLOB ${CMAKE_CURRENT_SOURCE_DIR}/services/user/CommonApi/common/packages/plugin-tester/ui/dist/* /common/plugin-tester/
    DEPENDS CommonApiCommonLib_js
    DEPENDS ${ComponentParser_DEP}
    DEPENDS ${PluginTester_js_DEP}
    DEPENDS wasm
    PACKAGE_DEPENDS "HttpServer(^${PSIBASE_VERSION}.0)" "Sites(^${PSIBASE_VERSION}.0)"
)

psibase_package(
    OUTPUT ${SERVICE_DIR}/AuthDelegate.psi
    NAME AuthDelegate
    VERSION ${PSIBASE_VERSION}.0
    DESCRIPTION "Auth service that delegates authorization to another account"
    SERVICE auth-delegate
        WASM ${CMAKE_CURRENT_BINARY_DIR}/AuthDelegate.wasm
        SCHEMA ${CMAKE_CURRENT_BINARY_DIR}/AuthDelegate-schema.json
        DATA ${Plugins_OUTPUT_FILE_auth_delegate} /plugin.wasm
        SERVER r-auth-dlg
    SERVICE r-auth-dlg
        WASM ${CMAKE_CURRENT_BINARY_DIR}/RAuthDelegate.wasm
        SCHEMA ${CMAKE_CURRENT_BINARY_DIR}/RAuthDelegate-schema.json
    DEPENDS wasm
    DEPENDS ${Plugins_DEP}
    PACKAGE_DEPENDS "HttpServer(^${PSIBASE_VERSION}.0)" "Sites(^${PSIBASE_VERSION}.0)"
)

psibase_package(
    OUTPUT ${SERVICE_DIR}/AuthAny.psi
    NAME AuthAny
    VERSION ${PSIBASE_VERSION}.0
    DESCRIPTION "Insecure auth service that allows any access"
    SERVICE auth-any
        WASM ${CMAKE_CURRENT_BINARY_DIR}/AuthAny.wasm
        SCHEMA ${CMAKE_CURRENT_BINARY_DIR}/AuthAny-schema.json
        DATA ${Plugins_OUTPUT_FILE_auth_any} /plugin.wasm
    DEPENDS wasm
    DEPENDS ${Plugins_DEP}
    PACKAGE_DEPENDS "Sites(^${PSIBASE_VERSION}.0)"
)

psibase_package(
    OUTPUT ${SERVICE_DIR}/CpuLimit.psi
    NAME CpuLimit
    VERSION ${PSIBASE_VERSION}.0
    DESCRIPTION "Service that manages CPU billing"
    SERVICE cpu-limit
        WASM ${CMAKE_CURRENT_BINARY_DIR}/CpuLimit.wasm
        SCHEMA ${CMAKE_CURRENT_BINARY_DIR}/CpuLimit-schema.json
        FLAGS isSubjective canSetTimeLimit
    DEPENDS wasm
)

psibase_package(
    OUTPUT ${SERVICE_DIR}/Docs.psi
    NAME Docs
    VERSION ${PSIBASE_VERSION}.0
    DESCRIPTION "Psibase documentation"
    SERVICE docs
        DATA ${CMAKE_CURRENT_BINARY_DIR}/book/html /
    PACKAGE_DEPENDS "Sites(^${PSIBASE_VERSION}.0)" "Accounts(^${PSIBASE_VERSION}.0)"
    DEPENDS doc ${CMAKE_CURRENT_BINARY_DIR}/book/html/index.html
)

psibase_package(
    OUTPUT ${SERVICE_DIR}/Homepage.psi
    NAME Homepage
    VERSION ${PSIBASE_VERSION}.0
    DESCRIPTION "Network homepage"
    SERVICE homepage
        DATA GLOB ${CMAKE_CURRENT_SOURCE_DIR}/services/user/Homepage/ui/dist/*  /
        POSTINSTALL ${CMAKE_CURRENT_SOURCE_DIR}/services/user/Homepage/postinstall.json
    PACKAGE_DEPENDS "Sites(^${PSIBASE_VERSION}.0)" "Accounts(^${PSIBASE_VERSION}.0)" "Profiles(^${PSIBASE_VERSION}.0)"
    DEPENDS ${Homepage_js_DEP}
)

cargo_psibase_package(
    OUTPUT ${SERVICE_DIR}/Identity.psi
    PATH services/user/Identity
    DEPENDS ${Identity_js_DEP}
)

psibase_package(
    OUTPUT ${SERVICE_DIR}/Nop.psi
    NAME Nop
    VERSION ${PSIBASE_VERSION}.0
    DESCRIPTION "Service that does nothing"
    SERVICE nop
        WASM ${CMAKE_CURRENT_BINARY_DIR}/Nop.wasm
        SCHEMA ${CMAKE_CURRENT_BINARY_DIR}/Nop-schema.json
    DEPENDS wasm
)

psibase_package(
    OUTPUT ${SERVICE_DIR}/Sites.psi
    NAME Sites
    VERSION ${PSIBASE_VERSION}.0
    DESCRIPTION "Provides web hosting to non-service accounts"
    SERVICE sites
        WASM ${CMAKE_CURRENT_BINARY_DIR}/Sites.wasm
        SCHEMA ${CMAKE_CURRENT_BINARY_DIR}/Sites-schema.json
        SERVER sites
        DATA ${Plugins_OUTPUT_FILE_sites} /plugin.wasm
    DEPENDS wasm
    DEPENDS ${Plugins_DEP}
    PACKAGE_DEPENDS "HttpServer(^${PSIBASE_VERSION}.0)"
)

psibase_package(
    OUTPUT ${SERVICE_DIR}/Producers.psi
    NAME Producers
    VERSION ${PSIBASE_VERSION}.0
    DESCRIPTION "Manages the active producers"
    SERVICE producers
        WASM ${CMAKE_CURRENT_BINARY_DIR}/Producers.wasm
        SCHEMA ${CMAKE_CURRENT_BINARY_DIR}/Producers-schema.json
        DATA ${Plugins_OUTPUT_FILE_producers} /plugin.wasm
        FLAGS allowWriteNative
        SERVER r-producers
        DATA GLOB ${CMAKE_CURRENT_SOURCE_DIR}/services/system/Producers/ui/dist/* /
    SERVICE r-producers
        WASM ${CMAKE_CURRENT_BINARY_DIR}/RProducers.wasm
        SCHEMA ${CMAKE_CURRENT_BINARY_DIR}/RProducers-schema.json
    ACCOUNTS prods-weak prods-strong
    POSTINSTALL ${CMAKE_CURRENT_SOURCE_DIR}/services/system/Producers/src/postinstall.json
    DEPENDS wasm
    DEPENDS ${Producers_js_DEP}
    PACKAGE_DEPENDS "HttpServer(^${PSIBASE_VERSION}.0)" "Accounts(^${PSIBASE_VERSION}.0)" "Sites(^${PSIBASE_VERSION}.0)" "AuthSig(^${PSIBASE_VERSION}.0)" "StagedTx(^${PSIBASE_VERSION}.0)" "Transact(^${PSIBASE_VERSION}.0)"
)

psibase_package(
    OUTPUT ${SERVICE_DIR}/HttpServer.psi
    NAME HttpServer
    VERSION ${PSIBASE_VERSION}.0
    DESCRIPTION "The `http-server` service routes HTTP requests to the appropriate service"
    SERVICE http-server
        WASM ${CMAKE_CURRENT_BINARY_DIR}/HttpServer.wasm
        SCHEMA ${CMAKE_CURRENT_BINARY_DIR}/HttpServer-schema.json
        SERVER rhttp-server
        FLAGS allowSocket allowWriteSubjective
    SERVICE rhttp-server
        WASM ${CMAKE_CURRENT_BINARY_DIR}/RHttpServer.wasm
        SCHEMA ${CMAKE_CURRENT_BINARY_DIR}/RHttpServer-schema.json
    DEPENDS wasm
)

psibase_package(
    OUTPUT ${SERVICE_DIR}/SetCode.psi
    NAME SetCode
    VERSION ${PSIBASE_VERSION}.0
    DESCRIPTION "All compiled code is uploaded to the chain through this service"
    SERVICE setcode
        WASM ${CMAKE_CURRENT_BINARY_DIR}/SetCode.wasm
        SCHEMA ${CMAKE_CURRENT_BINARY_DIR}/SetCode-schema.json
        DATA ${Plugins_OUTPUT_FILE_setcode} /plugin.wasm
        FLAGS allowWriteNative
        SERVER r-setcode
        INIT
    SERVICE r-setcode
        WASM ${CMAKE_CURRENT_BINARY_DIR}/RSetCode.wasm
        SCHEMA ${CMAKE_CURRENT_BINARY_DIR}/RSetCode-schema.json
    DEPENDS wasm
    DEPENDS ${Plugins_DEP}
    PACKAGE_DEPENDS "HttpServer(^${PSIBASE_VERSION}.0)" "Transact(^${PSIBASE_VERSION}.0)" "StagedTx(^${PSIBASE_VERSION}.0)" "Sites(^${PSIBASE_VERSION}.0)" "Accounts(^${PSIBASE_VERSION}.0)" "CommonApi(^${PSIBASE_VERSION}.0)"
)

psibase_package(
    OUTPUT ${SERVICE_DIR}/Events.psi
    NAME Events
    VERSION ${PSIBASE_VERSION}.0
    DESCRIPTION "Indexes events and provides querying"
    SERVICE events
        WASM ${CMAKE_CURRENT_BINARY_DIR}/Events.wasm
        SCHEMA ${CMAKE_CURRENT_BINARY_DIR}/Events-schema.json
        FLAGS isSubjective forceReplay
        SERVER r-events
    SERVICE r-events
        WASM ${CMAKE_CURRENT_BINARY_DIR}/REvents.wasm
        SCHEMA ${CMAKE_CURRENT_BINARY_DIR}/REvents-schema.json
        POSTINSTALL ${CMAKE_CURRENT_SOURCE_DIR}/services/user/Events/src/postinstall.json
    DEPENDS wasm
    PACKAGE_DEPENDS "Transact(^${PSIBASE_VERSION}.0)" "HttpServer(^${PSIBASE_VERSION}.0)"
)

psibase_package(
    OUTPUT ${SERVICE_DIR}/Explorer.psi
    NAME Explorer
    VERSION ${PSIBASE_VERSION}.0
    DESCRIPTION "Block explorer"
    SERVICE explorer
        WASM ${CMAKE_CURRENT_BINARY_DIR}/Explorer.wasm
        SCHEMA ${CMAKE_CURRENT_BINARY_DIR}/Explorer-schema.json
        SERVER explorer
        DATA ${CMAKE_CURRENT_SOURCE_DIR}/services/user/Explorer/ui/dist /
    DEPENDS ${Explorer_js_DEP}
    DEPENDS wasm
    PACKAGE_DEPENDS "HttpServer(^${PSIBASE_VERSION}.0)" "Sites(^${PSIBASE_VERSION}.0)"
)

psibase_package(
    OUTPUT ${SERVICE_DIR}/Invite.psi
    NAME Invite
    VERSION ${PSIBASE_VERSION}.0
    DESCRIPTION "This service facilitates the creation and redemption of invites"
    PACKAGE_DEPENDS "Accounts(^${PSIBASE_VERSION}.0)" "HttpServer(^${PSIBASE_VERSION}.0)" "Nft(^${PSIBASE_VERSION}.0)" "Tokens(^${PSIBASE_VERSION}.0)" "AuthSig(^${PSIBASE_VERSION}.0)" "Sites(^${PSIBASE_VERSION}.0)"
    SERVICE invite
        WASM ${CMAKE_CURRENT_BINARY_DIR}/Invite.wasm
        SCHEMA ${CMAKE_CURRENT_BINARY_DIR}/Invite-schema.json
        SERVER r-invite
        INIT
        DATA ${Plugins_OUTPUT_FILE_invite} /plugin.wasm
    SERVICE auth-invite
        WASM ${CMAKE_CURRENT_BINARY_DIR}/AuthInvite.wasm
        SCHEMA ${CMAKE_CURRENT_BINARY_DIR}/AuthInvite-schema.json
        DATA ${Plugins_OUTPUT_FILE_auth_invite} /plugin.wasm
    SERVICE r-invite
        WASM ${CMAKE_CURRENT_BINARY_DIR}/RInvite.wasm
        SCHEMA ${CMAKE_CURRENT_BINARY_DIR}/RInvite-schema.json
    DEPENDS wasm
    DEPENDS ${Plugins_DEP}
)

psibase_package(
    OUTPUT ${SERVICE_DIR}/Nft.psi
    NAME Nft
    VERSION ${PSIBASE_VERSION}.0
    PACKAGE_DEPENDS "Accounts(^${PSIBASE_VERSION}.0)" "HttpServer(^${PSIBASE_VERSION}.0)" "Events(^${PSIBASE_VERSION}.0)"
    SERVICE nft
        WASM ${CMAKE_CURRENT_BINARY_DIR}/Nft.wasm
        SCHEMA ${CMAKE_CURRENT_BINARY_DIR}/Nft-schema.json
        INIT
    DEPENDS wasm
)

psibase_package(
    OUTPUT ${SERVICE_DIR}/Supervisor.psi
    NAME Supervisor
    VERSION ${PSIBASE_VERSION}.0
    PACKAGE_DEPENDS "Nft(^${PSIBASE_VERSION}.0)" "HttpServer(^${PSIBASE_VERSION}.0)" "Sites(^${PSIBASE_VERSION}.0)" "Accounts(^${PSIBASE_VERSION}.0)" "CommonApi(^${PSIBASE_VERSION}.0)"
    SERVICE supervisor
        DATA GLOB ${CMAKE_CURRENT_SOURCE_DIR}/services/user/Supervisor/ui/dist/* /
    DEPENDS ${Supervisor_js_DEP}
)

psibase_package(
    OUTPUT ${SERVICE_DIR}/Permissions.psi
    NAME Permissions
    VERSION ${PSIBASE_VERSION}.0
    DESCRIPTION "Handler for client-side permissions"
    PACKAGE_DEPENDS "Sites(^${PSIBASE_VERSION}.0)" "CommonApi(^${PSIBASE_VERSION}.0)" "Accounts(^${PSIBASE_VERSION}.0)"
    POSTINSTALL ${CMAKE_CURRENT_SOURCE_DIR}/services/user/Permissions/postinstall.json
    SERVICE permissions
        DATA ${Plugins_OUTPUT_FILE_permissions} /plugin.wasm
        DATA GLOB ${CMAKE_CURRENT_SOURCE_DIR}/services/user/Permissions/ui/dist/* /
    DEPENDS ${Permissions_js_DEP}
    DEPENDS ${Plugins_DEP}
)

psibase_package(
    OUTPUT ${SERVICE_DIR}/Symbol.psi
    NAME Symbol
    VERSION ${PSIBASE_VERSION}.0
    DESCRIPTION "Symbol service"
    PACKAGE_DEPENDS "Tokens(^${PSIBASE_VERSION}.0)" "Nft(^${PSIBASE_VERSION}.0)"
    SERVICE symbol
        WASM ${CMAKE_CURRENT_BINARY_DIR}/Symbol.wasm
        SCHEMA ${CMAKE_CURRENT_BINARY_DIR}/Symbol-schema.json
        INIT
    DEPENDS wasm
)

psibase_package(
    OUTPUT ${SERVICE_DIR}/Workshop.psi
    NAME Workshop
    VERSION ${PSIBASE_VERSION}.0
    DESCRIPTION "A dashboard for developers to create and manage apps"
    PACKAGE_DEPENDS 
        "HttpServer(^${PSIBASE_VERSION}.0)" 
        "Sites(^${PSIBASE_VERSION}.0)" 
        "Accounts(^${PSIBASE_VERSION}.0)" 
        "CommonApi(^${PSIBASE_VERSION}.0)" 
        "Registry(^${PSIBASE_VERSION}.0)" 
        "StagedTx(^${PSIBASE_VERSION}.0)" 
        "Transact(^${PSIBASE_VERSION}.0)"
        "SetCode(^${PSIBASE_VERSION}.0)"
        "Chainmail(^${PSIBASE_VERSION}.0)"
        "ClientData(^${PSIBASE_VERSION}.0)"
    SERVICE workshop
        DATA GLOB ${CMAKE_CURRENT_SOURCE_DIR}/services/user/Workshop/ui/dist/* /
        DATA ${Plugins_OUTPUT_FILE_workshop} /plugin.wasm
    DEPENDS ${Workshop_js_DEP}
    DEPENDS ${Plugins_DEP}
    POSTINSTALL ${CMAKE_CURRENT_SOURCE_DIR}/services/user/Workshop/postinstall.json
)

psibase_package(
    OUTPUT ${SERVICE_DIR}/TokenUsers.psi
    NAME TokenUsers
    VERSION ${PSIBASE_VERSION}.0
    DESCRIPTION "Initial token users"
    ACCOUNTS alice bob
    PACKAGE_DEPENDS "Tokens(^${PSIBASE_VERSION}.0)" "Symbol(^${PSIBASE_VERSION}.0)" "Accounts(^${PSIBASE_VERSION}.0)"
    POSTINSTALL ${CMAKE_CURRENT_SOURCE_DIR}/services/user/Tokens/src/TokenUsers.json
)

psibase_package(
    OUTPUT ${SERVICE_DIR}/Packages.psi
    NAME Packages
    VERSION ${PSIBASE_VERSION}.0
    DESCRIPTION "Package manager for psibase apps"
    SERVICE packages
        WASM ${CMAKE_CURRENT_BINARY_DIR}/Packages.wasm
        SCHEMA ${CMAKE_CURRENT_BINARY_DIR}/Packages-schema.json
        SERVER r-packages
        DATA GLOB ${CMAKE_CURRENT_SOURCE_DIR}/services/user/Packages/ui/dist/* /
        DATA ${Plugins_OUTPUT_FILE_packages} /plugin.wasm
    SERVICE r-packages
        WASM ${CMAKE_CURRENT_BINARY_DIR}/RPackages.wasm
        SCHEMA ${CMAKE_CURRENT_BINARY_DIR}/RPackages-schema.json
    DEPENDS wasm ${Packages_js_DEP} ${Plugins_DEP}
    PACKAGE_DEPENDS "HttpServer(^${PSIBASE_VERSION}.0)" "Sites(^${PSIBASE_VERSION}.0)" "Nop(^${PSIBASE_VERSION}.0)"
)

psibase_package(
    OUTPUT ${SERVICE_DIR}/DevDefault.psi
    NAME DevDefault
    VERSION ${PSIBASE_VERSION}.0
    DESCRIPTION "All development services"
    PACKAGE_DEPENDS Accounts Aes AuthAny AuthSig AuthDelegate Base64 Branding BrotliCodec Chainmail ClientData CommonApi CpuLimit 
                    Docs Evaluations Events Fractals Explorer Host HttpServer Identity Invite Kdf Nft Packages Permissions Producers Profiles Registry 
                    Sites SetCode StagedTx Subgroups Supervisor Symbol Tokens Transact Homepage Workshop 
)

psibase_package(
    OUTPUT ${SERVICE_DIR}/ProdDefault.psi
    NAME ProdDefault
    VERSION ${PSIBASE_VERSION}.0
    DESCRIPTION "All production services"
    PACKAGE_DEPENDS Accounts Aes AuthAny AuthSig AuthDelegate Base64 Branding BrotliCodec Chainmail ClientData CommonApi CpuLimit 
                    Docs Events Explorer Fractals Host HttpServer Invite Kdf Nft Packages Permissions Producers Profiles Registry
                    Sites SetCode StagedTx Supervisor Symbol Tokens Transact Homepage Workshop
)


psibase_package(
    OUTPUT ${SERVICE_DIR}/Minimal.psi
    NAME Minimal
    VERSION ${PSIBASE_VERSION}.0
    DESCRIPTION "Minimum services for a functional chain"
    PACKAGE_DEPENDS Accounts AuthDelegate AuthAny CpuLimit CommonApi Packages Producers HttpServer
                    SetCode Transact
)

psibase_package(
    OUTPUT ${SERVICE_DIR}/TestDefault.psi
    NAME TestDefault
    VERSION ${PSIBASE_VERSION}.0
    DESCRIPTION "Services used in the tester"
    PACKAGE_DEPENDS AuthSig BrotliCodec Events Minimal Nft Sites StagedTx Supervisor Symbol Tokens
)

function(write_package_index target dir)
    set(deps ${CMAKE_CURRENT_SOURCE_DIR}/make_package_index.sh)
    foreach(service IN LISTS ARGN)
        list(APPEND deps ${service} ${dir}/${service}.psi)
    endforeach()
    add_custom_command(
        OUTPUT ${dir}/index.json
        DEPENDS ${deps}
        COMMAND /usr/bin/bash ${CMAKE_CURRENT_SOURCE_DIR}/make_package_index.sh ${CMAKE_COMMAND} ${dir} ${ARGN} >${dir}/index.json
    )
    add_custom_target(${target} ALL DEPENDS ${dir}/index.json)
endfunction()

write_package_index(package-index ${SERVICE_DIR}
    Accounts Aes AuthAny AuthDelegate AuthSig Base64 Branding BrotliCodec Chainmail ClientData CommonApi CpuLimit DevDefault ProdDefault
    Docs Events Evaluations Fractals Explorer Host Identity Invite Kdf Nft Nop Minimal Packages Permissions Producers Profiles TestDefault HttpServer Registry 
    Sites SetCode StagedTx Subgroups Supervisor Symbol TokenUsers Tokens Transact Homepage Workshop)

install(
    FILES ${SERVICE_DIR}/index.json
          ${SERVICE_DIR}/Accounts.psi
          ${SERVICE_DIR}/Aes.psi
          ${SERVICE_DIR}/AuthAny.psi
          ${SERVICE_DIR}/AuthDelegate.psi
          ${SERVICE_DIR}/AuthSig.psi
          ${SERVICE_DIR}/Base64.psi
          ${SERVICE_DIR}/Branding.psi
          ${SERVICE_DIR}/BrotliCodec.psi
          ${SERVICE_DIR}/Chainmail.psi
          ${SERVICE_DIR}/ClientData.psi
          ${SERVICE_DIR}/CommonApi.psi
          ${SERVICE_DIR}/DevDefault.psi
          ${SERVICE_DIR}/ProdDefault.psi
          ${SERVICE_DIR}/CpuLimit.psi
          ${SERVICE_DIR}/Docs.psi
          ${SERVICE_DIR}/Events.psi
          ${SERVICE_DIR}/Evaluations.psi
          ${SERVICE_DIR}/Explorer.psi
          ${SERVICE_DIR}/Fractals.psi
          ${SERVICE_DIR}/Host.psi
          ${SERVICE_DIR}/HttpServer.psi
          ${SERVICE_DIR}/Homepage.psi
          ${SERVICE_DIR}/Identity.psi
          ${SERVICE_DIR}/Invite.psi
          ${SERVICE_DIR}/Kdf.psi
          ${SERVICE_DIR}/Minimal.psi
          ${SERVICE_DIR}/Nft.psi
          ${SERVICE_DIR}/Nop.psi
          ${SERVICE_DIR}/Packages.psi
          ${SERVICE_DIR}/Permissions.psi
          ${SERVICE_DIR}/Producers.psi
          ${SERVICE_DIR}/Profiles.psi
          ${SERVICE_DIR}/Registry.psi
          ${SERVICE_DIR}/SetCode.psi
          ${SERVICE_DIR}/Sites.psi
          ${SERVICE_DIR}/StagedTx.psi
          ${SERVICE_DIR}/Subgroups.psi
          ${SERVICE_DIR}/Supervisor.psi
          ${SERVICE_DIR}/Symbol.psi
          ${SERVICE_DIR}/TestDefault.psi
          ${SERVICE_DIR}/Tokens.psi
          ${SERVICE_DIR}/TokenUsers.psi
          ${SERVICE_DIR}/Transact.psi
          ${SERVICE_DIR}/Workshop.psi
    DESTINATION ${CMAKE_INSTALL_DATADIR}/psibase/packages/
    COMPONENT ServerData)

psibase_package(
    OUTPUT ${CMAKE_CURRENT_BINARY_DIR}/test-packages/PSubjective.psi
    NAME PSubjective
    VERSION ${PSIBASE_VERSION}.0
    DESCRIPTION "Test service for parallel access to the subjective database"
    SERVICE psubjective
        WASM ${CMAKE_CURRENT_BINARY_DIR}/PSubjectiveService.wasm
        SCHEMA ${CMAKE_CURRENT_BINARY_DIR}/PSubjectiveService-schema.json
        FLAGS isSubjective allowWriteSubjective
        SERVER psubjective
    PACKAGE_DEPENDS "HttpServer(^${PSIBASE_VERSION}.0)"
    DEPENDS wasm
)

psibase_package(
    OUTPUT ${CMAKE_CURRENT_BINARY_DIR}/test-packages/Counter.psi
    NAME Counter
    VERSION ${PSIBASE_VERSION}.0
    DESCRIPTION "Test service than increments a counter"
    SERVICE counter
        WASM ${CMAKE_CURRENT_BINARY_DIR}/CounterService.wasm
        SCHEMA ${CMAKE_CURRENT_BINARY_DIR}/CounterService-schema.json
        SERVER counter
    PACKAGE_DEPENDS "HttpServer(^${PSIBASE_VERSION}.0)"
    DEPENDS wasm
)

psibase_package(
    OUTPUT ${CMAKE_CURRENT_BINARY_DIR}/test-packages/AsyncQuery.psi
    NAME AsyncQuery
    VERSION ${PSIBASE_VERSION}.0
    DESCRIPTION "Test service for the various ways to respond to http requests"
    SERVICE as-query
        WASM ${CMAKE_CURRENT_BINARY_DIR}/AsyncQueryService.wasm
        SCHEMA ${CMAKE_CURRENT_BINARY_DIR}/AsyncQueryService-schema.json
        SERVER as-query
        POSTINSTALL ${CMAKE_CURRENT_SOURCE_DIR}/services/psibase_tests/src/AsyncQueryService.json
        FLAGS allowWriteSubjective
    PACKAGE_DEPENDS "HttpServer(^${PSIBASE_VERSION}.0)"
    DEPENDS wasm
)

psibase_package(
    OUTPUT ${CMAKE_CURRENT_BINARY_DIR}/test-packages/SubjectiveCounter.psi
    NAME SubjectiveCounter
    VERSION ${PSIBASE_VERSION}.0
    DESCRIPTION "Test service that increments a counter in the subjective db"
    SERVICE s-counter
        WASM ${CMAKE_CURRENT_BINARY_DIR}/SubjectiveCounterService.wasm
        SCHEMA ${CMAKE_CURRENT_BINARY_DIR}/SubjectiveCounterService-schema.json
        SERVER s-counter
        FLAGS isSubjective allowWriteSubjective
    PACKAGE_DEPENDS "HttpServer(^${PSIBASE_VERSION}.0)"
    DEPENDS wasm
)

psibase_package(
    OUTPUT ${CMAKE_CURRENT_BINARY_DIR}/test-packages/KeepSocket.psi
    NAME KeepSocket
    VERSION ${PSIBASE_VERSION}.0
    DESCRIPTION "Accepts HTTP requests, but never returns a response"
    SERVICE s-keep-sock
        WASM ${CMAKE_CURRENT_BINARY_DIR}/KeepSocketService.wasm
        SCHEMA ${CMAKE_CURRENT_BINARY_DIR}/KeepSocketService-schema.json
        SERVER s-keep-sock
    PACKAGE_DEPENDS "HttpServer(^${PSIBASE_VERSION}.0)"
    DEPENDS wasm
)

psibase_package(
    OUTPUT ${CMAKE_CURRENT_BINARY_DIR}/test-packages/SocketList.psi
    NAME SocketList
    VERSION ${PSIBASE_VERSION}.0
    DESCRIPTION "Lists active sockets"
    SERVICE s-sock-list
        WASM ${CMAKE_CURRENT_BINARY_DIR}/SocketListService.wasm
        SCHEMA ${CMAKE_CURRENT_BINARY_DIR}/SocketListService-schema.json
        SERVER s-sock-list
        FLAGS allowNativeSubjective
    PACKAGE_DEPENDS "HttpServer(^${PSIBASE_VERSION}.0)"
    DEPENDS wasm
)

write_package_index(test-index ${CMAKE_CURRENT_BINARY_DIR}/test-packages PSubjective Counter AsyncQuery SubjectiveCounter KeepSocket SocketList)

ExternalProject_Add(
    rust
    SOURCE_DIR ${CMAKE_CURRENT_SOURCE_DIR}/rust
    BUILD_BYPRODUCTS ${CMAKE_CURRENT_BINARY_DIR}/rust/release/psibase
    CONFIGURE_COMMAND ""
    BUILD_COMMAND   cargo build -r --bin psibase --manifest-path ${CMAKE_CURRENT_SOURCE_DIR}/rust/Cargo.toml --target-dir ${CMAKE_CURRENT_BINARY_DIR}/rust
    BUILD_ALWAYS 1
    INSTALL_COMMAND ""
)
install(PROGRAMS ${CMAKE_CURRENT_BINARY_DIR}/rust/release/psibase TYPE BIN COMPONENT Client)

option(BUILD_EXAMPLES "Build examples" ON)
if(BUILD_EXAMPLES)
    add_subdirectory(doc/src/development/services/cpp-service doc-examples)
endif()

include(CPackComponent)
cpack_add_component_group(Server DESCRIPTION "The psinode server")
cpack_add_component(ServerBin GROUP Server HIDDEN)
cpack_add_component(ServerData GROUP Server HIDDEN)
cpack_add_component(Client DESCRIPTION "The psibase client")
cpack_add_component_group(SDK DESCRIPTION "SDK for developing psibase services")
cpack_add_component(Tester GROUP SDK)
cpack_add_component(WASI GROUP SDK)
cpack_add_component(libpsibase GROUP SDK)

set(CPACK_PACKAGE_NAME psidk)
set(CPACK_PACKAGE_VENDOR "Fractally, LLC")
set(CPACK_PACKAGE_DESCRIPTION)
set(CPACK_PACKAGE_HOMEPAGE_URL https://about.psibase.io)
set(CPACK_GENERATOR TGZ)
include(CPack)

set(CMAKE_EXPORT_COMPILE_COMMANDS on)<|MERGE_RESOLUTION|>--- conflicted
+++ resolved
@@ -283,11 +283,7 @@
     permissions
     sites
     host-common
-<<<<<<< HEAD
-=======
     host-prompt
-    tokens
->>>>>>> ac3a7423
     transact
     workshop
     producers
