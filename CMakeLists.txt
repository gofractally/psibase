--- conflicted
+++ resolved
@@ -818,8 +818,6 @@
     DEPENDS ${Plugins_DEP}
 )
 
-<<<<<<< HEAD
-=======
 psibase_package(
     OUTPUT ${SERVICE_DIR}/Nft.psi
     NAME Nft
@@ -833,7 +831,6 @@
     DEPENDS wasm
     DEPENDS ${Plugins_DEP}
 )
->>>>>>> 3131d303
 
 psibase_package(
     OUTPUT ${SERVICE_DIR}/Supervisor.psi
