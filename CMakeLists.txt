cmake_minimum_required(VERSION 3.16.3)
cmake_policy(VERSION 3.16.3...3.31.6)
project(psibase)
include(ExternalProject)

if(CMAKE_BINARY_DIR STREQUAL CMAKE_CURRENT_SOURCE_DIR)
    message(FATAL_ERROR "Building in-source is not supported; create a build dir and remove ${CMAKE_SOURCE_DIR}/CMakeCache.txt and ${CMAKE_SOURCE_DIR}/CMakeFiles")
endif()

if(NOT DEFINED WASI_SDK_PREFIX AND DEFINED ENV{WASI_SDK_PREFIX})
    set(WASI_SDK_PREFIX $ENV{WASI_SDK_PREFIX})
endif()

if(NOT DEFINED ICU_LIBRARY_DIR )
    set(ICU_LIBRARY_DIR $ENV{ICU_LIBRARY_DIR})
endif()

option (FORCE_COLORED_OUTPUT "Always produce ANSI-colored output (GNU/Clang only)." TRUE)
if (${FORCE_COLORED_OUTPUT})
    if ("${CMAKE_CXX_COMPILER_ID}" STREQUAL "GNU")
       add_compile_options (-fdiagnostics-color=always)
    else ()
       add_compile_options(-fcolor-diagnostics)
    endif ()
endif ()

file(WRITE ${CMAKE_BINARY_DIR}/CTestTestfile.cmake)

option(BUILD_STATIC "Build static binaries" OFF)
option(ENABLE_SSL "Build psinode with TLS support" ON)

add_subdirectory(native)
add_subdirectory(rust)
file(APPEND ${CMAKE_BINARY_DIR}/CTestTestfile.cmake "subdirs(\"native\" \"rust\")\n")

option(BUILD_DEBUG_WASM "Build debug wasms" OFF)

include(GNUInstallDirs)

if(DEFINED WASI_SDK_PREFIX)
    install(DIRECTORY ${WASI_SDK_PREFIX}/ USE_SOURCE_PERMISSIONS DESTINATION . COMPONENT WASI EXCLUDE_FROM_ALL)
elseif(${CMAKE_HOST_SYSTEM_NAME} STREQUAL "Linux")
    if (${CMAKE_HOST_SYSTEM_PROCESSOR} STREQUAL "x86_64")
        set(WASI_SDK_URL https://github.com/WebAssembly/wasi-sdk/releases/download/wasi-sdk-24/wasi-sdk-24.0-x86_64-linux.tar.gz)
        set(WASI_SDK_SHA256 c6c38aab56e5de88adf6c1ebc9c3ae8da72f88ec2b656fb024eda8d4167a0bc5)
    elseif(${CMAKE_HOST_SYSTEM_PROCESSOR} MATCHES "^(arm|aarch).*" )
        set(WASI_SDK_URL https://github.com/WebAssembly/wasi-sdk/releases/download/wasi-sdk-24/wasi-sdk-24.0-arm64-linux.tar.gz)
        set(WASI_SDK_SHA256 ae6c1417ea161e54bc54c0a168976af57a0c6e53078857886057a71a0d928646)
    endif()
    if(DEFINED WASI_SDK_URL)
        ExternalProject_Add(wasi-sdk
            URL ${WASI_SDK_URL}
            URL_HASH SHA256=${WASI_SDK_SHA256}
            CONFIGURE_COMMAND ""
            BUILD_COMMAND ""
            INSTALL_COMMAND ""
        )

        ExternalProject_Get_Property(wasi-sdk SOURCE_DIR)
        set(WASI_SDK_PREFIX ${SOURCE_DIR})
        set(wasm-deps wasi-sdk)
        install(DIRECTORY ${WASI_SDK_PREFIX}/ USE_SOURCE_PERMISSIONS DESTINATION . COMPONENT WASI)
    endif()
endif()

if(DEFINED WASI_SDK_PREFIX)
    ProcessorCount(NUM_PROCS)
    # This is used by the VerifySig service. The kinds of keys supported need to be configured
    # here.  We use a minimized build to keep the size of the service down. Static linking is
    # not enough because the algorithms are looked up dynamically.
    #
    # --cpu=generic is used instead of --cpu=wasm, because Botan thinks that wasm means emscripten.
    # --cc=gcc is used instead of clang, because Botan's clang configration includes -pthread.
    # The stack protector requires an entropy source so we can't support it.
    #  -msimd128 is disabled because binaryen 105 doesn't fully support it
    ExternalProject_Add(wasm-botan
        URL https://github.com/gofractally/psibase/releases/download/deps/Botan-3.1.1.tar.xz
        URL_HASH SHA256=30c84fe919936a98fef5331f246c62aa2c0e4d2085b2d4511207f6a20afa3a6b
        DEPENDS ${wasm-deps}
        PREFIX ${CMAKE_CURRENT_BINARY_DIR}/wasm/botan
        INSTALL_DIR ${CMAKE_CURRENT_BINARY_DIR}/wasm/deps
        CONFIGURE_COMMAND <SOURCE_DIR>/configure.py --cc-bin=${WASI_SDK_PREFIX}/bin/clang++ --cc=gcc --cpu=generic --os=none --ar-command=${WASI_SDK_PREFIX}/bin/llvm-ar --build-targets=static --with-sysroot-dir=${WASI_SDK_PREFIX}/share/wasi-sysroot --minimized-build --enable-modules=ecdsa,raw_hash,auto_rng,sha2_64,getentropy --with-os-feature=getentropy "--cxxflags=--target=wasm32-wasip1 -O3 -msign-ext -mnontrapping-fptoint -mbulk-memory" --without-stack-protector --prefix=<INSTALL_DIR>
        BUILD_COMMAND make -j${NUM_PROCS}
        INSTALL_COMMAND make install
    )
    install(FILES ${CMAKE_CURRENT_BINARY_DIR}/wasm/deps/lib/libbotan-3.a
        DESTINATION ${CMAKE_INSTALL_DATADIR}/wasi-sysroot/lib
        COMPONENT libpsibase
    )
    install(DIRECTORY ${CMAKE_BINARY_DIR}/wasm/deps/include/botan-3
        DESTINATION ${CMAKE_INSTALL_DATADIR}/wasi-sysroot/include
        COMPONENT libpsibase
    )

    ExternalProject_Add(wasm-catch2
        SOURCE_DIR ${CMAKE_CURRENT_SOURCE_DIR}/external/Catch2
        BINARY_DIR catch2
        TEST_EXCLUDE_FROM_MAIN 1
        EXCLUDE_FROM_ALL 1
        PREFIX ${CMAKE_CURRENT_BINARY_DIR}/wasm/catch2
        INSTALL_DIR ${CMAKE_CURRENT_BINARY_DIR}/wasm/deps
        CMAKE_ARGS
            -DCMAKE_BUILD_TYPE=Release
            -DCMAKE_INSTALL_PREFIX=<INSTALL_DIR>
            -DBUILD_TESTING=OFF
            -DCATCH_INSTALL_DOCS=OFF
            -DCATCH_INSTALL_EXTRAS=OFF
            -DCATCH_CONFIG_NO_POSIX_SIGNALS=ON
            -DCMAKE_C_COMPILER_LAUNCHER=${CMAKE_C_COMPILER_LAUNCHER}
            -DCMAKE_CXX_COMPILER_LAUNCHER=${CMAKE_CXX_COMPILER_LAUNCHER}
            -DCMAKE_TOOLCHAIN_FILE=${CMAKE_CURRENT_SOURCE_DIR}/wasm/toolchain.cmake
            -DWASI_SDK_PREFIX=${WASI_SDK_PREFIX}
            -DWASM_CLANG_PREFIX=${WASM_CLANG_PREFIX}
            -DWASM_CLANG_SUFFIX=${WASM_CLANG_SUFFIX}
            -DCMAKE_SYSROOT=${WASI_SDK_PREFIX}/share/wasi-sysroot
    )
    install(
        FILES ${CMAKE_CURRENT_BINARY_DIR}/wasm/deps/lib/libCatch2.a
              ${CMAKE_CURRENT_BINARY_DIR}/wasm/deps/lib/libCatch2Main.a
        DESTINATION ${CMAKE_INSTALL_DATADIR}/wasi-sysroot/lib
        COMPONENT libpsibase
    )
    install(DIRECTORY ${CMAKE_CURRENT_BINARY_DIR}/wasm/deps/lib/cmake/Catch2
        DESTINATION ${CMAKE_INSTALL_DATADIR}/wasi-sysroot/lib/cmake
        COMPONENT libpsibase
    )
    install(DIRECTORY ${CMAKE_CURRENT_BINARY_DIR}/wasm/deps/include/catch2
        DESTINATION ${CMAKE_INSTALL_DATADIR}/wasi-sysroot/include
        COMPONENT libpsibase
    )
    install(FILES ${CMAKE_CURRENT_SOURCE_DIR}/external/Catch2/LICENSE.txt DESTINATION ${CMAKE_INSTALL_DATADIR}/psibase/licenses RENAME LICENSE.catch2 COMPONENT libpsibase)

    set(SERVICES Accounts AuthDelegate AuthSig AuthAny AuthInvite CommonApi
        CpuLimit Events Explorer Invite Nft
        Nop Packages Producers HttpServer Sites RAccounts
        RAuthSig RAuthDelegate REvents RInvite RPackages RProducers
<<<<<<< HEAD
        RHttpServer RSetCode RTransact SetCode Symbol
        Transact VerifySig
=======
        RHttpServer RSetCode RTokens RTransact SetCode Symbol
        Tokens Transact VerifySig XAdmin
>>>>>>> db3b2322
        PSubjectiveService CounterService AsyncQueryService
        SubjectiveCounterService KeepSocketService SocketListService)
    set(WASM_BYPRODUCTS)
    foreach(s ${SERVICES})
        list(APPEND WASM_BYPRODUCTS ${CMAKE_CURRENT_BINARY_DIR}/${s}.wasm ${CMAKE_CURRENT_BINARY_DIR}/${s}-schema.json)
    endforeach()

    ExternalProject_Add(wasm
        SOURCE_DIR ${CMAKE_CURRENT_SOURCE_DIR}/wasm
        DEPENDS ${wasm-deps} wasm-botan wasm-catch2 psitest
        BINARY_DIR wasm
        INSTALL_COMMAND ""
        BUILD_ALWAYS 1
        TEST_EXCLUDE_FROM_MAIN 1
        STEP_TARGETS configure
        CMAKE_ARGS
            -DCMAKE_BUILD_TYPE=
            -DBUILD_RELEASE_WASM=ON
            -DBUILD_DEBUG_WASM=${BUILD_DEBUG_WASM}
            -DCMAKE_TARGET_MESSAGES=${CMAKE_TARGET_MESSAGES}
            -DCMAKE_TOOLCHAIN_FILE=${CMAKE_CURRENT_SOURCE_DIR}/wasm/toolchain.cmake
            -DWASI_SDK_PREFIX=${WASI_SDK_PREFIX}
            -DWASM_CLANG_PREFIX=${WASM_CLANG_PREFIX}
            -DWASM_CLANG_SUFFIX=${WASM_CLANG_SUFFIX}
            -DCMAKE_SYSROOT=${WASI_SDK_PREFIX}/share/wasi-sysroot
            -DFORCE_COLORED_OUTPUT=${FORCE_COLORED_OUTPUT}
            -DCMAKE_C_COMPILER_LAUNCHER=${CMAKE_C_COMPILER_LAUNCHER}
            -DCMAKE_CXX_COMPILER_LAUNCHER=${CMAKE_CXX_COMPILER_LAUNCHER}
            -DCMAKE_FIND_ROOT_PATH=${CMAKE_CURRENT_BINARY_DIR}/wasm/deps
            -DCMAKE_PREFIX_PATH=/
            -DCMAKE_INSTALL_PREFIX=${CMAKE_INSTALL_PREFIX}
            -DCMAKE_INSTALL_INCLUDEDIR=${CMAKE_INSTALL_DATADIR}/wasi-sysroot/include
            -DCMAKE_INSTALL_LIBDIR=${CMAKE_INSTALL_DATADIR}/wasi-sysroot/lib
            -DPSITEST_EXECUTABLE=$<TARGET_FILE:psitest>
        BUILD_BYPRODUCTS ${WASM_BYPRODUCTS}
    )
    file(APPEND ${CMAKE_BINARY_DIR}/CTestTestfile.cmake "subdirs(\"wasm\")\n")
    ExternalProject_Add_StepTargets(wasm test)
    install(CODE "include(${CMAKE_CURRENT_BINARY_DIR}/wasm/cmake_install.cmake)" COMPONENT libpsibase)
else()
    message(WARNING "WASI_SDK_PREFIX isn't defined; skipping wasm")
endif()

# Documentation
ExternalProject_Add(
    gen-cpp-doc
    DEPENDS             wasm
    SOURCE_DIR          ${CMAKE_CURRENT_SOURCE_DIR}/rust
    CONFIGURE_COMMAND   ""
    BUILD_COMMAND       cargo build -r --bin gen-cpp-doc --manifest-path ${CMAKE_CURRENT_SOURCE_DIR}/rust/Cargo.toml --target-dir ${CMAKE_CURRENT_BINARY_DIR}/rust
    INSTALL_COMMAND     ""
)
ExternalProject_Add(
    md2man
    SOURCE_DIR          ${CMAKE_CURRENT_SOURCE_DIR}/rust
    CONFIGURE_COMMAND   ""
    BUILD_COMMAND       cargo build -r --bin md2man --manifest-path ${CMAKE_CURRENT_SOURCE_DIR}/rust/Cargo.toml --target-dir ${CMAKE_CURRENT_BINARY_DIR}/rust
    BUILD_ALWAYS        1
    INSTALL_COMMAND     ""
)

function(ADD_BOOK_FILES path extension)
    file(COPY ${CMAKE_CURRENT_SOURCE_DIR}${path} DESTINATION ${CMAKE_CURRENT_BINARY_DIR}${path})
    file(GLOB DOC_FILES ${CMAKE_CURRENT_BINARY_DIR}${path}*.${extension})
    set(doc-src ${doc-src} ${DOC_FILES} PARENT_SCOPE)
endfunction()

configure_file(doc/psidk/book.toml.in doc/psidk/book.toml)
configure_file(doc/psidk/theme/index.hbs doc/psidk/theme/index.hbs)
ADD_BOOK_FILES("/doc/psidk/theme/js/" "js")
ADD_BOOK_FILES("/doc/psidk/theme/css/" "css")
ADD_BOOK_FILES("/doc/psidk/src/_img/" "svg")

file(GLOB_RECURSE doc-src ${CMAKE_CURRENT_SOURCE_DIR}/doc/psidk/src/*.md)
list(APPEND doc-src ${CMAKE_CURRENT_BINARY_DIR}/doc/psidk/book.toml)

file(GLOB_RECURSE doc-cpp ${CMAKE_CURRENT_SOURCE_DIR}/doc/src/development/services/cpp-service/*.cpp)
file(GLOB_RECURSE doc-cmake doc/src/development/services/cpp-service/*/CMakeLists.txt)
file(GLOB doc-headers libraries/psibase/common/include/psibase/*.hpp)
file(GLOB doc-service-headers services/*/*/include/services/*/*.hpp)
add_custom_command(
    OUTPUT ${CMAKE_CURRENT_BINARY_DIR}/book/html/index.html
    BYPRODUCTS ${CMAKE_CURRENT_BINARY_DIR}/book/html
    DEPENDS gen-cpp-doc ${doc-src} ${doc-cpp} ${doc-cmake} ${doc-headers} ${doc-service-headers}
    COMMAND ${CMAKE_COMMAND} -E remove_directory ${CMAKE_CURRENT_BINARY_DIR}/book
    COMMAND mdbook build -d ${CMAKE_CURRENT_BINARY_DIR}/book ${CMAKE_CURRENT_BINARY_DIR}/doc/psidk
    COMMAND find ${CMAKE_CURRENT_BINARY_DIR}/book "(" -name ".*" -o -name "*~" ")" -delete
    VERBATIM
)
add_custom_target(
    doc
    DEPENDS ${CMAKE_CURRENT_BINARY_DIR}/book/html/index.html
)

function(add_manpage name)
    add_custom_command(
        OUTPUT ${CMAKE_CURRENT_BINARY_DIR}/doc/psidk/${name}.1
        DEPENDS md2man doc/psidk/src/run-infrastructure/cli/${name}.md
        COMMAND ${CMAKE_CURRENT_BINARY_DIR}/rust/release/md2man < ${CMAKE_CURRENT_SOURCE_DIR}/doc/psidk/src/run-infrastructure/cli/${name}.md > ${CMAKE_CURRENT_BINARY_DIR}/doc/psidk/${name}.1
    )
    add_custom_target(${name}.1 ALL DEPENDS ${CMAKE_CURRENT_BINARY_DIR}/doc/psidk/${name}.1)
    install(FILES ${CMAKE_CURRENT_BINARY_DIR}/doc/psidk/${name}.1 TYPE MAN COMPONENT Client)
endfunction()

add_manpage(psinode)
add_manpage(psibase)
add_manpage(psibase-create-snapshot)
add_manpage(psibase-load-snapshot)

# Cargo psibase
ExternalProject_Add(
    cargo-psibase
    SOURCE_DIR          ${CMAKE_CURRENT_SOURCE_DIR}/rust
    CONFIGURE_COMMAND   ""
    BUILD_COMMAND       cargo build -r --bin cargo-psibase --manifest-path ${CMAKE_CURRENT_SOURCE_DIR}/rust/Cargo.toml --target-dir ${CMAKE_CURRENT_BINARY_DIR}/rust
    BUILD_BYPRODUCTS    ${CMAKE_CURRENT_BINARY_DIR}/rust/release/cargo-psibase
    BUILD_ALWAYS        1
    INSTALL_COMMAND     ""
)

include(web-apps.cmake)

# Static (not built) resource dependencies
file(GLOB plugin-wit LIST_DIRECTORIES false ${CMAKE_CURRENT_SOURCE_DIR}/services/user/CommonApi/common/packages/wit/*)

# Build each component
include(libraries/psibase/sdk/rs-components.cmake)
add_rs_component(services/user/CommonApi/common/packages/component-parser:ComponentParser component_parser.wasm wasm32-unknown-unknown)
add_dependencies(CommonApiCommonLib_js ComponentParser)

add_rs_component_workspace(services/:Plugins 
    accounts
    account-tokens
    aes
    auth-any
    auth-delegate
    auth-invite
    auth-sig
    base64
    kdf
    setcode
    clientdata
    invite
    packages
    permissions
    sites
    test
    transact
    workshop
    producers
)

function(psinode_files target pfx)
    add_custom_target(
    ${target}
    ALL
    DEPENDS XAdmin_js wasm
    COMMAND rm -rf ${pfx}/share/psibase/services/x-admin
    COMMAND mkdir -p ${pfx}/share/psibase/services
    COMMAND cp -a ${CMAKE_CURRENT_SOURCE_DIR}/services/user/XAdmin/ui/dist ${pfx}/share/psibase/services/x-admin
    COMMAND cp -a ${CMAKE_CURRENT_BINARY_DIR}/XAdmin.wasm ${pfx}/share/psibase/services/x-admin.wasm
    COMMAND mkdir -p ${pfx}/share/psibase/services/x-admin/common
    COMMAND cp -a ${CMAKE_CURRENT_SOURCE_DIR}/services/user/CommonApi/common/resources/fonts ${pfx}/share/psibase/services/x-admin/common/fonts
    COMMAND cp -a ${CMAKE_CURRENT_SOURCE_DIR}/services/user/CommonApi/common/packages/common-lib/dist/common-lib.js ${pfx}/share/psibase/services/x-admin/common/
    COMMAND cp ${CMAKE_CURRENT_SOURCE_DIR}/programs/psinode/config.in ${pfx}/share/psibase/config.in
    COMMAND ${CMAKE_COMMAND} -E create_symlink ../../packages ${pfx}/share/psibase/services/x-admin/packages
    )
endfunction()

psinode_files(psinode-share ${CMAKE_CURRENT_BINARY_DIR})

include(GNUInstallDirs)
install(DIRECTORY services/user/XAdmin/ui/dist/ DESTINATION ${CMAKE_INSTALL_DATADIR}/psibase/services/x-admin COMPONENT ServerData)
install(DIRECTORY services/user/CommonApi/common/resources/fonts DESTINATION ${CMAKE_INSTALL_DATADIR}/psibase/services/x-admin/common COMPONENT ServerData)
install(FILES services/user/CommonApi/common/packages/common-lib/dist/common-lib.js DESTINATION ${CMAKE_INSTALL_DATADIR}/psibase/services/x-admin/common COMPONENT ServerData)
install(FILES ${CMAKE_CURRENT_BINARY_DIR}/share/psibase/services/x-admin/packages DESTINATION ${CMAKE_INSTALL_DATADIR}/psibase/services/x-admin COMPONENT ServerData)

# Build service packages
include(libraries/psibase/sdk/pack_service.cmake)

set(SERVICE_DIR ${CMAKE_CURRENT_BINARY_DIR}/share/psibase/packages)

set(PSIBASE_VERSION 0.18)

psibase_package(
    OUTPUT ${SERVICE_DIR}/Transact.psi
    NAME Transact
    VERSION ${PSIBASE_VERSION}.0
    DESCRIPTION "All transactions enter the chain through this service"
    SERVICE transact
        WASM ${CMAKE_CURRENT_BINARY_DIR}/Transact.wasm
        SCHEMA ${CMAKE_CURRENT_BINARY_DIR}/Transact-schema.json
        FLAGS allowSudo allowWriteNative
        SERVER r-transact
        DATA ${Plugins_OUTPUT_FILE_transact} /plugin.wasm
    SERVICE r-transact
        WASM ${CMAKE_CURRENT_BINARY_DIR}/RTransact.wasm
        SCHEMA ${CMAKE_CURRENT_BINARY_DIR}/RTransact-schema.json
        FLAGS allowWriteSubjective allowNativeSubjective
    POSTINSTALL ${CMAKE_CURRENT_SOURCE_DIR}/services/system/Transact/src/postinstall.json
    DEPENDS wasm
    DEPENDS ${Plugins_DEP}
    PACKAGE_DEPENDS "Accounts(^${PSIBASE_VERSION}.0)" "CpuLimit(^${PSIBASE_VERSION}.0)" "HttpServer(^${PSIBASE_VERSION}.0)" "Sites(^${PSIBASE_VERSION}.0)"
)

psibase_package(
    OUTPUT ${SERVICE_DIR}/Accounts.psi
    NAME Accounts
    VERSION ${PSIBASE_VERSION}.0
    DESCRIPTION "This service facilitates the creation of new accounts"
    SERVICE accounts
        WASM ${CMAKE_CURRENT_BINARY_DIR}/Accounts.wasm
        SCHEMA ${CMAKE_CURRENT_BINARY_DIR}/Accounts-schema.json
        SERVER r-accounts
        DATA GLOB ${CMAKE_CURRENT_SOURCE_DIR}/services/system/Accounts/ui/dist/* /
        DATA ${Plugins_OUTPUT_FILE_accounts} /plugin.wasm
        DATA ${Plugins_OUTPUT_FILE_account_tokens} /account-tokens.wasm
        INIT
    SERVICE r-accounts
        WASM ${CMAKE_CURRENT_BINARY_DIR}/RAccounts.wasm
        SCHEMA ${CMAKE_CURRENT_BINARY_DIR}/RAccounts-schema.json
    DEPENDS ${Accounts_js_DEP}
    DEPENDS wasm
    DEPENDS ${Plugins_DEP}
    PACKAGE_DEPENDS "AuthAny(^${PSIBASE_VERSION}.0)" "HttpServer(^${PSIBASE_VERSION}.0)" "Sites(^${PSIBASE_VERSION}.0)"
)

psibase_package(
    OUTPUT ${SERVICE_DIR}/Base64.psi
    NAME Base64
    VERSION ${PSIBASE_VERSION}.0
    DESCRIPTION "Base64 encoding and decoding"
    PACKAGE_DEPENDS "Sites(^${PSIBASE_VERSION}.0)" "Accounts(^${PSIBASE_VERSION}.0)"
    SERVICE base64
        DATA ${Plugins_OUTPUT_FILE_base64} /plugin.wasm
    DEPENDS ${Plugins_DEP}
)

psibase_package(
    OUTPUT ${SERVICE_DIR}/Kdf.psi
    NAME Kdf
    VERSION ${PSIBASE_VERSION}.0
    DESCRIPTION "Key Derivation Function"
    PACKAGE_DEPENDS "Sites(^${PSIBASE_VERSION}.0)" "Accounts(^${PSIBASE_VERSION}.0)"
    SERVICE kdf
        DATA ${Plugins_OUTPUT_FILE_kdf} /plugin.wasm
    DEPENDS ${Plugins_DEP}
)

psibase_package(
    OUTPUT ${SERVICE_DIR}/Aes.psi
    NAME Aes
    VERSION ${PSIBASE_VERSION}.0
    DESCRIPTION "AES encryption"
    PACKAGE_DEPENDS "Sites(^${PSIBASE_VERSION}.0)" "Accounts(^${PSIBASE_VERSION}.0)"
    SERVICE aes
        DATA ${Plugins_OUTPUT_FILE_aes} /plugin.wasm
    DEPENDS ${Plugins_DEP}
)

psibase_package(
    OUTPUT ${SERVICE_DIR}/ClientData.psi
    NAME ClientData
    DESCRIPTION "Plugin for enabling simpler interactions with client-side data storage"
    VERSION ${PSIBASE_VERSION}.0
    PACKAGE_DEPENDS "HttpServer(^${PSIBASE_VERSION}.0)" "Sites(^${PSIBASE_VERSION}.0)" "Accounts(^${PSIBASE_VERSION}.0)" "CommonApi(^${PSIBASE_VERSION}.0)" "Supervisor(^${PSIBASE_VERSION}.0)"
    SERVICE clientdata
        DATA ${Plugins_OUTPUT_FILE_clientdata} /plugin.wasm
    DEPENDS ${Plugins_DEP}
)

cargo_psibase_package(
    OUTPUT ${SERVICE_DIR}/Chainmail.psi
    PATH services/user/Chainmail
)

cargo_psibase_package(
    OUTPUT ${SERVICE_DIR}/Profiles.psi
    PATH services/user/Profiles
)

cargo_psibase_package(
    OUTPUT ${SERVICE_DIR}/Evaluations.psi
    PATH services/user/Evaluations
    DEPENDS ${Evaluations_js_DEP}
)

cargo_psibase_package(
<<<<<<< HEAD
    OUTPUT ${SERVICE_DIR}/Tokens.psi
    PATH services/user/Tokens
    DEPENDS ${Tokens_js_DEP}
)
=======
    OUTPUT ${SERVICE_DIR}/Fractals.psi
    PATH services/user/Fractals
    DEPENDS ${Fractals_js_DEP}
)

>>>>>>> db3b2322

cargo_psibase_package(
    OUTPUT ${SERVICE_DIR}/Branding.psi
    PATH services/user/Branding
    DEPENDS ${Branding_js_DEP}
)

cargo_psibase_package(
    OUTPUT ${SERVICE_DIR}/BrotliCodec.psi
    PATH services/user/BrotliCodec
)

cargo_psibase_package(
    OUTPUT ${SERVICE_DIR}/Registry.psi
    PATH services/user/Registry
)

cargo_psibase_package(
    OUTPUT ${SERVICE_DIR}/StagedTx.psi
    PATH services/system/StagedTx
)

cargo_psibase_package(
    OUTPUT ${SERVICE_DIR}/Subgroups.psi
    PATH services/user/Subgroups
)

psibase_package(
    OUTPUT ${SERVICE_DIR}/AuthSig.psi
    NAME AuthSig
    VERSION ${PSIBASE_VERSION}.0
    DESCRIPTION "Auth service using Botan to verify signatures"
    SERVICE auth-sig
        WASM ${CMAKE_CURRENT_BINARY_DIR}/AuthSig.wasm
        SCHEMA ${CMAKE_CURRENT_BINARY_DIR}/AuthSig-schema.json
        DATA ${Plugins_OUTPUT_FILE_auth_sig} /plugin.wasm
        SERVER r-auth-sig
        DATA GLOB ${CMAKE_CURRENT_SOURCE_DIR}/services/system/AuthSig/ui/dist/* /
    SERVICE r-auth-sig
        WASM ${CMAKE_CURRENT_BINARY_DIR}/RAuthSig.wasm
        SCHEMA ${CMAKE_CURRENT_BINARY_DIR}/RAuthSig-schema.json
    SERVICE verify-sig
        WASM ${CMAKE_CURRENT_BINARY_DIR}/VerifySig.wasm
        SCHEMA ${CMAKE_CURRENT_BINARY_DIR}/VerifySig-schema.json
        FLAGS isAuthService
    DEPENDS ${AuthSig_js_DEP}
    DEPENDS wasm
    DEPENDS ${Plugins_DEP}
    PACKAGE_DEPENDS "HttpServer(^${PSIBASE_VERSION}.0)" "Sites(^${PSIBASE_VERSION}.0)"
    # This dependency is removed as a hack to get tests to pass in CICD.
    # Test boots don't load UI elements, so the setCsp Permissions calls, fails
    # "Permissions(^${PSIBASE_VERSION}.0)"
)

set(COMMON_API ${CMAKE_CURRENT_SOURCE_DIR}/services/user/CommonApi)
set(THIRD_SRC ${COMMON_API}/common/resources/thirdParty/src)
set(THIRD_FILES
    ${THIRD_SRC}/htm.module.js
    ${THIRD_SRC}/react-dom.development.js
    ${THIRD_SRC}/react-dom.production.min.js
    ${THIRD_SRC}/react-router-dom.min.js
    ${THIRD_SRC}/react.development.js
    ${THIRD_SRC}/react.production.min.js
    ${THIRD_SRC}/semantic-ui-react.min.js
    ${THIRD_SRC}/useLocalStorageState.js)

psibase_package(
    OUTPUT ${SERVICE_DIR}/CommonApi.psi
    NAME CommonApi
    VERSION ${PSIBASE_VERSION}.0
    DESCRIPTION "Service that contains the common files and libraries used by apps on psibase"
    SERVICE common-api
        WASM ${CMAKE_CURRENT_BINARY_DIR}/CommonApi.wasm
        SCHEMA ${CMAKE_CURRENT_BINARY_DIR}/CommonApi-schema.json
        SERVER common-api
        DATA      ${COMMON_API}/common/packages/common-lib/dist/common-lib.js common/common-lib.js
        DATA GLOB ${COMMON_API}/common/resources/*.mjs                        common/
        DATA      ${COMMON_API}/common/resources/fonts                        common/fonts
        DATA GLOB ${THIRD_FILES}                                              common
        DATA      ${COMPONENT_BIN_DIR}/${ComponentParser_OUTPUT_FILE}         /common/${ComponentParser_OUTPUT_FILE}
        DATA GLOB ${CMAKE_CURRENT_SOURCE_DIR}/services/user/CommonApi/common/packages/plugin-tester/ui/dist/* /common/plugin-tester/
    DEPENDS CommonApiCommonLib_js
    DEPENDS ${ComponentParser_DEP}
    DEPENDS ${PluginTester_js_DEP}
    DEPENDS wasm
    PACKAGE_DEPENDS "HttpServer(^${PSIBASE_VERSION}.0)" "Sites(^${PSIBASE_VERSION}.0)"
)

psibase_package(
    OUTPUT ${SERVICE_DIR}/AuthDelegate.psi
    NAME AuthDelegate
    VERSION ${PSIBASE_VERSION}.0
    DESCRIPTION "Auth service that delegates authorization to another account"
    SERVICE auth-delegate
        WASM ${CMAKE_CURRENT_BINARY_DIR}/AuthDelegate.wasm
        SCHEMA ${CMAKE_CURRENT_BINARY_DIR}/AuthDelegate-schema.json
        DATA ${Plugins_OUTPUT_FILE_auth_delegate} /plugin.wasm
        SERVER r-auth-dlg
    SERVICE r-auth-dlg
        WASM ${CMAKE_CURRENT_BINARY_DIR}/RAuthDelegate.wasm
        SCHEMA ${CMAKE_CURRENT_BINARY_DIR}/RAuthDelegate-schema.json
    DEPENDS wasm
    DEPENDS ${Plugins_DEP}
    PACKAGE_DEPENDS "HttpServer(^${PSIBASE_VERSION}.0)" "Sites(^${PSIBASE_VERSION}.0)"
)

psibase_package(
    OUTPUT ${SERVICE_DIR}/AuthAny.psi
    NAME AuthAny
    VERSION ${PSIBASE_VERSION}.0
    DESCRIPTION "Insecure auth service that allows any access"
    SERVICE auth-any
        WASM ${CMAKE_CURRENT_BINARY_DIR}/AuthAny.wasm
        SCHEMA ${CMAKE_CURRENT_BINARY_DIR}/AuthAny-schema.json
        DATA ${Plugins_OUTPUT_FILE_auth_any} /plugin.wasm
    DEPENDS wasm
    DEPENDS ${Plugins_DEP}
    PACKAGE_DEPENDS "Sites(^${PSIBASE_VERSION}.0)"
)

psibase_package(
    OUTPUT ${SERVICE_DIR}/CpuLimit.psi
    NAME CpuLimit
    VERSION ${PSIBASE_VERSION}.0
    DESCRIPTION "Service that manages CPU billing"
    SERVICE cpu-limit
        WASM ${CMAKE_CURRENT_BINARY_DIR}/CpuLimit.wasm
        SCHEMA ${CMAKE_CURRENT_BINARY_DIR}/CpuLimit-schema.json
        FLAGS isSubjective canSetTimeLimit
    DEPENDS wasm
)

psibase_package(
    OUTPUT ${SERVICE_DIR}/Docs.psi
    NAME Docs
    VERSION ${PSIBASE_VERSION}.0
    DESCRIPTION "Psibase documentation"
    SERVICE docs
        DATA ${CMAKE_CURRENT_BINARY_DIR}/book/html /
    PACKAGE_DEPENDS "Sites(^${PSIBASE_VERSION}.0)" "Accounts(^${PSIBASE_VERSION}.0)"
    DEPENDS doc ${CMAKE_CURRENT_BINARY_DIR}/book/html/index.html
)

psibase_package(
    OUTPUT ${SERVICE_DIR}/Homepage.psi
    NAME Homepage
    VERSION ${PSIBASE_VERSION}.0
    DESCRIPTION "Network homepage"
    SERVICE homepage
        DATA GLOB ${CMAKE_CURRENT_SOURCE_DIR}/services/user/Homepage/ui/dist/*  /
        POSTINSTALL ${CMAKE_CURRENT_SOURCE_DIR}/services/user/Homepage/postinstall.json
    PACKAGE_DEPENDS "Sites(^${PSIBASE_VERSION}.0)" "Accounts(^${PSIBASE_VERSION}.0)" "Profiles(^${PSIBASE_VERSION}.0)"
    DEPENDS ${Homepage_js_DEP}
)

cargo_psibase_package(
    OUTPUT ${SERVICE_DIR}/Identity.psi
    PATH services/user/Identity
    DEPENDS ${Identity_js_DEP}
)

psibase_package(
    OUTPUT ${SERVICE_DIR}/Nop.psi
    NAME Nop
    VERSION ${PSIBASE_VERSION}.0
    DESCRIPTION "Service that does nothing"
    SERVICE nop
        WASM ${CMAKE_CURRENT_BINARY_DIR}/Nop.wasm
        SCHEMA ${CMAKE_CURRENT_BINARY_DIR}/Nop-schema.json
    DEPENDS wasm
)

psibase_package(
    OUTPUT ${SERVICE_DIR}/Sites.psi
    NAME Sites
    VERSION ${PSIBASE_VERSION}.0
    DESCRIPTION "Provides web hosting to non-service accounts"
    SERVICE sites
        WASM ${CMAKE_CURRENT_BINARY_DIR}/Sites.wasm
        SCHEMA ${CMAKE_CURRENT_BINARY_DIR}/Sites-schema.json
        SERVER sites
        DATA ${Plugins_OUTPUT_FILE_sites} /plugin.wasm
    DEPENDS wasm
    DEPENDS ${Plugins_DEP}
    PACKAGE_DEPENDS "HttpServer(^${PSIBASE_VERSION}.0)"
)

psibase_package(
    OUTPUT ${SERVICE_DIR}/Producers.psi
    NAME Producers
    VERSION ${PSIBASE_VERSION}.0
    DESCRIPTION "Manages the active producers"
    SERVICE producers
        WASM ${CMAKE_CURRENT_BINARY_DIR}/Producers.wasm
        SCHEMA ${CMAKE_CURRENT_BINARY_DIR}/Producers-schema.json
        DATA ${Plugins_OUTPUT_FILE_producers} /plugin.wasm
        FLAGS allowWriteNative
        SERVER r-producers
        DATA GLOB ${CMAKE_CURRENT_SOURCE_DIR}/services/system/Producers/ui/dist/* /
    SERVICE r-producers
        WASM ${CMAKE_CURRENT_BINARY_DIR}/RProducers.wasm
        SCHEMA ${CMAKE_CURRENT_BINARY_DIR}/RProducers-schema.json
    ACCOUNTS prods-weak prods-strong
    POSTINSTALL ${CMAKE_CURRENT_SOURCE_DIR}/services/system/Producers/src/postinstall.json
    DEPENDS wasm
    DEPENDS ${Producers_js_DEP}
    PACKAGE_DEPENDS "HttpServer(^${PSIBASE_VERSION}.0)" "Accounts(^${PSIBASE_VERSION}.0)" "Sites(^${PSIBASE_VERSION}.0)" "AuthSig(^${PSIBASE_VERSION}.0)" "StagedTx(^${PSIBASE_VERSION}.0)" "Transact(^${PSIBASE_VERSION}.0)"
)

psibase_package(
    OUTPUT ${SERVICE_DIR}/HttpServer.psi
    NAME HttpServer
    VERSION ${PSIBASE_VERSION}.0
    DESCRIPTION "The `http-server` service routes HTTP requests to the appropriate service"
    SERVICE http-server
        WASM ${CMAKE_CURRENT_BINARY_DIR}/HttpServer.wasm
        SCHEMA ${CMAKE_CURRENT_BINARY_DIR}/HttpServer-schema.json
        SERVER rhttp-server
        FLAGS allowSocket allowWriteSubjective
    SERVICE rhttp-server
        WASM ${CMAKE_CURRENT_BINARY_DIR}/RHttpServer.wasm
        SCHEMA ${CMAKE_CURRENT_BINARY_DIR}/RHttpServer-schema.json
    DEPENDS wasm
)

psibase_package(
    OUTPUT ${SERVICE_DIR}/SetCode.psi
    NAME SetCode
    VERSION ${PSIBASE_VERSION}.0
    DESCRIPTION "All compiled code is uploaded to the chain through this service"
    SERVICE setcode
        WASM ${CMAKE_CURRENT_BINARY_DIR}/SetCode.wasm
        SCHEMA ${CMAKE_CURRENT_BINARY_DIR}/SetCode-schema.json
        DATA ${Plugins_OUTPUT_FILE_setcode} /plugin.wasm
        FLAGS allowWriteNative
        SERVER r-setcode
        INIT
    SERVICE r-setcode
        WASM ${CMAKE_CURRENT_BINARY_DIR}/RSetCode.wasm
        SCHEMA ${CMAKE_CURRENT_BINARY_DIR}/RSetCode-schema.json
    DEPENDS wasm
    DEPENDS ${Plugins_DEP}
    PACKAGE_DEPENDS "HttpServer(^${PSIBASE_VERSION}.0)" "Transact(^${PSIBASE_VERSION}.0)" "StagedTx(^${PSIBASE_VERSION}.0)" "Sites(^${PSIBASE_VERSION}.0)" "Accounts(^${PSIBASE_VERSION}.0)" "CommonApi(^${PSIBASE_VERSION}.0)"
)

psibase_package(
    OUTPUT ${SERVICE_DIR}/Events.psi
    NAME Events
    VERSION ${PSIBASE_VERSION}.0
    DESCRIPTION "Indexes events and provides querying"
    SERVICE events
        WASM ${CMAKE_CURRENT_BINARY_DIR}/Events.wasm
        SCHEMA ${CMAKE_CURRENT_BINARY_DIR}/Events-schema.json
        FLAGS isSubjective forceReplay
        SERVER r-events
    SERVICE r-events
        WASM ${CMAKE_CURRENT_BINARY_DIR}/REvents.wasm
        SCHEMA ${CMAKE_CURRENT_BINARY_DIR}/REvents-schema.json
        POSTINSTALL ${CMAKE_CURRENT_SOURCE_DIR}/services/user/Events/src/postinstall.json
    DEPENDS wasm
    PACKAGE_DEPENDS "Transact(^${PSIBASE_VERSION}.0)" "HttpServer(^${PSIBASE_VERSION}.0)"
)

psibase_package(
    OUTPUT ${SERVICE_DIR}/Explorer.psi
    NAME Explorer
    VERSION ${PSIBASE_VERSION}.0
    DESCRIPTION "Block explorer"
    SERVICE explorer
        WASM ${CMAKE_CURRENT_BINARY_DIR}/Explorer.wasm
        SCHEMA ${CMAKE_CURRENT_BINARY_DIR}/Explorer-schema.json
        SERVER explorer
        DATA ${CMAKE_CURRENT_SOURCE_DIR}/services/user/Explorer/ui/dist /
    DEPENDS ${Explorer_js_DEP}
    DEPENDS wasm
    PACKAGE_DEPENDS "HttpServer(^${PSIBASE_VERSION}.0)" "Sites(^${PSIBASE_VERSION}.0)"
)

psibase_package(
    OUTPUT ${SERVICE_DIR}/Invite.psi
    NAME Invite
    VERSION ${PSIBASE_VERSION}.0
    DESCRIPTION "This service facilitates the creation and redemption of invites"
    PACKAGE_DEPENDS "Accounts(^${PSIBASE_VERSION}.0)" "HttpServer(^${PSIBASE_VERSION}.0)" "Nft(^${PSIBASE_VERSION}.0)" "Tokens(^${PSIBASE_VERSION}.0)" "AuthSig(^${PSIBASE_VERSION}.0)" "Sites(^${PSIBASE_VERSION}.0)"
    SERVICE invite
        WASM ${CMAKE_CURRENT_BINARY_DIR}/Invite.wasm
        SCHEMA ${CMAKE_CURRENT_BINARY_DIR}/Invite-schema.json
        SERVER r-invite
        INIT
        DATA ${Plugins_OUTPUT_FILE_invite} /plugin.wasm
    SERVICE auth-invite
        WASM ${CMAKE_CURRENT_BINARY_DIR}/AuthInvite.wasm
        SCHEMA ${CMAKE_CURRENT_BINARY_DIR}/AuthInvite-schema.json
        DATA ${Plugins_OUTPUT_FILE_auth_invite} /plugin.wasm
    SERVICE r-invite
        WASM ${CMAKE_CURRENT_BINARY_DIR}/RInvite.wasm
        SCHEMA ${CMAKE_CURRENT_BINARY_DIR}/RInvite-schema.json
    DEPENDS wasm
    DEPENDS ${Plugins_DEP}
)

psibase_package(
    OUTPUT ${SERVICE_DIR}/Nft.psi
    NAME Nft
    VERSION ${PSIBASE_VERSION}.0
    PACKAGE_DEPENDS "Accounts(^${PSIBASE_VERSION}.0)" "HttpServer(^${PSIBASE_VERSION}.0)" "Events(^${PSIBASE_VERSION}.0)"
    SERVICE nft
        WASM ${CMAKE_CURRENT_BINARY_DIR}/Nft.wasm
        SCHEMA ${CMAKE_CURRENT_BINARY_DIR}/Nft-schema.json
        INIT
    DEPENDS wasm
)

psibase_package(
    OUTPUT ${SERVICE_DIR}/Supervisor.psi
    NAME Supervisor
    VERSION ${PSIBASE_VERSION}.0
    PACKAGE_DEPENDS "Nft(^${PSIBASE_VERSION}.0)" "HttpServer(^${PSIBASE_VERSION}.0)" "Sites(^${PSIBASE_VERSION}.0)" "Accounts(^${PSIBASE_VERSION}.0)" "CommonApi(^${PSIBASE_VERSION}.0)"
    SERVICE supervisor
        DATA GLOB ${CMAKE_CURRENT_SOURCE_DIR}/services/user/Supervisor/ui/dist/* /
    DEPENDS ${Supervisor_js_DEP}
)

psibase_package(
    OUTPUT ${SERVICE_DIR}/Permissions.psi
    NAME Permissions
    VERSION ${PSIBASE_VERSION}.0
    DESCRIPTION "Handler for client-side permissions"
    PACKAGE_DEPENDS "Sites(^${PSIBASE_VERSION}.0)" "CommonApi(^${PSIBASE_VERSION}.0)" "Accounts(^${PSIBASE_VERSION}.0)"
    POSTINSTALL ${CMAKE_CURRENT_SOURCE_DIR}/services/user/Permissions/postinstall.json
    SERVICE permissions
        DATA ${Plugins_OUTPUT_FILE_permissions} /plugin.wasm
        DATA GLOB ${CMAKE_CURRENT_SOURCE_DIR}/services/user/Permissions/ui/dist/* /
    DEPENDS ${Permissions_js_DEP}
    DEPENDS ${Plugins_DEP}
)

psibase_package(
    OUTPUT ${SERVICE_DIR}/SupervisorTests.psi
    NAME SupervisorTests
    DESCRIPTION "Plugin functions for testing Supervisor functionality"
    VERSION ${PSIBASE_VERSION}.0
    PACKAGE_DEPENDS "Nft(^${PSIBASE_VERSION}.0)" "HttpServer(^${PSIBASE_VERSION}.0)" "Sites(^${PSIBASE_VERSION}.0)" "Accounts(^${PSIBASE_VERSION}.0)" "CommonApi(^${PSIBASE_VERSION}.0)" "Supervisor(^${PSIBASE_VERSION}.0)"
    SERVICE sup-test
        DATA ${Plugins_OUTPUT_FILE_test} /test.wasm
    DEPENDS ${Plugins_DEP}
)

<<<<<<< HEAD
=======
psibase_package(
    OUTPUT ${SERVICE_DIR}/Tokens.psi
    NAME Tokens
    VERSION ${PSIBASE_VERSION}.0
    DESCRIPTION "Token service"
    PACKAGE_DEPENDS "Nft(^${PSIBASE_VERSION}.0)" "HttpServer(^${PSIBASE_VERSION}.0)" "Events(^${PSIBASE_VERSION}.0)" "Sites(^${PSIBASE_VERSION}.0)"
    SERVICE tokens
        WASM ${CMAKE_CURRENT_BINARY_DIR}/Tokens.wasm
        SCHEMA ${CMAKE_CURRENT_BINARY_DIR}/Tokens-schema.json
        DATA ${Plugins_OUTPUT_FILE_tokens} /plugin.wasm
        SERVER r-tokens
        INIT
    SERVICE r-tokens
        WASM ${CMAKE_CURRENT_BINARY_DIR}/RTokens.wasm
        SCHEMA ${CMAKE_CURRENT_BINARY_DIR}/RTokens-schema.json
    DEPENDS ${Plugins_DEP}
    DEPENDS wasm
)
>>>>>>> db3b2322

psibase_package(
    OUTPUT ${SERVICE_DIR}/Symbol.psi
    NAME Symbol
    VERSION ${PSIBASE_VERSION}.0
    DESCRIPTION "Symbol service"
    PACKAGE_DEPENDS "Tokens(^${PSIBASE_VERSION}.0)" "Nft(^${PSIBASE_VERSION}.0)"
    SERVICE symbol
        WASM ${CMAKE_CURRENT_BINARY_DIR}/Symbol.wasm
        SCHEMA ${CMAKE_CURRENT_BINARY_DIR}/Symbol-schema.json
        INIT
    DEPENDS wasm
)

psibase_package(
    OUTPUT ${SERVICE_DIR}/Workshop.psi
    NAME Workshop
    VERSION ${PSIBASE_VERSION}.0
    DESCRIPTION "A dashboard for developers to create and manage apps"
    PACKAGE_DEPENDS 
        "HttpServer(^${PSIBASE_VERSION}.0)" 
        "Sites(^${PSIBASE_VERSION}.0)" 
        "Accounts(^${PSIBASE_VERSION}.0)" 
        "CommonApi(^${PSIBASE_VERSION}.0)" 
        "Registry(^${PSIBASE_VERSION}.0)" 
        "StagedTx(^${PSIBASE_VERSION}.0)" 
        "Transact(^${PSIBASE_VERSION}.0)"
        "SetCode(^${PSIBASE_VERSION}.0)"
        "Chainmail(^${PSIBASE_VERSION}.0)"
        "ClientData(^${PSIBASE_VERSION}.0)"
    SERVICE workshop
        DATA GLOB ${CMAKE_CURRENT_SOURCE_DIR}/services/user/Workshop/ui/dist/* /
        DATA ${Plugins_OUTPUT_FILE_workshop} /plugin.wasm
    DEPENDS ${Workshop_js_DEP}
    DEPENDS ${Plugins_DEP}
    POSTINSTALL ${CMAKE_CURRENT_SOURCE_DIR}/services/user/Workshop/postinstall.json
)

psibase_package(
    OUTPUT ${SERVICE_DIR}/TokenUsers.psi
    NAME TokenUsers
    VERSION ${PSIBASE_VERSION}.0
    DESCRIPTION "Initial token users"
    ACCOUNTS alice bob
    PACKAGE_DEPENDS "Tokens(^${PSIBASE_VERSION}.0)" "Symbol(^${PSIBASE_VERSION}.0)" "Accounts(^${PSIBASE_VERSION}.0)"
    POSTINSTALL ${CMAKE_CURRENT_SOURCE_DIR}/services/user/Tokens/src/TokenUsers.json
)

psibase_package(
    OUTPUT ${SERVICE_DIR}/Packages.psi
    NAME Packages
    VERSION ${PSIBASE_VERSION}.0
    DESCRIPTION "Package manager for psibase apps"
    SERVICE packages
        WASM ${CMAKE_CURRENT_BINARY_DIR}/Packages.wasm
        SCHEMA ${CMAKE_CURRENT_BINARY_DIR}/Packages-schema.json
        SERVER r-packages
        DATA GLOB ${CMAKE_CURRENT_SOURCE_DIR}/services/user/Packages/ui/dist/* /
        DATA ${Plugins_OUTPUT_FILE_packages} /plugin.wasm
    SERVICE r-packages
        WASM ${CMAKE_CURRENT_BINARY_DIR}/RPackages.wasm
        SCHEMA ${CMAKE_CURRENT_BINARY_DIR}/RPackages-schema.json
    DEPENDS wasm ${Packages_js_DEP} ${Plugins_DEP}
    PACKAGE_DEPENDS "HttpServer(^${PSIBASE_VERSION}.0)" "Sites(^${PSIBASE_VERSION}.0)" "Nop(^${PSIBASE_VERSION}.0)"
)

psibase_package(
    OUTPUT ${SERVICE_DIR}/DevDefault.psi
    NAME DevDefault
    VERSION ${PSIBASE_VERSION}.0
    DESCRIPTION "All development services"
    PACKAGE_DEPENDS Accounts Aes AuthAny AuthSig AuthDelegate Base64 Branding BrotliCodec Chainmail ClientData CommonApi CpuLimit 
                    Docs Evaluations Events Fractals Explorer HttpServer Identity Invite Kdf Nft Packages Permissions Producers Profiles Registry 
                    Sites SetCode StagedTx Subgroups Supervisor Symbol Tokens Transact Homepage Workshop 
)

psibase_package(
    OUTPUT ${SERVICE_DIR}/ProdDefault.psi
    NAME ProdDefault
    VERSION ${PSIBASE_VERSION}.0
    DESCRIPTION "All production services"
    PACKAGE_DEPENDS Accounts Aes AuthAny AuthSig AuthDelegate Base64 Branding BrotliCodec Chainmail ClientData CommonApi CpuLimit 
                    Docs Events Explorer Fractals HttpServer Invite Kdf Nft Packages Permissions Producers Profiles Registry
                    Sites SetCode StagedTx Supervisor Symbol Tokens Transact Homepage Workshop
)


psibase_package(
    OUTPUT ${SERVICE_DIR}/Minimal.psi
    NAME Minimal
    VERSION ${PSIBASE_VERSION}.0
    DESCRIPTION "Minimum services for a functional chain"
    PACKAGE_DEPENDS Accounts AuthDelegate AuthAny CpuLimit CommonApi Packages Producers HttpServer
                    SetCode Transact
)

psibase_package(
    OUTPUT ${SERVICE_DIR}/TestDefault.psi
    NAME TestDefault
    VERSION ${PSIBASE_VERSION}.0
    DESCRIPTION "Services used in the tester"
    PACKAGE_DEPENDS AuthSig BrotliCodec Events Minimal Nft Sites StagedTx Supervisor Symbol Tokens
)

function(write_package_index target dir)
    set(deps ${CMAKE_CURRENT_SOURCE_DIR}/make_package_index.sh)
    foreach(service IN LISTS ARGN)
        list(APPEND deps ${service} ${dir}/${service}.psi)
    endforeach()
    add_custom_command(
        OUTPUT ${dir}/index.json
        DEPENDS ${deps}
        COMMAND /usr/bin/bash ${CMAKE_CURRENT_SOURCE_DIR}/make_package_index.sh ${CMAKE_COMMAND} ${dir} ${ARGN} >${dir}/index.json
    )
    add_custom_target(${target} ALL DEPENDS ${dir}/index.json)
endfunction()

write_package_index(package-index ${SERVICE_DIR}
    Accounts Aes AuthAny AuthDelegate AuthSig Base64 Branding BrotliCodec Chainmail ClientData CommonApi CpuLimit DevDefault ProdDefault
    Docs Events Evaluations Fractals Explorer Identity Invite Kdf Nft Nop Minimal Packages Permissions Producers Profiles TestDefault HttpServer Registry 
    Sites SetCode StagedTx Subgroups Supervisor Symbol TokenUsers Tokens Transact Homepage Workshop)

install(
    FILES ${SERVICE_DIR}/index.json
          ${SERVICE_DIR}/Accounts.psi
          ${SERVICE_DIR}/Aes.psi
          ${SERVICE_DIR}/AuthAny.psi
          ${SERVICE_DIR}/AuthDelegate.psi
          ${SERVICE_DIR}/AuthSig.psi
          ${SERVICE_DIR}/Base64.psi
          ${SERVICE_DIR}/Branding.psi
          ${SERVICE_DIR}/BrotliCodec.psi
          ${SERVICE_DIR}/Chainmail.psi
          ${SERVICE_DIR}/ClientData.psi
          ${SERVICE_DIR}/CommonApi.psi
          ${SERVICE_DIR}/DevDefault.psi
          ${SERVICE_DIR}/ProdDefault.psi
          ${SERVICE_DIR}/CpuLimit.psi
          ${SERVICE_DIR}/Docs.psi
          ${SERVICE_DIR}/Events.psi
          ${SERVICE_DIR}/Evaluations.psi
          ${SERVICE_DIR}/Explorer.psi
          ${SERVICE_DIR}/Fractals.psi
          ${SERVICE_DIR}/HttpServer.psi
          ${SERVICE_DIR}/Homepage.psi
          ${SERVICE_DIR}/Identity.psi
          ${SERVICE_DIR}/Invite.psi
          ${SERVICE_DIR}/Kdf.psi
          ${SERVICE_DIR}/Minimal.psi
          ${SERVICE_DIR}/Nft.psi
          ${SERVICE_DIR}/Nop.psi
          ${SERVICE_DIR}/Packages.psi
          ${SERVICE_DIR}/Permissions.psi
          ${SERVICE_DIR}/Producers.psi
          ${SERVICE_DIR}/Profiles.psi
          ${SERVICE_DIR}/Registry.psi
          ${SERVICE_DIR}/SetCode.psi
          ${SERVICE_DIR}/Sites.psi
          ${SERVICE_DIR}/StagedTx.psi
          ${SERVICE_DIR}/Subgroups.psi
          ${SERVICE_DIR}/Supervisor.psi
          ${SERVICE_DIR}/SupervisorTests.psi
          ${SERVICE_DIR}/Symbol.psi
          ${SERVICE_DIR}/TestDefault.psi
          ${SERVICE_DIR}/Tokens.psi
          ${SERVICE_DIR}/TokenUsers.psi
          ${SERVICE_DIR}/Transact.psi
          ${SERVICE_DIR}/Workshop.psi
    DESTINATION ${CMAKE_INSTALL_DATADIR}/psibase/packages/
    COMPONENT ServerData)

psibase_package(
    OUTPUT ${CMAKE_CURRENT_BINARY_DIR}/test-packages/PSubjective.psi
    NAME PSubjective
    VERSION ${PSIBASE_VERSION}.0
    DESCRIPTION "Test service for parallel access to the subjective database"
    SERVICE psubjective
        WASM ${CMAKE_CURRENT_BINARY_DIR}/PSubjectiveService.wasm
        SCHEMA ${CMAKE_CURRENT_BINARY_DIR}/PSubjectiveService-schema.json
        FLAGS isSubjective allowWriteSubjective
        SERVER psubjective
    PACKAGE_DEPENDS "HttpServer(^${PSIBASE_VERSION}.0)"
    DEPENDS wasm
)

psibase_package(
    OUTPUT ${CMAKE_CURRENT_BINARY_DIR}/test-packages/Counter.psi
    NAME Counter
    VERSION ${PSIBASE_VERSION}.0
    DESCRIPTION "Test service than increments a counter"
    SERVICE counter
        WASM ${CMAKE_CURRENT_BINARY_DIR}/CounterService.wasm
        SCHEMA ${CMAKE_CURRENT_BINARY_DIR}/CounterService-schema.json
        SERVER counter
    PACKAGE_DEPENDS "HttpServer(^${PSIBASE_VERSION}.0)"
    DEPENDS wasm
)

psibase_package(
    OUTPUT ${CMAKE_CURRENT_BINARY_DIR}/test-packages/AsyncQuery.psi
    NAME AsyncQuery
    VERSION ${PSIBASE_VERSION}.0
    DESCRIPTION "Test service for the various ways to respond to http requests"
    SERVICE as-query
        WASM ${CMAKE_CURRENT_BINARY_DIR}/AsyncQueryService.wasm
        SCHEMA ${CMAKE_CURRENT_BINARY_DIR}/AsyncQueryService-schema.json
        SERVER as-query
        POSTINSTALL ${CMAKE_CURRENT_SOURCE_DIR}/services/psibase_tests/AsyncQueryService.json
        FLAGS allowWriteSubjective
    PACKAGE_DEPENDS "HttpServer(^${PSIBASE_VERSION}.0)"
    DEPENDS wasm
)

psibase_package(
    OUTPUT ${CMAKE_CURRENT_BINARY_DIR}/test-packages/SubjectiveCounter.psi
    NAME SubjectiveCounter
    VERSION ${PSIBASE_VERSION}.0
    DESCRIPTION "Test service that increments a counter in the subjective db"
    SERVICE s-counter
        WASM ${CMAKE_CURRENT_BINARY_DIR}/SubjectiveCounterService.wasm
        SCHEMA ${CMAKE_CURRENT_BINARY_DIR}/SubjectiveCounterService-schema.json
        SERVER s-counter
        FLAGS isSubjective allowWriteSubjective
    PACKAGE_DEPENDS "HttpServer(^${PSIBASE_VERSION}.0)"
    DEPENDS wasm
)

psibase_package(
    OUTPUT ${CMAKE_CURRENT_BINARY_DIR}/test-packages/KeepSocket.psi
    NAME KeepSocket
    VERSION ${PSIBASE_VERSION}.0
    DESCRIPTION "Accepts HTTP requests, but never returns a response"
    SERVICE s-keep-sock
        WASM ${CMAKE_CURRENT_BINARY_DIR}/KeepSocketService.wasm
        SCHEMA ${CMAKE_CURRENT_BINARY_DIR}/KeepSocketService-schema.json
        SERVER s-keep-sock
    PACKAGE_DEPENDS "HttpServer(^${PSIBASE_VERSION}.0)"
    DEPENDS wasm
)

psibase_package(
    OUTPUT ${CMAKE_CURRENT_BINARY_DIR}/test-packages/SocketList.psi
    NAME SocketList
    VERSION ${PSIBASE_VERSION}.0
    DESCRIPTION "Lists active sockets"
    SERVICE s-sock-list
        WASM ${CMAKE_CURRENT_BINARY_DIR}/SocketListService.wasm
        SCHEMA ${CMAKE_CURRENT_BINARY_DIR}/SocketListService-schema.json
        SERVER s-sock-list
        FLAGS allowNativeSubjective
    PACKAGE_DEPENDS "HttpServer(^${PSIBASE_VERSION}.0)"
    DEPENDS wasm
)

write_package_index(test-index ${CMAKE_CURRENT_BINARY_DIR}/test-packages PSubjective Counter AsyncQuery SubjectiveCounter KeepSocket SocketList)

ExternalProject_Add(
    rust
    SOURCE_DIR ${CMAKE_CURRENT_SOURCE_DIR}/rust
    BUILD_BYPRODUCTS ${CMAKE_CURRENT_BINARY_DIR}/rust/release/psibase
    CONFIGURE_COMMAND ""
    BUILD_COMMAND   cargo build -r --bin psibase --manifest-path ${CMAKE_CURRENT_SOURCE_DIR}/rust/Cargo.toml --target-dir ${CMAKE_CURRENT_BINARY_DIR}/rust
    BUILD_ALWAYS 1
    INSTALL_COMMAND ""
)
install(PROGRAMS ${CMAKE_CURRENT_BINARY_DIR}/rust/release/psibase TYPE BIN COMPONENT Client)

option(BUILD_EXAMPLES "Build examples" ON)
if(BUILD_EXAMPLES)
    add_subdirectory(doc/psidk/src/development/services/cpp-service doc-examples)
endif()

include(CPackComponent)
cpack_add_component_group(Server DESCRIPTION "The psinode server")
cpack_add_component(ServerBin GROUP Server HIDDEN)
cpack_add_component(ServerData GROUP Server HIDDEN)
cpack_add_component(Client DESCRIPTION "The psibase client")
cpack_add_component_group(SDK DESCRIPTION "SDK for developing psibase services")
cpack_add_component(Tester GROUP SDK)
cpack_add_component(WASI GROUP SDK)
cpack_add_component(libpsibase GROUP SDK)

set(CPACK_PACKAGE_NAME psidk)
set(CPACK_PACKAGE_VENDOR "Fractally, LLC")
set(CPACK_PACKAGE_DESCRIPTION)
set(CPACK_PACKAGE_HOMEPAGE_URL https://about.psibase.io)
set(CPACK_GENERATOR TGZ)
include(CPack)

set(CMAKE_EXPORT_COMPILE_COMMANDS on)<|MERGE_RESOLUTION|>--- conflicted
+++ resolved
@@ -134,13 +134,8 @@
         CpuLimit Events Explorer Invite Nft
         Nop Packages Producers HttpServer Sites RAccounts
         RAuthSig RAuthDelegate REvents RInvite RPackages RProducers
-<<<<<<< HEAD
         RHttpServer RSetCode RTransact SetCode Symbol
-        Transact VerifySig
-=======
-        RHttpServer RSetCode RTokens RTransact SetCode Symbol
-        Tokens Transact VerifySig XAdmin
->>>>>>> db3b2322
+        Transact VerifySig XAdmin
         PSubjectiveService CounterService AsyncQueryService
         SubjectiveCounterService KeepSocketService SocketListService)
     set(WASM_BYPRODUCTS)
@@ -429,18 +424,17 @@
 )
 
 cargo_psibase_package(
-<<<<<<< HEAD
     OUTPUT ${SERVICE_DIR}/Tokens.psi
     PATH services/user/Tokens
     DEPENDS ${Tokens_js_DEP}
 )
-=======
+
+cargo_psibase_package(
     OUTPUT ${SERVICE_DIR}/Fractals.psi
     PATH services/user/Fractals
     DEPENDS ${Fractals_js_DEP}
 )
 
->>>>>>> db3b2322
 
 cargo_psibase_package(
     OUTPUT ${SERVICE_DIR}/Branding.psi
@@ -789,27 +783,6 @@
     DEPENDS ${Plugins_DEP}
 )
 
-<<<<<<< HEAD
-=======
-psibase_package(
-    OUTPUT ${SERVICE_DIR}/Tokens.psi
-    NAME Tokens
-    VERSION ${PSIBASE_VERSION}.0
-    DESCRIPTION "Token service"
-    PACKAGE_DEPENDS "Nft(^${PSIBASE_VERSION}.0)" "HttpServer(^${PSIBASE_VERSION}.0)" "Events(^${PSIBASE_VERSION}.0)" "Sites(^${PSIBASE_VERSION}.0)"
-    SERVICE tokens
-        WASM ${CMAKE_CURRENT_BINARY_DIR}/Tokens.wasm
-        SCHEMA ${CMAKE_CURRENT_BINARY_DIR}/Tokens-schema.json
-        DATA ${Plugins_OUTPUT_FILE_tokens} /plugin.wasm
-        SERVER r-tokens
-        INIT
-    SERVICE r-tokens
-        WASM ${CMAKE_CURRENT_BINARY_DIR}/RTokens.wasm
-        SCHEMA ${CMAKE_CURRENT_BINARY_DIR}/RTokens-schema.json
-    DEPENDS ${Plugins_DEP}
-    DEPENDS wasm
-)
->>>>>>> db3b2322
 
 psibase_package(
     OUTPUT ${SERVICE_DIR}/Symbol.psi
