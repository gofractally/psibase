#include <contracts/system/AccountSys.hpp>

#include <contracts/system/AuthFakeSys.hpp>
#include <contracts/system/TransactionSys.hpp>
#include <psibase/Table.hpp>
#include <psibase/dispatch.hpp>
#include <psibase/nativeTables.hpp>

static constexpr bool enable_print = false;

using namespace psibase;

namespace system_contract
{
<<<<<<< HEAD
   struct Status
   {
      uint32_t totalAccounts = 0;

      std::tuple<> key() const { return {}; }
   };
   PSIO_REFLECT(Status, totalAccounts)
   using StatusTable = Table<Status, &Status::key>;

   struct SingletonKey
   {
   };
   PSIO_REFLECT(SingletonKey);
   struct CreatorRecord
   {
      SingletonKey  key;
      AccountNumber accountCreator;
   };
   PSIO_REFLECT(CreatorRecord, key, accountCreator);
   using CreatorTable = Table<CreatorRecord, &CreatorRecord::key>;

   using Tables = ContractTables<StatusTable, CreatorTable>;

=======
>>>>>>> 0cfb3e35
   void AccountSys::startup()
   {
      Tables tables{getReceiver()};
      auto   statusTable  = tables.open<AccountSysStatusTable>();
      auto   statusIndex  = statusTable.getIndex<0>();
      auto   accountTable = tables.open<AccountTable>();
      check(!statusIndex.get(std::tuple{}), "already started");

      uint32_t totalAccounts = 0;
      auto     codeIndex     = psibase::TableIndex<psibase::CodeRow, std::tuple<>>{
                  psibase::CodeRow::db, psio::convert_to_key(codePrefix()), false};
      if constexpr (enable_print)
         writeConsole("initial accounts: ");
      for (auto it = codeIndex.begin(); it != codeIndex.end(); ++it)
      {
         auto code = *it;
         if constexpr (enable_print)
         {
            writeConsole(code.codeNum.str());
            writeConsole(" ");
         }
         accountTable.put({
             .accountNum   = code.codeNum,
             .authContract = AuthFakeSys::contract,
         });
         ++totalAccounts;
      }

      statusTable.put({.totalAccounts = totalAccounts});
   }

   // TODO: limit who can use -sys suffix
   // TODO: verify name round-trips through strings
   void AccountSys::newAccount(AccountNumber name, AccountNumber authContract, bool requireNew)
   {
      Tables tables{getReceiver()};
      auto   statusTable  = tables.open<AccountSysStatusTable>();
      auto   statusIndex  = statusTable.getIndex<0>();
      auto   accountTable = tables.open<AccountTable>();
      auto   accountIndex = accountTable.getIndex<0>();

      auto status = statusIndex.get(std::tuple{});
      check(status.has_value(), "not started");

      auto creatorTable = Tables{getReceiver()}.open<CreatorTable>();
      auto creator      = creatorTable.getIndex<0>().get(SingletonKey{});
      if (creator.has_value())
      {
         check(
             (*creator).accountCreator == getSender(),
             "Only " + (*creator).accountCreator.str() + " is authorized to create new accounts.");
      }

      if (enable_print)
      {
         writeConsole("new acc: ");
         writeConsole(name.str());
         writeConsole("auth con: ");
         writeConsole(authContract.str());
      }

      check(name.value, "invalid account name");
      if (accountIndex.get(name))
      {
         if (requireNew)
            abortMessage("account already exists");
         return;
      }
      check(accountIndex.get(authContract) != std::nullopt, "unknown auth contract");

      Account account{
          .accountNum   = name,
          .authContract = authContract,
      };
      accountTable.put(account);

      ++status->totalAccounts;
      statusTable.put(*status);
   }

   void AccountSys::setAuthCntr(psibase::AccountNumber authContract)
   {
      Tables tables{getReceiver()};
      auto   accountTable = tables.open<AccountTable>();
      auto   accountIndex = accountTable.getIndex<0>();
      auto   account      = accountIndex.get((getSender()));
      check(account.has_value(), "account does not exist");
      account->authContract = authContract;
      accountTable.put(*account);
   }

   bool AccountSys::exists(AccountNumber num)
   {
      Tables tables{getReceiver()};
      auto   accountTable = tables.open<AccountTable>();
      auto   accountIndex = accountTable.getIndex<0>();
      return accountIndex.get(num) != std::nullopt;
   }

   void AccountSys::setCreator(psibase::AccountNumber creator)
   {
      check(getSender() == AccountSys::contract,
            "Only " + AccountSys::contract.str() + " can set the creator account");

      Tables{getReceiver()}.open<CreatorTable>().put(
          CreatorRecord{.key = SingletonKey{}, .accountCreator = creator});
   }

}  // namespace system_contract

PSIBASE_DISPATCH(system_contract::AccountSys)<|MERGE_RESOLUTION|>--- conflicted
+++ resolved
@@ -12,32 +12,6 @@
 
 namespace system_contract
 {
-<<<<<<< HEAD
-   struct Status
-   {
-      uint32_t totalAccounts = 0;
-
-      std::tuple<> key() const { return {}; }
-   };
-   PSIO_REFLECT(Status, totalAccounts)
-   using StatusTable = Table<Status, &Status::key>;
-
-   struct SingletonKey
-   {
-   };
-   PSIO_REFLECT(SingletonKey);
-   struct CreatorRecord
-   {
-      SingletonKey  key;
-      AccountNumber accountCreator;
-   };
-   PSIO_REFLECT(CreatorRecord, key, accountCreator);
-   using CreatorTable = Table<CreatorRecord, &CreatorRecord::key>;
-
-   using Tables = ContractTables<StatusTable, CreatorTable>;
-
-=======
->>>>>>> 0cfb3e35
    void AccountSys::startup()
    {
       Tables tables{getReceiver()};
@@ -82,7 +56,7 @@
       auto status = statusIndex.get(std::tuple{});
       check(status.has_value(), "not started");
 
-      auto creatorTable = Tables{getReceiver()}.open<CreatorTable>();
+      auto creatorTable = tables.open<CreatorTable>();
       auto creator      = creatorTable.getIndex<0>().get(SingletonKey{});
       if (creator.has_value())
       {
@@ -139,8 +113,7 @@
 
    void AccountSys::setCreator(psibase::AccountNumber creator)
    {
-      check(getSender() == AccountSys::contract,
-            "Only " + AccountSys::contract.str() + " can set the creator account");
+      check(false, "Feature not yet supported.");
 
       Tables{getReceiver()}.open<CreatorTable>().put(
           CreatorRecord{.key = SingletonKey{}, .accountCreator = creator});
