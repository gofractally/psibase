--- conflicted
+++ resolved
@@ -21,28 +21,21 @@
       using AuthTable = psibase::Table<AuthRecord, &AuthRecord::account, &AuthRecord::pubkey>;
       using Tables    = psibase::ContractTables<AuthTable>;
 
-<<<<<<< HEAD
-      void checkAuthSys(psibase::Action action, std::vector<psibase::Claim> claims);
-      void newAccount(psibase::AccountNumber account, psibase::PublicKey payload);
-=======
       void checkAuthSys(uint32_t                    flags,
                         psibase::AccountNumber      requester,
                         psibase::Action             action,
                         std::vector<ContractMethod> allowedActions,
                         std::vector<psibase::Claim> claims);
->>>>>>> 0cfb3e35
+      void newAccount(psibase::AccountNumber account, psibase::PublicKey payload);
       void setKey(psibase::PublicKey key);
 
      private:
       Tables db{contract};
    };
    PSIO_REFLECT(AuthEcSys,  //
-<<<<<<< HEAD
-                method(checkAuthSys, action, claims),
+                method(checkAuthSys, flags, requester, action, allowedActions, claims),
                 method(setKey, key),
-                method(newAccount, account, payload))
-=======
-                method(checkAuthSys, flags, requester, action, allowedActions, claims),
-                method(setKey, key))
->>>>>>> 0cfb3e35
+                method(newAccount, account, payload)
+                //
+   )
 }  // namespace system_contract