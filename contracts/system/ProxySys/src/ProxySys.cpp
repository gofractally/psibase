--- conflicted
+++ resolved
@@ -122,24 +122,20 @@
 
       // TODO: avoid repacking (both directions)
       psibase::Actor<ServerInterface> iface(act.contract, reg->serverContract);
-<<<<<<< HEAD
-      auto                            reply = iface.serveSys(std::move(req)).unpack();
+
+      auto result = iface.serveSys(std::move(req)).unpack();
+      if (result && !result->headers.empty() && contractName != "common-sys")
+         abortMessage("contract " + contract.str() + " attempted to set an http header");
 
       for (auto& i : injectors)
       {
          if (i.shouldInject)
          {
-            injectHtml(reply, i.injection);
+            injectHtml(result, i.injection);
          }
       }
 
-      setRetval(reply);
-=======
-      auto                            result = iface.serveSys(std::move(req)).unpack();
-      if (result && !result->headers.empty() && contractName != "common-sys")
-         abortMessage("contract " + contract.str() + " attempted to set an http header");
       setRetval(result);
->>>>>>> 25eec72f
    }  // serve()
 
 }  // namespace psibase
