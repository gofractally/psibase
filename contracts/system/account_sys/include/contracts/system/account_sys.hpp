#pragma once
#include <psibase/actor.hpp>
#include <psibase/intrinsic.hpp>
#include <psibase/name.hpp>
#include <psibase/native_tables.hpp>

namespace psibase
{
   using psibase::account_num_type;
   using std::optional;
   using std::string;
   using std::vector;

   template <typename T>
   using const_view = psio::const_view<T>;

   struct account_name
   {
      account_num_type num;
      string           name;
   };
   PSIO_REFLECT(account_name, num, name);
   EOSIO_REFLECT(account_name, num, name);

   class account_sys : public psibase::contract
   {
     public:
      static constexpr account_num_type contract       = 2;  /// hard coded...?
      static constexpr uint64_t         contract_flags = psibase::account_row::allow_write_native;
<<<<<<< HEAD

      void startup(account_num_type                 next_account_num,
                   const_view<vector<account_name>> existing_accounts);

      account_num_type create_account(const_view<string> name,
                                      const_view<string> auth_contract,
                                      bool               allow_sudo);

      optional<account_num_type> get_account_by_name(const_view<string> name);

      optional<string> get_account_by_num(account_num_type num);
      void             assert_account_name(account_num_type num, const_view<string> name);
=======
      static constexpr account_num_type null_account   = 0;

      void startup(account_num_type                 next_account_num,
                   const_view<vector<account_name>> existing_accounts);

      account_num_type create_account(const_view<string> name,
                                      const_view<string> auth_contract,
                                      bool               allow_sudo);

      optional<account_num_type> get_account_by_name(const_view<string> name);

      optional<string> get_account_by_num(account_num_type num);

      void assert_account_name(account_num_type num, const_view<string> name);

      int64_t exists(account_num_type num);
>>>>>>> 7164b59a
   };

   PSIO_REFLECT_INTERFACE(account_sys,
                          (startup, 0, next_account_num, existing_accounts),
                          (create_account, 1, name, auth_contract),
                          (get_account_by_name, 2, name),
                          (get_account_by_num, 3, num),
<<<<<<< HEAD
                          (assert_account_name, 4, num, name))
=======
                          (assert_account_name, 4, num, name),
                          (exists, 5, num))
>>>>>>> 7164b59a

}  // namespace psibase<|MERGE_RESOLUTION|>--- conflicted
+++ resolved
@@ -27,7 +27,7 @@
      public:
       static constexpr account_num_type contract       = 2;  /// hard coded...?
       static constexpr uint64_t         contract_flags = psibase::account_row::allow_write_native;
-<<<<<<< HEAD
+      static constexpr account_num_type null_account   = 0;
 
       void startup(account_num_type                 next_account_num,
                    const_view<vector<account_name>> existing_accounts);
@@ -40,24 +40,8 @@
 
       optional<string> get_account_by_num(account_num_type num);
       void             assert_account_name(account_num_type num, const_view<string> name);
-=======
-      static constexpr account_num_type null_account   = 0;
-
-      void startup(account_num_type                 next_account_num,
-                   const_view<vector<account_name>> existing_accounts);
-
-      account_num_type create_account(const_view<string> name,
-                                      const_view<string> auth_contract,
-                                      bool               allow_sudo);
-
-      optional<account_num_type> get_account_by_name(const_view<string> name);
-
-      optional<string> get_account_by_num(account_num_type num);
-
-      void assert_account_name(account_num_type num, const_view<string> name);
 
       int64_t exists(account_num_type num);
->>>>>>> 7164b59a
    };
 
    PSIO_REFLECT_INTERFACE(account_sys,
@@ -65,11 +49,7 @@
                           (create_account, 1, name, auth_contract),
                           (get_account_by_name, 2, name),
                           (get_account_by_num, 3, num),
-<<<<<<< HEAD
-                          (assert_account_name, 4, num, name))
-=======
                           (assert_account_name, 4, num, name),
                           (exists, 5, num))
->>>>>>> 7164b59a
 
 }  // namespace psibase