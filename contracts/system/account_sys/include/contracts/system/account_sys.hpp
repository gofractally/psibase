--- conflicted
+++ resolved
@@ -13,17 +13,11 @@
       static constexpr uint64_t contract_flags = psibase::account_row::allow_write_native;
       static constexpr psibase::AccountNumber null_account;
 
-<<<<<<< HEAD
-      void startup(const_view<vector<AccountNumber>> existing_accounts);
-      void newAccount(AccountNumber account, AccountNumber auth_contract, bool allow_sudo);
-      bool exists(AccountNumber num);
-=======
       void startup(psio::const_view<std::vector<psibase::AccountNumber>> existing_accounts);
-      void create_account(psibase::AccountNumber account,
-                          psibase::AccountNumber auth_contract,
-                          bool                   allow_sudo);
+      void newAccount(psibase::AccountNumber account,
+                      psibase::AccountNumber auth_contract,
+                      bool                   allow_sudo);
       bool exists(psibase::AccountNumber num);
->>>>>>> 6758f0ea
    };
 
    PSIO_REFLECT_INTERFACE(account_sys,
