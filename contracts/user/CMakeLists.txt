--- conflicted
+++ resolved
@@ -1,25 +1,14 @@
 function(add_user_contract suffix name)
     add_executable(${name}${suffix} ${ARGN})
-<<<<<<< HEAD
-    target_include_directories(${name}${suffix} PUBLIC 
-        include
-        ../name_sys/include
-        ../nft_sys/include
-        ../rpc_roothost_sys/include
-        ../symbol_sys/include
-        ../tokens_sys/include
-        ../exchange_sys/include
-=======
     target_include_directories(${name}${suffix} PUBLIC
         contract/include
         include
-        ../common_sys/contract/include
-        ../exchange_sys/contract/include
-        ../name_sys/contract/include
-        ../nft_sys/contract/include
-        ../symbol_sys/contract/include
-        ../tokens_sys/contract/include
->>>>>>> 72dfa9e1
+        ../common_sys/include
+        ../exchange_sys/include
+        ../name_sys/include
+        ../nft_sys/include
+        ../symbol_sys/include
+        ../tokens_sys/include
         ../../system/account_sys/include
         ../../system/auth_ec_sys/include
         ../../system/auth_fake_sys/include
@@ -61,19 +50,12 @@
 add("-debug")
 
 if(DEFINED IS_WASM)
-<<<<<<< HEAD
-=======
     add_subdirectory(blocklog_sys)
     add_subdirectory(common_sys)
->>>>>>> 72dfa9e1
     add_subdirectory(exchange_sys)
     add_subdirectory(mincon)
     add_subdirectory(name_sys)
     add_subdirectory(nft_sys)
-<<<<<<< HEAD
-    add_subdirectory(rpc_roothost_sys)
-=======
->>>>>>> 72dfa9e1
     add_subdirectory(symbol_sys)
     add_subdirectory(tokens_sys)
 endif()
