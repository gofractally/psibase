--- conflicted
+++ resolved
@@ -7,7 +7,6 @@
 
 namespace nft_sys
 {
-<<<<<<< HEAD
    namespace errors
    {
       std::string_view nftDNE                 = "NFT does not exist";
@@ -21,12 +20,12 @@
 
    }  // namespace errors
 
-   using nid = uint64_t;
+   using nid = uint64_t;  //TODO: change to 32 bit
 
    struct AdRow
    {
-      psibase::account_num user;
-      bool                 autodebit;
+      psibase::AccountNumber user;
+      bool                   autodebit;
    };
    EOSIO_REFLECT(AdRow, user, autodebit);
    PSIO_REFLECT(AdRow, user, autodebit);
@@ -34,19 +33,10 @@
    using ad_table_t = psibase::table<AdRow, &AdRow::user>;
    struct nft_row
    {
-      nid                  id;
-      psibase::account_num issuer;
-      psibase::account_num owner;
-      psibase::account_num approved_account;
-=======
-   using nid = uint64_t; //TODO: change to 32 bit
-   struct nft
-   {
-      nid                    nftid;
+      nid                    id;
       psibase::AccountNumber issuer;
       psibase::AccountNumber owner;
       psibase::AccountNumber approved_account;
->>>>>>> 2e19f990
 
       static bool is_valid_key(const nid& id) { return id != 0; }
 
@@ -72,38 +62,27 @@
 
       using sub_id_type = uint32_t;
 
-<<<<<<< HEAD
       // Create a new NFT in issuer's scope, with sub_id 0
-      nid  mint(psibase::account_num issuer, sub_id_type sub_id);
-      void burn(psibase::account_num owner, nid nftId){};
+      nid  mint(psibase::AccountNumber issuer, sub_id_type sub_id);
+      void burn(psibase::AccountNumber owner, nid nftId){};
 
-      void autodebit(psibase::account_num account, bool autoDebit) {}
+      void autodebit(psibase::AccountNumber account, bool autoDebit) {}
 
-      void credit(psibase::account_num sender,
-                  psibase::account_num receiver,
-                  nid                  nftId,
-                  std::string          memo)
+      void credit(psibase::AccountNumber sender,
+                  psibase::AccountNumber receiver,
+                  nid                    nftId,
+                  std::string            memo)
       {
       }
-      void uncredit(psibase::account_num sender, psibase::account_num receiver, nid nftId) {}
-      void debit(psibase::account_num sender, psibase::account_num receiver, nid nftId) {}
+      void uncredit(psibase::AccountNumber sender, psibase::AccountNumber receiver, nid nftId) {}
+      void debit(psibase::AccountNumber sender, psibase::AccountNumber receiver, nid nftId) {}
 
-      void approve(nid nftId, psibase::account_num account) {}
-      void unapprove(nid nftId, psibase::account_num account) {}
-=======
-      // Mutate
-      uint64_t mint(psibase::AccountNumber issuer, sub_id_type sub_id);
-
-      void transfer(psibase::AccountNumber        from,
-                    psibase::AccountNumber        to,
-                    uint64_t                      nid,
-                    psio::const_view<std::string> memo);
->>>>>>> 2e19f990
+      void approve(nid nftId, psibase::AccountNumber account) {}
+      void unapprove(nid nftId, psibase::AccountNumber account) {}
 
       // Read-only interface
       std::optional<nft_row> getNft(nid nft_id);
-      std::optional<nft_row> getNft2(psibase::account_num issuer, sub_id_type sub_id);
-      int64_t                isAutodebit(psibase::account_num user);
+      int64_t                isAutodebit(psibase::AccountNumber user);
 
      private:
       tables db{contract};
@@ -124,8 +103,7 @@
       (unapprove, 7, nftId, account),
       
       (getNft, 8, nft_id),
-      (getNft2, 9, issuer, sub_id),
-      (isAutodebit, 10, user)
+      (isAutodebit, 9, user)
    );
    // clang-format on
 
