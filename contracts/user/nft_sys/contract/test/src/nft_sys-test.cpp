#define CATCH_CONFIG_MAIN
#include <psio/fracpack.hpp>

#include <contracts/system/account_sys.hpp>
#include <contracts/system/test.hpp>
#include "nft_sys.hpp"

using namespace eosio;
using namespace nft_sys;
using namespace psibase;
using nft_sys::nft_row;
using std::optional;
using std::pair;
using std::vector;

namespace
{
   bool succeeded(const transaction_trace& t)
   {
      bool ret = (show(false, t) == "");
      if (!ret && t.error != std::nullopt)
      {
         UNSCOPED_INFO("transaction has exception: " << *t.error << "\n");
      }
      else if (!ret)
      {
         UNSCOPED_INFO("transaction failed, but was expected to succeed");
      }
      return ret;
   };
   bool failedWith(const transaction_trace& t, std::string_view err)
   {
      bool hasError = t.error != std::nullopt;
      bool ret      = (hasError && t.error->find(err.data()) != string::npos);
      if (hasError && !ret)
      {
         UNSCOPED_INFO("transaction has exception: " << *t.error << "\n");
      }
      else if (!hasError)
      {
         UNSCOPED_INFO("transaction succeeded, but was expected to fail");
      }
      return ret;
   }

   void check_disk_consumption(const transaction_trace&                  trace,
                               const vector<pair<account_num, int64_t>>& consumption)
   {
      const vector<action_trace>& actions = trace.action_traces;
      INFO("This check expects only single action traces");
      CHECK(actions.size() == 2);
      //const auto& ram_deltas = actions.at(0).account_ram_deltas;

      {
         INFO("Check for equality in the total number of RAM changes");
         //CHECK(ram_deltas.size() == consumption.size());
      }

      {
         INFO("Check that each actual RAM delta was in the set of expected deltas");
         // for (const auto& delta : ram_deltas)
         // {
         //    bool foundMatch =
         //        std::any_of(consumption.begin(), consumption.end(), [&](const auto& cPair) {
         //           return cPair.first == delta.account && cPair.second == delta.delta;
         //        });
         //    if (!foundMatch)
         //    {
         //       INFO("Real RAM Delta: [" << delta.account.to_string() << "]["
         //                                << std::to_string(delta.delta) << "]");
         //       CHECK(false);
         //    }
         // }
      }
   }

   auto generate = [](uint32_t a, uint32_t b) {
      return (static_cast<uint64_t>(a) << 32 | static_cast<uint64_t>(b));
   };

   void configure_test_chain(test_chain& t)
   {
      t.start_block();
      boot_minimal(t);
      auto cnum = add_contract(t, "nft.sys", "nft_sys.wasm");
      eosio::check(cnum == nft_contract::contract, "contract number changed");
   }

   auto debugCounter = [i = 0]() mutable { std::cout << "\nTEST " << ++i << "\n\n"; };

}  // namespace

SCENARIO("Minting & burning nfts")
{
   GIVEN("An empty chain with registered users Alice and Bob")
   {
      test_chain t;
      configure_test_chain(t);

      Actor alice{add_account(t, "alice")};
      Actor bob{add_account(t, "bob")};

      uint32_t sub_id = 0;
      THEN("Alice can mint an NFT")
      {
         auto trace = t.trace(alice.at<nft_contract>().mint(alice, sub_id));
         CHECK(succeeded(trace));

         AND_THEN("The NFT exists")
         {
            nft_row expectedNft{.id               = generate(alice.id, sub_id),
                                .issuer           = alice.id,
                                .owner            = alice.id,
                                .approved_account = 0};

            auto nft_id = getReturnVal<&nft_contract::mint>(get_top_action(trace, 0));
            auto trace  = t.trace(alice.at<nft_contract>().getNft(nft_id));
            auto nft    = getReturnVal<&nft_contract::getNft>(get_top_action(trace, 0));
            CHECK((nft != std::nullopt && *nft == expectedNft));
         }
      }
      THEN("Alice cannot force Bob to pay the storage cost for her minting an NFT")
      {
         CHECK(failedWith(t.trace(alice.at<nft_contract>().mint(bob, sub_id)),
                          "Missing required authority"));
      }
      WHEN("Alice mints an NFT")
      {
         t.trace(alice.at<nft_contract>().mint(alice, sub_id));
         auto trace = t.trace(alice.at<nft_contract>().getNft2(alice, sub_id));
         auto nft1  = *getReturnVal<&nft_contract::getNft2>(get_top_action(trace, 0));
         t.start_block();

<<<<<<< HEAD
         THEN("Alice consumes storage space as expected")
         {
            check_disk_consumption(trace, {{alice.id, nft_row::DiskUsage::firstEmplace}});
         }
         THEN("Alice cannot mint another using the same sub_id")
         {
            CHECK(failedWith(t.trace(alice.at<nft_contract>().mint(alice, sub_id)),
                             "Nft already exists"));
         }
         THEN("Alice can burn the NFT")
         {
            CHECK(succeeded(t.trace(alice.at<nft_contract>().burn(alice, nft1.id))));
         }
         THEN("Bob cannot burn the NFT")
         {
            CHECK(failedWith(t.trace(bob.at<nft_contract>().burn(alice, nft1.id)),
                             nft_sys::errors::missingRequiredAuth));
         }
         THEN("Bob can mint an NFT using the same sub_id")
         {
            CHECK(succeeded(t.trace(bob.at<nft_contract>().mint(bob, sub_id))));
         }
         THEN("Alice can mint a second NFT using a different sub_id")
         {
            CHECK(succeeded(t.trace(alice.at<nft_contract>().mint(alice, sub_id + 1))));
         }
         AND_WHEN("Alice mints a second NFT using a different sub_id")
         {
            // Mint second NFT
            auto secondId = sub_id + 1;
            t.trace(alice.at<nft_contract>().mint(alice, secondId));
            t.start_block();
=======
   auto cnum  = add_contract(t, nft_contract::contract, "nft_sys.wasm");
   auto alice = add_account(t, "alice");
   std::cout << "Alice account number is " << alice << "\n";
>>>>>>> 2e19f990

            THEN("The ID is one more than the first")
            {
               trace = t.trace(alice.at<nft_contract>().getNft2(alice, secondId));

               auto nft2 = *getReturnVal<&nft_contract::getNft2>(get_top_action(trace, 0));

               nft_row expectedNft = nft1;
               expectedNft.id++;
               REQUIRE(nft2 == expectedNft);
            }
         }
         AND_WHEN("Bob mints an NFT")
         {
            auto trace = t.trace(bob.at<nft_contract>().mint(bob, sub_id));
            t.start_block();

            THEN("Bob's pays for an expected amount of storage space")
            {
               check_disk_consumption(trace, {{bob.id, nft_row::DiskUsage::subsequentEmplace}});
            }
         }
      }
   }
}

//       - Add test cases for checking that events were emitted properly
SCENARIO("Transferring NFTs")
{
   GIVEN("A chain with registered users Alice, Bob, and Charlie")
   {
      test_chain t;
      t.start_block();
      boot_minimal(t);
      auto cnum = add_contract(t, "nft.sys", "nft_sys.wasm");
      REQUIRE(cnum == nft_contract::contract);

      Actor alice{add_account(t, "alice")};
      Actor bob{add_account(t, "bob")};
      Actor charlie{add_account(t, "charlie")};

      THEN("Bob is configured to use auto-debit by default")
      {
         auto trace       = t.trace(bob.at<nft_contract>().isAutodebit(bob));
         bool isAutodebit = getReturnVal<&nft_contract::isAutodebit>(get_top_action(trace, 0));
         CHECK(succeeded(trace));
         CHECK(isAutodebit);
      }
      THEN("Bob is able to opt out of auto-debit")
      {
         auto trace = t.trace(bob.at<nft_contract>().autodebit(bob, false));
         CHECK(succeeded(trace));

         trace            = t.trace(bob.at<nft_contract>().isAutodebit(bob));
         bool isAutodebit = getReturnVal<&nft_contract::isAutodebit>(get_top_action(trace, 0));
         CHECK(!isAutodebit);
      }

      THEN("Alice is unable to credit, uncredit, or debit a non-existent NFT")
      {
         CHECK(failedWith(t.trace(alice.at<nft_contract>().credit(alice, bob, 1, "memo")),
                          nft_sys::errors::nftDNE));
         CHECK(failedWith(t.trace(alice.at<nft_contract>().uncredit(alice, bob, 1)),
                          nft_sys::errors::nftDNE));
         CHECK(failedWith(t.trace(alice.at<nft_contract>().debit(bob, alice, 1)),
                          nft_sys::errors::nftDNE));
         CHECK(failedWith(t.trace(alice.at<nft_contract>().debit(alice, bob, 1)),
                          nft_sys::errors::nftDNE));
      }
      AND_GIVEN("Alice has minted an NFT")
      {
         t.act(alice.at<nft_contract>().mint(alice, 0));
         auto trace = t.trace(alice.at<nft_contract>().getNft2(alice, 0));
         auto nft   = *getReturnVal<&nft_contract::getNft2>(get_top_action(trace, 0));

         THEN("No one can debit or uncredit the NFT")
         {
            CHECK(failedWith(t.trace(bob.at<nft_contract>().debit(alice, bob, nft.id)),
                             nft_sys::errors::debitRequiresCredit));
            CHECK(failedWith(t.trace(bob.at<nft_contract>().uncredit(alice, bob, nft.id)),
                             nft_sys::errors::uncreditRequiresCredit));
            CHECK(failedWith(t.trace(alice.at<nft_contract>().uncredit(alice, bob, nft.id)),
                             nft_sys::errors::uncreditRequiresCredit));
         }

         THEN("Bob may not credit the NFT to Bob")
         {
            CHECK(failedWith(t.trace(bob.at<nft_contract>().credit(alice, bob, nft.id, "memo")),
                             nft_sys::errors::missingRequiredAuth));
         }
         THEN("Alice may not credit the NFT to herself")
         {
            CHECK(failedWith(t.trace(alice.at<nft_contract>().credit(alice, alice, nft.id, "memo")),
                             nft_sys::errors::creditorIsDebitor));
         }
         THEN("Alice may credit the NFT to Bob")
         {
            CHECK(succeeded(t.trace(alice.at<nft_contract>().credit(alice, bob, nft.id, "memo"))));
         }
         WHEN("Alice credits the NFT to Bob")
         {
            auto creditTrace = t.trace(alice.at<nft_contract>().credit(alice, bob, nft.id, "memo"));

            THEN("Bob immediately owns the NFT")
            {
               auto trace = t.trace(bob.at<nft_contract>().getNft(nft.id));
               nft        = *getReturnVal<&nft_contract::getNft>(get_top_action(trace, 0));
            }
            THEN("The payer for storage costs of the NFT are updated accordingly")
            {
               check_disk_consumption(creditTrace, {{alice.id, -1 * nft_row::DiskUsage::update},
                                                    {bob.id, nft_row::DiskUsage::update}});
            }
            THEN("Alice has no chance to uncredit the NFT")
            {
               CHECK(failedWith(t.trace(alice.at<nft_contract>().uncredit(alice, bob, nft.id)),
                                nft_sys::errors::uncreditRequiresCredit));
            }
         }
         WHEN("Bob opts out of auto-debit")
         {
            t.act(bob.at<nft_contract>().autodebit(bob, false));

            AND_WHEN("Alice credits the NFT to Bob")
            {
               auto creditTrace =
                   t.trace(alice.at<nft_contract>().credit(alice, bob, nft.id, "memo"));

               THEN("The NFT is not yet owned by Bob")
               {
                  auto trace = t.trace(bob.at<nft_contract>().getNft(nft.id));
                  auto owner =
                      (*getReturnVal<&nft_contract::getNft>(get_top_action(trace, 0))).owner;
                  CHECK(bob.id != owner);
               }
               THEN("The payer for storage costs of the NFT do not change")
               {
                  check_disk_consumption(creditTrace, {{}});
               }
               THEN("Alice and Charlie may not debit the NFT")
               {
                  CHECK(failedWith(t.trace(alice.at<nft_contract>().debit(alice, bob, nft.id)),
                                   nft_sys::errors::creditorIsDebitor));
                  CHECK(failedWith(t.trace(alice.at<nft_contract>().debit(alice, bob, nft.id)),
                                   nft_sys::errors::missingRequiredAuth));
               }
               THEN("Bob and Charlie may not uncredit the NFT")
               {
                  CHECK(failedWith(t.trace(bob.at<nft_contract>().uncredit(alice, bob, nft.id)),
                                   nft_sys::errors::creditorAction));
                  CHECK(failedWith(t.trace(charlie.at<nft_contract>().uncredit(alice, bob, nft.id)),
                                   nft_sys::errors::creditorAction));
               }
               THEN("Bob may debit the NFT")
               {
                  auto debitTrace = t.trace(bob.at<nft_contract>().debit(alice, bob, nft.id));
                  CHECK(succeeded(debitTrace));
                  AND_THEN("The payer for storage costs of the NFT are updated accordingly")
                  {
                     check_disk_consumption(debitTrace,
                                            {{alice.id, -1 * nft_row::DiskUsage::update},
                                             {bob.id, nft_row::DiskUsage::update}});
                  }
               }
               THEN("Alice may uncredit the NFT")
               {
                  auto uncreditTrace =
                      t.trace(alice.at<nft_contract>().uncredit(alice, bob, nft.id));
                  CHECK(succeeded(uncreditTrace));

                  AND_THEN("The payer for storage costs of the NFT do not change")
                  {
                     check_disk_consumption(uncreditTrace, {{}});
                  }
               }
               AND_WHEN("Bob debits the NFT")
               {
                  t.act(bob.at<nft_contract>().debit(alice, bob, nft.id));

                  THEN("Bob owns the NFT")
                  {
                     auto trace = t.trace(bob.at<nft_contract>().getNft(nft.id));
                     auto owner =
                         (*getReturnVal<&nft_contract::getNft>(get_top_action(trace, 0))).owner;
                     CHECK(bob.id == owner);
                  }
                  THEN("Alice and Charlie may not uncredit or debit the NFT")
                  {
                     CHECK(
                         failedWith(t.trace(alice.at<nft_contract>().uncredit(alice, bob, nft.id)),
                                    nft_sys::errors::uncreditRequiresCredit));
                     CHECK(failedWith(t.trace(alice.at<nft_contract>().debit(alice, bob, nft.id)),
                                      nft_sys::errors::debitRequiresCredit));
                     CHECK(failedWith(
                         t.trace(charlie.at<nft_contract>().uncredit(alice, bob, nft.id)),
                         nft_sys::errors::uncreditRequiresCredit));
                     CHECK(failedWith(t.trace(charlie.at<nft_contract>().debit(alice, bob, nft.id)),
                                      nft_sys::errors::debitRequiresCredit));
                  }
                  THEN("Bob may not debit the NFT again")
                  {
                     CHECK(failedWith(t.trace(bob.at<nft_contract>().debit(alice, bob, nft.id)),
                                      nft_sys::errors::debitRequiresCredit));
                  }
               }
               AND_WHEN("Alice uncredits the NFT")
               {
                  t.act(alice.at<nft_contract>().uncredit(alice, bob, nft.id));

                  THEN("No one can debit or uncredit the NFT")
                  {
                     auto checkUncredit = [&](auto actor) {
                        CHECK(failedWith(
                            t.trace(actor.template at<nft_contract>().uncredit(alice, bob, nft.id)),
                            nft_sys::errors::uncreditRequiresCredit));
                     };
                     auto checkDebit = [&](auto actor) {
                        CHECK(failedWith(
                            t.trace(actor.template at<nft_contract>().debit(alice, bob, nft.id)),
                            nft_sys::errors::debitRequiresCredit));
                     };

                     checkUncredit(alice);
                     checkUncredit(bob);
                     checkUncredit(charlie);

                     checkDebit(alice);
                     checkDebit(bob);
                     checkDebit(charlie);
                  }
                  THEN("Alice may credit the NFT again")
                  {
                     CHECK(succeeded(
                         t.trace(alice.at<nft_contract>().credit(alice, bob, nft.id, "memo"))));
                  }
               }
            }
         }
      }
   }
}

SCENARIO("Approving NFTs")
{
   // Approving NFTs allows someone to credit the NFT on your behalf.
}<|MERGE_RESOLUTION|>--- conflicted
+++ resolved
@@ -82,8 +82,7 @@
    {
       t.start_block();
       boot_minimal(t);
-      auto cnum = add_contract(t, "nft.sys", "nft_sys.wasm");
-      eosio::check(cnum == nft_contract::contract, "contract number changed");
+      auto cnum = add_contract(t, nft_contract::contract, "nft_sys.wasm");
    }
 
    auto debugCounter = [i = 0]() mutable { std::cout << "\nTEST " << ++i << "\n\n"; };
@@ -131,7 +130,6 @@
          auto nft1  = *getReturnVal<&nft_contract::getNft2>(get_top_action(trace, 0));
          t.start_block();
 
-<<<<<<< HEAD
          THEN("Alice consumes storage space as expected")
          {
             check_disk_consumption(trace, {{alice.id, nft_row::DiskUsage::firstEmplace}});
@@ -164,11 +162,6 @@
             auto secondId = sub_id + 1;
             t.trace(alice.at<nft_contract>().mint(alice, secondId));
             t.start_block();
-=======
-   auto cnum  = add_contract(t, nft_contract::contract, "nft_sys.wasm");
-   auto alice = add_account(t, "alice");
-   std::cout << "Alice account number is " << alice << "\n";
->>>>>>> 2e19f990
 
             THEN("The ID is one more than the first")
             {
