--- conflicted
+++ resolved
@@ -1,21 +1,13 @@
 #pragma once
 
-<<<<<<< HEAD
+#include <psibase/Contract.hpp>
 #include <psibase/String.hpp>
-#include <psibase/contract.hpp>
-=======
-#include <psibase/Contract.hpp>
->>>>>>> b37abf9e
 #include "errors.hpp"
 #include "tables.hpp"
 
 namespace UserContract
 {
-<<<<<<< HEAD
-   class NftSys : public psibase::contract2<NftSys>
-=======
    class NftSys : public psibase::Contract<NftSys>
->>>>>>> b37abf9e
    {
      public:
       using tables = psibase::contract_tables<NftTable_t, AdTable_t>;
