#pragma once
#include <compare>
#include <psibase/AccountNumber.hpp>
#include <psibase/table.hpp>

namespace UserContract
{
   using NID = uint32_t;

   struct AutodebitRecord
   {
      psibase::AccountNumber user;
      bool                   autodebit;

      friend std::strong_ordering operator<=>(const AutodebitRecord&,
                                              const AutodebitRecord&) = default;
   };
<<<<<<< HEAD
   EOSIO_REFLECT(AutodebitRecord, user, autodebit);
   PSIO_REFLECT(AutodebitRecord, user, autodebit);
   using AdTable_t = psibase::table<AutodebitRecord, &AutodebitRecord::user>;
=======
   PSIO_REFLECT(AdRecord, user, autodebit);
>>>>>>> 3c732722

   struct NftRecord
   {
      NID                    id;
      psibase::AccountNumber issuer;
      psibase::AccountNumber owner;
      psibase::AccountNumber creditedTo;

      static bool isValidKey(const NID& id) { return id != 0; }

      friend std::strong_ordering operator<=>(const NftRecord&, const NftRecord&) = default;
   };
   PSIO_REFLECT(NftRecord, id, issuer, owner, creditedTo);
   // Todo: Also index by issuer and owner when additional indices are possible
   using NftTable_t = psibase::table<NftRecord, &NftRecord::id>;

   // Todo: separate creditedTo into its own table

}  // namespace UserContract<|MERGE_RESOLUTION|>--- conflicted
+++ resolved
@@ -15,13 +15,8 @@
       friend std::strong_ordering operator<=>(const AutodebitRecord&,
                                               const AutodebitRecord&) = default;
    };
-<<<<<<< HEAD
-   EOSIO_REFLECT(AutodebitRecord, user, autodebit);
    PSIO_REFLECT(AutodebitRecord, user, autodebit);
    using AdTable_t = psibase::table<AutodebitRecord, &AutodebitRecord::user>;
-=======
-   PSIO_REFLECT(AdRecord, user, autodebit);
->>>>>>> 3c732722
 
    struct NftRecord
    {
