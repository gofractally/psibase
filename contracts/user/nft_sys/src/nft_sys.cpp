--- conflicted
+++ resolved
@@ -18,7 +18,7 @@
    MethodNumber m{action->method()->value().get()};
    if (m != MethodNumber{"init"})
    {
-      auto initRecord = db.open<InitTable_t>().get_index<0>().get((uint8_t)0);
+      auto initRecord = db.open<InitTable_t>().getIndex<0>().get((uint8_t)0);
       check(initRecord.has_value(), uninitialized);
    }
 }
@@ -26,7 +26,7 @@
 void NftSys::init()
 {
    auto initTable = db.open<InitTable_t>();
-   auto init      = (initTable.get_index<0>().get((uint8_t)0));
+   auto init      = (initTable.getIndex<0>().get((uint8_t)0));
    check(not init.has_value(), alreadyInit);
    initTable.put(InitializedRecord{});
 
@@ -62,11 +62,7 @@
 {
    auto record = getNft(nftId);
 
-<<<<<<< HEAD
-   check(record.owner == get_sender(), missingRequiredAuth);
-=======
-   check(record.owner == getSender(), Errors::missingRequiredAuth);
->>>>>>> 50776f4b
+   check(record.owner == getSender(), missingRequiredAuth);
 
    db.open<NftTable_t>().erase(nftId);
 
@@ -138,42 +134,24 @@
 
 void NftSys::setConfig(psibase::NamedBit_t flag, bool enable)
 {
-<<<<<<< HEAD
-   auto record  = getNftHolder(get_sender());
+   auto sender  = getSender();
+   auto record  = getNftHolder(sender);
    auto bit     = NftHolderRecord::Configurations::getIndex(flag);
-   bool flagSet = getNftHolder(get_sender()).config.get(bit);
+   bool flagSet = getNftHolder(sender).config.get(bit);
 
    check(flagSet != enable, redundantUpdate);
-=======
-   auto record = getNftHolder(getSender());
->>>>>>> 50776f4b
 
    record.config.set(bit, enable);
 
    db.open<NftHolderTable_t>().put(record);
 
-<<<<<<< HEAD
-   emit().ui().configChanged(get_sender(), flag, enable);
-=======
-   if (enable)
-   {
-      emit().ui().enabledManDeb(getSender());
-   }
-   else
-   {
-      emit().ui().disabledManDeb(getSender());
-   }
->>>>>>> 50776f4b
+   emit().ui().configChanged(sender, flag, enable);
 }
 
 NftRecord NftSys::getNft(NID nftId)
 {
-<<<<<<< HEAD
-   auto nftRecord = db.open<NftTable_t>().get_index<0>().get(nftId);
+   auto nftRecord = db.open<NftTable_t>().getIndex<0>().get(nftId);
    bool exists    = nftRecord.has_value();
-=======
-   auto nftRecord = db.open<NftTable_t>().getIndex<0>().get(nftId);
->>>>>>> 50776f4b
 
    // Todo
    if (false)  // if (nftId < nextAvailableID()) // Then the NFt definitely existed at one point
@@ -228,7 +206,7 @@
 
 bool NftSys::getConfig(psibase::AccountNumber account, psibase::NamedBit_t flag)
 {
-   auto hodler = db.open<NftHolderTable_t>().get_index<0>().get(account);
+   auto hodler = db.open<NftHolderTable_t>().getIndex<0>().get(account);
    if (hodler.has_value() == false)
    {
       return false;
