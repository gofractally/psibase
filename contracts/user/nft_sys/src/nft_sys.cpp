--- conflicted
+++ resolved
@@ -64,16 +64,9 @@
    check(record->owner == sender, Errors::missingRequiredAuth);
    check(receiver != record->owner, Errors::creditorIsDebitor);
    check(record->creditedTo == account_sys::null_account, Errors::alreadyCredited);
-<<<<<<< HEAD
+
    check(at<account_sys>().exists(receiver), Errors::receiverDNE);
    bool transferred = isAutodebit(receiver);
-=======
-
-   auto exists = actor<account_sys>(contract, account_sys::contract).exists(receiver);
-   psibase::check(exists, Errors::receiverDNE);
-
-   bool transferred = _isAutoDebit(receiver);
->>>>>>> 3c732722
 
    if (transferred)
    {
