--- conflicted
+++ resolved
@@ -20,12 +20,11 @@
    class TokenSys : public psibase::Contract<TokenSys>
    {
      public:
-<<<<<<< HEAD
-      using tables                      = psibase::contract_tables<TokenTable_t,
-                                              BalanceTable_t,
-                                              SharedBalanceTable_t,
-                                              TokenHolderTable_t,
-                                              psibase::InitTable_t>;
+      using tables                      = psibase::ContractTables<TokenTable_t,
+                                             BalanceTable_t,
+                                             SharedBalanceTable_t,
+                                             TokenHolderTable_t,
+                                             psibase::InitTable_t>;
       static constexpr auto contract    = psibase::AccountNumber("token-sys");
       static constexpr auto sysToken    = TID{1};
       static constexpr auto sysTokenSym = SID{"PSI"};
@@ -35,11 +34,6 @@
       void init();
 
       TID create(Precision precision, Quantity maxSupply);
-=======
-      using tables = psibase::
-          ContractTables<TokenTable_t, BalanceTable_t, SharedBalanceTable_t, TokenHolderTable_t>;
-      static constexpr auto contract = psibase::AccountNumber("token-sys");
->>>>>>> 50776f4b
 
       void mint(TID tokenId, Quantity amount, psio::const_view<psibase::String> memo);
 
