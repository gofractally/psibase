--- conflicted
+++ resolved
@@ -12,13 +12,8 @@
 - `plugin`: May be present on any crate that builds a service. The value is a crate that should be built with `cargo component` and uploaded as `/plugin.wasm`
 - `flags`: [Flags](../../../specifications/data-formats/package.md#serviceservicejson) for the service.
 - `postinstall`: An array of actions to run when the package is installed. May be specified on the top-level crate or on any service. Actions from a single `postinstall` will be run in order. The order of actions from multiple crates is unspecified.
-<<<<<<< HEAD
-- `data`: An array of `{src, dst}` paths to upload to the service. `src` is relative to the location of Cargo.toml. If `src` is a directory, its contents will be included recursively.
+- `data`: An array of `{src, dst}` paths to upload to the service's subdomain. `src` is relative to the location of Cargo.toml. If `src` is a directory, its contents will be included recursively.
 - `dependencies`: Additional packages, not build by cargo, that the package depends on. May be specified on the top-level crate or on any service.
-=======
-- `data`: An array of `{src, dst}` paths to upload to the service's subdomain. `src` is relative to the location of Cargo.toml. If `src` is a directory, its contents will be included recursively.
-- `dependencies`: Additional packages, not build by cargo, that the package depends on.
->>>>>>> 7d400887
 
 Example:
 
