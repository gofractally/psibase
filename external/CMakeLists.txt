--- conflicted
+++ resolved
@@ -32,7 +32,6 @@
 endif()
 
 if(IS_WASM)
-<<<<<<< HEAD
     find_package(Catch2 3 REQUIRED)
     add_library(catch2 INTERFACE)
     # --whole-archive is needed because wasi-sdk (as of version 24)
@@ -41,33 +40,4 @@
     target_link_libraries(catch2 INTERFACE -Wl,--whole-archive Catch2::Catch2WithMain -Wl,--no-whole-archive Catch2::Catch2)
 else()
     add_subdirectory(Catch2)
-endif()
-
-if(NOT IS_WASM)
-  ExternalProject_Add(secp256k1-ext
-    SOURCE_DIR ${CMAKE_CURRENT_SOURCE_DIR}/secp256k1
-    BINARY_DIR ${CMAKE_CURRENT_BINARY_DIR}/secp256k1
-    EXCLUDE_FROM_ALL 1
-    CONFIGURE_COMMAND
-            cp -a ${CMAKE_CURRENT_SOURCE_DIR}/secp256k1 ${CMAKE_CURRENT_BINARY_DIR}/secp256k1-build
-            && cd ${CMAKE_CURRENT_BINARY_DIR}/secp256k1-build
-            && ./autogen.sh
-            && export "CC=${CMAKE_C_COMPILER_LAUNCHER} ${CMAKE_C_COMPILER}"
-            && export AR=${CMAKE_AR}
-            && export RANLIB=${CMAKE_RANLIB}
-            && ./configure --prefix=${CMAKE_CURRENT_BINARY_DIR}/secp256k1
-     BUILD_BYPRODUCTS ${CMAKE_CURRENT_BINARY_DIR}/secp256k1/lib/libsecp256k1.a
-     BUILD_COMMAND cd ../secp256k1-build && make
-     INSTALL_COMMAND cd ../secp256k1-build && make install
-  )
-  add_library(secp256k1 INTERFACE)
-  target_include_directories(secp256k1 INTERFACE ${CMAKE_CURRENT_BINARY_DIR}/secp256k1/include)
-  target_link_libraries(secp256k1 INTERFACE ${CMAKE_CURRENT_BINARY_DIR}/secp256k1/lib/libsecp256k1.a)
-  add_dependencies(secp256k1 secp256k1-ext)
-=======
-    target_compile_options(catch2 INTERFACE -DCATCH_CONFIG_NO_POSIX_SIGNALS -DCATCH_CONFIG_DISABLE_EXCEPTIONS)
-    install(DIRECTORY ${CMAKE_BINARY_DIR}/catch2/include/ TYPE INCLUDE COMPONENT libpsibase)
-    install(FILES ${CMAKE_CURRENT_SOURCE_DIR}/Catch2/LICENSE.txt DESTINATION ${CMAKE_INSTALL_DATADIR}/psibase/licenses RENAME LICENSE.catch2 COMPONENT libpsibase)
-
->>>>>>> 102d2e60
 endif()