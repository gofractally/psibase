--- conflicted
+++ resolved
@@ -25,7 +25,6 @@
     target_sources(eosio-core${suffix} PRIVATE crypto.cpp)
     set_target_properties(eosio-core${suffix} PROPERTIES ARCHIVE_OUTPUT_DIRECTORY ${ROOT_BINARY_DIR}/clsdk/lib-wasm)
 
-<<<<<<< HEAD
     add_library(eosio-contract-base${suffix})
     target_link_libraries(eosio-contract-base${suffix} PUBLIC eosio-core${suffix})
     target_include_directories(eosio-contract-base${suffix} PUBLIC contracts)
@@ -34,26 +33,11 @@
         -Wl,--stack-first
         -Wl,--entry,apply
         -Wl,-z,stack-size=8192
+        -Wl,--no-merge-data-segments
         -nostdlib
     )
     target_sources(eosio-contract-base${suffix} PRIVATE eosiolib.cpp)
     set_target_properties(eosio-contract-base${suffix} PROPERTIES ARCHIVE_OUTPUT_DIRECTORY ${ROOT_BINARY_DIR}/clsdk/lib-wasm)
-=======
-add_library(eosio-contract-base)
-target_link_libraries(eosio-contract-base PUBLIC eosio-core)
-target_include_directories(eosio-contract-base PUBLIC contracts)
-target_compile_options(eosio-contract-base INTERFACE -DCOMPILING_CONTRACT)
-target_link_options(eosio-contract-base PUBLIC
-    -Wl,--stack-first
-    -Wl,--entry,apply
-    -Wl,-z,stack-size=8192
-    -Wl,--no-merge-data-segments
-    $<$<OR:$<CONFIG:Release>,$<CONFIG:MinSizeRel>>:-Wl,--strip-all>
-    -nostdlib
-)
-target_sources(eosio-contract-base PRIVATE eosiolib.cpp)
-set_target_properties(eosio-contract-base PROPERTIES ARCHIVE_OUTPUT_DIRECTORY ${ROOT_BINARY_DIR}/clsdk/lib-wasm)
->>>>>>> cd25b8a6
 
     # Contract with simple malloc/free
     add_library(eosio-contract-simple-malloc${suffix} INTERFACE)
