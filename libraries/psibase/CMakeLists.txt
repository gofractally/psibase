--- conflicted
+++ resolved
@@ -126,24 +126,14 @@
         target_include_directories(psitestlib${suffix} PUBLIC
             contract/include
             tester/include
-<<<<<<< HEAD
-            ../../contracts/system/account_sys/include
-            ../../contracts/system/auth_ec_sys/include
-            ../../contracts/system/auth_fake_sys/include
-            ../../contracts/system/rpc_account_sys/include
-            ../../contracts/system/proxy_sys/include
-            ../../contracts/system/transaction_sys/include
-            ../../contracts/system/verify_ec_sys/include
-            ../../contracts/user/common_sys/include
-            ../../contracts/user/explore_sys/include
-=======
             ../../contracts/system/AccountSys/include
             ../../contracts/system/AuthEcSys/include
             ../../contracts/system/AuthFakeSys/include
             ../../contracts/system/ProxySys/include
             ../../contracts/system/TransactionSys/include
             ../../contracts/system/VerifyEcSys/include
->>>>>>> 69eb201a
+            ../../contracts/user/CommonSys/include
+            ../../contracts/user/ExploreSys/include
         )
         target_include_directories(psitestlib${suffix} PRIVATE
             ../../contracts/system/VerifyEcSys/include
