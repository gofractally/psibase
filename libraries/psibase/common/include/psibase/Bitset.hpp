#pragma once

#include <array>
#include <compare>
#include <concepts>
#include <limits>
#include <psibase/MethodNumber.hpp>
#include <psibase/check.hpp>
#include <psio/fracpack.hpp>
#include <string_view>

namespace psibase
{
<<<<<<< HEAD

   template <uint8_t nrBits>
   struct BitsetTypeMap;

#define MAKE_BITSET_MAP(num, type) \
   template <>                     \
   struct BitsetTypeMap<num>       \
   {                               \
      using inner_t = type;        \
   }

   MAKE_BITSET_MAP(8, uint8_t);
   MAKE_BITSET_MAP(16, uint16_t);
   MAKE_BITSET_MAP(32, uint32_t);
   MAKE_BITSET_MAP(64, uint64_t);

   template <uint8_t nrBits>
   concept validNrBits = std::integral<typename BitsetTypeMap<nrBits>::inner_t>;

   template <uint8_t nrBits>
=======
   // TODO: template arg to control size; constant "1" will need
   //        adjustment to support larger types.
   // TODO: switch serialization to non-extendable struct
>>>>>>> 4f9b7259
   struct Bitset
   {
      static_assert(validNrBits<nrBits>, "Unsupported Bitset size. Supported sizes: 8, 16, 32, 64");

      using Bitset_t                   = typename BitsetTypeMap<nrBits>::inner_t;
      static constexpr size_t MAX_BITS = std::numeric_limits<Bitset_t>::digits;
      Bitset_t                bits     = 0;

      bool get(std::size_t pos) const
      {
         _check(pos);
         return static_cast<bool>((bits & (1 << pos)) >> pos);
      }

      void set(std::size_t pos, bool value = true)
      {
         _check(pos);
         if (value)
         {
            bits |= (1 << pos);
         }
         else
         {
            bits &= ~(1 << pos);
         }
      }

      void _check(std::size_t pos) const
      {
         psibase::check(pos < MAX_BITS, "out-of-bounds access in bitset");
      }

      constexpr auto operator<=>(const Bitset<nrBits>&) const = default;
   };
   using Bitset_8  = Bitset<8>;
   using Bitset_16 = Bitset<16>;
   using Bitset_32 = Bitset<32>;
   using Bitset_64 = Bitset<64>;
   PSIO_REFLECT(Bitset_8, bits);
   PSIO_REFLECT(Bitset_16, bits);
   PSIO_REFLECT(Bitset_32, bits);
   PSIO_REFLECT(Bitset_64, bits);

   using NamedBit_t = psibase::MethodNumber;
   template <psibase::MethodNumber... Args>
   class NamedBits
   {
     public:
      static const size_t      nrBits  = sizeof...(Args);
      static constexpr uint8_t INVALID = std::numeric_limits<uint8_t>::max();

      static constexpr uint8_t getIndex(NamedBit_t flag)
      {
         std::size_t i = 0;
         while (i < _flags.size())
         {
            if (flag == _flags[i])
            {
               return static_cast<uint8_t>(i);
            }
            ++i;
         }

         return INVALID;
      }

     private:
      static constexpr std::array<NamedBit_t, nrBits> _flags = {{Args...}};
   };

}  // namespace psibase<|MERGE_RESOLUTION|>--- conflicted
+++ resolved
@@ -11,8 +11,6 @@
 
 namespace psibase
 {
-<<<<<<< HEAD
-
    template <uint8_t nrBits>
    struct BitsetTypeMap;
 
@@ -32,11 +30,7 @@
    concept validNrBits = std::integral<typename BitsetTypeMap<nrBits>::inner_t>;
 
    template <uint8_t nrBits>
-=======
-   // TODO: template arg to control size; constant "1" will need
-   //        adjustment to support larger types.
-   // TODO: switch serialization to non-extendable struct
->>>>>>> 4f9b7259
+
    struct Bitset
    {
       static_assert(validNrBits<nrBits>, "Unsupported Bitset size. Supported sizes: 8, 16, 32, 64");
