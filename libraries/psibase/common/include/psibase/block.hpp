#pragma once

#include <psibase/AccountNumber.hpp>
#include <psibase/MethodNumber.hpp>
#include <psibase/crypto.hpp>
#include <psibase/time.hpp>

namespace psibase
{
<<<<<<< HEAD
   using BlockNum  = uint32_t;
   using block_num = BlockNum;
=======
   using BlockNum = uint32_t;
>>>>>>> e223f3f6

   struct Action
   {
      AccountNumber     sender;
      AccountNumber     contract;
      MethodNumber      method;
      std::vector<char> rawData;
   };
   PSIO_REFLECT(Action, sender, contract, method, rawData)

   struct GenesisContract
   {
      AccountNumber     contract;
      AccountNumber     authContract;
      uint64_t          flags     = 0;
      uint8_t           vmType    = 0;
      uint8_t           vmVersion = 0;
      std::vector<char> code      = {};
   };
   PSIO_REFLECT(GenesisContract, contract, authContract, flags, vmType, vmVersion, code)

   // The genesis action is the first action of the first transaction of
   // the first block. The action struct's fields are ignored, except
   // rawData, which contains this struct.
   struct GenesisActionData
   {
      std::string                  memo;
      std::vector<GenesisContract> contracts;
   };
   PSIO_REFLECT(GenesisActionData, memo, contracts)

   struct Claim
   {
      AccountNumber     contract;
      std::vector<char> rawData;
   };
   PSIO_REFLECT(Claim, contract, rawData)

   /* mark this as final and put it in memory order that
    * has no padding nor alignment requirements so these fields
    * can be effeciently memcpy 
    *
    * - do not add any fields that may allocate memory 
    *
    *   Tapos = Transactions as Proof of Stake
    */
   // TODO Dan: __attribute__((packed, aligned(1))) causes UB in to_json, from_json,
   //           the TimePointSec comparison operator, fracpack if the memcpy
   //           optimization ever gets disabled (e.g. its condition for enabling fails
   //           to trigger), to_bin, from_bin, and more; see Todd for details
   struct FRACPACK Tapos final
   {
      static constexpr uint16_t do_not_broadcast = 1u << 0;

      TimePointSec expiration;
      uint16_t     flags          = 0;
      uint32_t     refBlockPrefix = 0;
      uint16_t     refBlockNum    = 0;
   };
   PSIO_REFLECT(Tapos, expiration, flags, refBlockPrefix, refBlockNum)

   // TODO: separate native-defined fields from contract-defined fields
   struct Transaction
   {
      Tapos               tapos;
      std::vector<Action> actions;
      std::vector<Claim>  claims;  // TODO: Is there standard terminology that we could use?
   };
   PSIO_REFLECT(Transaction, tapos, actions, claims)

   // TODO: pruning proofs?
   // TODO: compression? There's a time/space tradeoff and it complicates client libraries.
   //       e.g. complication: there are at least 2 different header formats for gzip.
   struct SignedTransaction
   {
      Transaction transaction;

      // TODO: Is there standard terminology that we could use?
      std::vector<std::vector<char>> proofs;
   };
   PSIO_REFLECT(SignedTransaction, transaction, proofs)

   // TODO: Receipts & Merkles. Receipts need sequence numbers, resource consumption, and events.
   // TODO: Producer & Rotation
   // TODO: Consensus fields
   // TODO: Protocol Activation? Main reason to put here is to support light-client validation.
   // TODO: Are we going to attempt to support light-client validation? Didn't seem to work out easy last time.
   // TODO: Consider placing consensus alg in a contract; might affect how header is laid out.
   struct BlockHeader
   {
      Checksum256  previous = {};
      BlockNum     blockNum = 0;  // TODO: pack into previous instead?
      TimePointSec time;          // TODO: switch to microseconds
   };
   PSIO_REFLECT(BlockHeader, previous, blockNum, time)

   struct Block
   {
      BlockHeader                    header;
      std::vector<SignedTransaction> transactions;  // TODO: move inside receipts
      std::vector<std::vector<char>> subjectiveData;
   };
   PSIO_REFLECT(Block, header, transactions, subjectiveData)

   /// TODO: you have signed block headers, not signed blocks
   struct SignedBlock
   {
      Block block;
      Claim signature;  // TODO: switch to proofs?
   };
   PSIO_REFLECT(SignedBlock, block, signature)

   struct BlockInfo
   {
      BlockHeader header;
      Checksum256 blockId;

      BlockInfo()                 = default;
      BlockInfo(const BlockInfo&) = default;

      // TODO: switch to fracpack for sha
      // TODO: don't repack to compute sha
      BlockInfo(const Block& b) : header{b.header}, blockId{sha256(b)} {}
   };
   PSIO_REFLECT(BlockInfo, header, blockId)
}  // namespace psibase<|MERGE_RESOLUTION|>--- conflicted
+++ resolved
@@ -7,12 +7,7 @@
 
 namespace psibase
 {
-<<<<<<< HEAD
-   using BlockNum  = uint32_t;
-   using block_num = BlockNum;
-=======
    using BlockNum = uint32_t;
->>>>>>> e223f3f6
 
    struct Action
    {
