--- conflicted
+++ resolved
@@ -139,14 +139,7 @@
    }
 
    // Set the return value of the currently-executing action
-<<<<<<< HEAD
-   inline void set_retval_bytes(psio::input_stream s) { raw::set_retval(s.pos, s.remaining()); }
-=======
-   inline void setRetvalBytes(psio::input_stream s)
-   {
-      raw::setRetval(s.pos, s.remaining());
-   }
->>>>>>> e223f3f6
+   inline void setRetvalBytes(psio::input_stream s) { raw::setRetval(s.pos, s.remaining()); }
 
    // Set a key-value pair. If key already exists, then replace the existing value.
    inline void kvPutRaw(kv_map map, psio::input_stream key, psio::input_stream value)
@@ -155,26 +148,15 @@
    }
 
    // Set a key-value pair. If key already exists, then replace the existing value.
-<<<<<<< HEAD
    template <typename K, NotOptional V>
-   auto kv_put(kv_map map, const K& key, const V& value)
-=======
-   template <typename K, typename V>
    auto kvPut(kv_map map, const K& key, const V& value)
-       -> std::enable_if_t<!psio::is_std_optional<V>(), void>
->>>>>>> e223f3f6
    {
       kvPutRaw(map, psio::convert_to_key(key), psio::convert_to_frac(value));
    }
 
    // Set a key-value pair. If key already exists, then replace the existing value.
-<<<<<<< HEAD
    template <typename K, NotOptional V>
-   auto kv_put(const K& key, const V& value)
-=======
-   template <typename K, typename V>
-   auto kvPut(const K& key, const V& value) -> std::enable_if_t<!psio::is_std_optional<V>(), void>
->>>>>>> e223f3f6
+   auto kvPut(const K& key, const V& value)
    {
       kvPut(kv_map::contract, key, value);
    }
@@ -186,14 +168,8 @@
    }
 
    // Add a sequentially-numbered record. Returns the id.
-<<<<<<< HEAD
    template <typename Type, NotOptional V>
-   auto kv_put_sequential(kv_map map, AccountNumber contract, Type type, const V& value)
-=======
-   template <typename Type, typename V>
    auto kvPutSequential(kv_map map, AccountNumber contract, Type type, const V& value)
-       -> std::enable_if_t<!psio::is_std_optional<V>(), void>
->>>>>>> e223f3f6
    {
       std::vector<char>     packed(psio::fracpack_size(contract) + psio::fracpack_size(type) +
                                psio::fracpack_size(value));
@@ -443,10 +419,7 @@
       return kvMax<V>(kv_map::contract, key);
    }
 
-   inline void writeConsole(const std::string_view& sv)
-   {
-      raw::writeConsole(sv.data(), sv.size());
-   }
+   inline void writeConsole(const std::string_view& sv) { raw::writeConsole(sv.data(), sv.size()); }
 
 }  // namespace psibase
 
