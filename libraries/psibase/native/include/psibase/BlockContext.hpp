#pragma once

#include <chrono>
#include <psibase/Prover.hpp>
#include <psibase/SystemContext.hpp>
#include <psibase/log.hpp>
#include <psibase/trace.hpp>

namespace psibase
{
   struct BlockContext
   {
      SystemContext&    systemContext;
      Database          db;
      WriterPtr         writer;
      Database::Session session;
      Block             current;
      DatabaseStatusRow databaseStatus;
      bool              isProducing       = false;
      bool              isReadOnly        = false;
      bool              isGenesisBlock    = false;
      bool              needGenesisAction = false;
      bool              started           = false;
      bool              active            = false;
      //
      std::map<AccountNumber, bool> modifiedAuthAccounts;

      loggers::common_logger trxLogger;

      BlockContext(SystemContext&                  systemContext,
                   std::shared_ptr<const Revision> revision,
                   WriterPtr                       writer,
                   bool                            isProducing);

      BlockContext(SystemContext&                  systemContext,
                   std::shared_ptr<const Revision> revision);  // Read-only mode

      void checkActive() { check(active, "block is not active"); }

<<<<<<< HEAD
      StatusRow start(std::optional<TimePointSec> time     = {},
                      AccountNumber               producer = {},
                      TermNum                     term     = {},
                      BlockNum                    irr      = {});
      void      start(Block&& src);
      void      callStartBlock();
      void      callOnBlock();
      void      callOnTransaction(const Checksum256& id, const TransactionTrace& trace);
      std::optional<SignedTransaction>         callNextTransaction();
      Checksum256                              makeEventMerkleRoot();
      Checksum256                              makeTransactionMerkle();
=======
      StatusRow   start(std::optional<BlockTime> time     = {},
                        AccountNumber            producer = {},
                        TermNum                  term     = {},
                        BlockNum                 irr      = {});
      void        start(Block&& src);
      void        callStartBlock();
      void        callOnBlock();
      void        callOnTransaction(const Checksum256& id, const TransactionTrace& trace);
      Checksum256 makeEventMerkleRoot();
      Checksum256 makeTransactionMerkle();
>>>>>>> 08658563
      std::pair<ConstRevisionPtr, Checksum256> writeRevision(
          const Prover&,
          const Claim&,
          const ConstRevisionPtr& prevAuthServices = nullptr);

      void verifyProof(const SignedTransaction&                 trx,
                       TransactionTrace&                        trace,
                       size_t                                   i,
                       std::optional<std::chrono::microseconds> watchdogLimit,
                       BlockContext*                            errorContext);

      void checkFirstAuth(const SignedTransaction&                 trx,
                          TransactionTrace&                        trace,
                          std::optional<std::chrono::microseconds> watchdogLimit,
                          BlockContext*                            errorContext);

      void pushTransaction(SignedTransaction&&                      trx,
                           TransactionTrace&                        trace,
                           std::optional<std::chrono::microseconds> initialWatchdogLimit,
                           bool                                     enableUndo = true,
                           bool                                     commit     = true);

      // The action is not allowed to modify any consensus state.
      // It is allowed to read and write subjective tables.
      void execNonTrxAction(Action&& action, ActionTrace& trace);
      auto execExport(std::string_view  fn,
                      Action&&          action,
                      TransactionTrace& trace) -> ActionTrace&;
      // The action has the same database access rules as queries
      void execAsyncAction(Action&& action);
      auto execAsyncExport(std::string_view  fn,
                           Action&&          action,
                           TransactionTrace& trace) -> ActionTrace&;

      void execAllInBlock();

      std::vector<std::vector<char>> exec(
          const SignedTransaction&                 trx,
          TransactionTrace&                        trace,
          std::optional<std::chrono::microseconds> initialWatchdogLimit,
          bool                                     enableUndo,
          bool                                     commit);

      psibase::BlockTime getHeadBlockTime();
   };  // BlockContext
}  // namespace psibase<|MERGE_RESOLUTION|>--- conflicted
+++ resolved
@@ -37,11 +37,10 @@
 
       void checkActive() { check(active, "block is not active"); }
 
-<<<<<<< HEAD
-      StatusRow start(std::optional<TimePointSec> time     = {},
-                      AccountNumber               producer = {},
-                      TermNum                     term     = {},
-                      BlockNum                    irr      = {});
+      StatusRow start(std::optional<BlockTime> time     = {},
+                      AccountNumber            producer = {},
+                      TermNum                  term     = {},
+                      BlockNum                 irr      = {});
       void      start(Block&& src);
       void      callStartBlock();
       void      callOnBlock();
@@ -49,18 +48,6 @@
       std::optional<SignedTransaction>         callNextTransaction();
       Checksum256                              makeEventMerkleRoot();
       Checksum256                              makeTransactionMerkle();
-=======
-      StatusRow   start(std::optional<BlockTime> time     = {},
-                        AccountNumber            producer = {},
-                        TermNum                  term     = {},
-                        BlockNum                 irr      = {});
-      void        start(Block&& src);
-      void        callStartBlock();
-      void        callOnBlock();
-      void        callOnTransaction(const Checksum256& id, const TransactionTrace& trace);
-      Checksum256 makeEventMerkleRoot();
-      Checksum256 makeTransactionMerkle();
->>>>>>> 08658563
       std::pair<ConstRevisionPtr, Checksum256> writeRevision(
           const Prover&,
           const Claim&,
