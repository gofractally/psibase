#pragma once

#include <boost/container/flat_map.hpp>
#include <boost/log/attributes/constant.hpp>
#include <iostream>
#include <psibase/BlockContext.hpp>
#include <psibase/KvMerkle.hpp>
#include <psibase/Prover.hpp>
#include <psibase/Socket.hpp>
#include <psibase/VerifyProver.hpp>
#include <psibase/block.hpp>
#include <psibase/db.hpp>
#include <psibase/headerValidation.hpp>
#include <psibase/log.hpp>
#include <psibase/serviceEntry.hpp>
#include <psio/to_hex.hpp>

#include <ranges>

namespace psibase
{

   inline BlockNum getBlockNum(const Checksum256& id)
   {
      BlockNum result;
      auto     src  = id.data();
      auto     dest = reinterpret_cast<char*>(&result + 1);
      while (dest != reinterpret_cast<char*>(&result))
      {
         *--dest = *src++;
      }
      return result;
   }

   // TODO: num is encoded in id now
   struct ExtendedBlockId
   {
      Checksum256 _id;
      BlockNum    _num;
      Checksum256 id() const { return _id; }
      BlockNum    num() const { return _num; }
      friend bool operator==(const ExtendedBlockId&, const ExtendedBlockId&) = default;
   };
   PSIO_REFLECT(ExtendedBlockId, _id, _num)

   enum class ConsensusAlgorithm : std::uint8_t
   {
      cft,
      bft
   };
   inline std::tuple<ConsensusAlgorithm, const std::vector<Producer>&> split(const CftConsensus& c)
   {
      return {ConsensusAlgorithm::cft, c.producers};
   }
   inline std::tuple<ConsensusAlgorithm, const std::vector<Producer>&> split(const BftConsensus& c)
   {
      return {ConsensusAlgorithm::bft, c.producers};
   }

   struct consensus_failure
   {
   };

   struct BlockAuthState;

   struct ProducerSet
   {
      ConsensusAlgorithm                               algorithm;
      boost::container::flat_map<AccountNumber, Claim> activeProducers;
      // Holds the services that can be used to verify producer
      // signatures.
      std::shared_ptr<BlockAuthState> authState;
      ProducerSet() = default;
      ProducerSet(const ConsensusData& c)
      {
         const auto& [alg, prods] = std::visit([](auto& c) { return split(c); }, c);
         algorithm                = alg;
         decltype(activeProducers)::sequence_type result;
         for (const auto& [name, claim] : prods)
         {
            result.emplace_back(name, claim);
         }
         activeProducers.adopt_sequence(std::move(result));
      }
      ProducerSet(const Consensus& c) : ProducerSet(c.data) {}
      bool isProducer(AccountNumber producer) const
      {
         return activeProducers.find(producer) != activeProducers.end();
      }
      std::optional<std::size_t> getIndex(AccountNumber producer) const
      {
         auto iter = activeProducers.find(producer);
         if (iter != activeProducers.end())
         {
            return iter - activeProducers.begin();
         }
         else
         {
            return {};
         }
      }
      std::optional<std::size_t> getIndex(AccountNumber producer, const Claim& claim) const
      {
         auto iter = activeProducers.find(producer);
         if (iter != activeProducers.end() && iter->second == claim)
         {
            return iter - activeProducers.begin();
         }
         else
         {
            return {};
         }
      }
      std::optional<Claim> getClaim(AccountNumber producer) const
      {
         auto iter = activeProducers.find(producer);
         if (iter != activeProducers.end())
         {
            return iter->second;
         }
         else
         {
            return {};
         }
      }
      std::size_t size() const { return activeProducers.size(); }
      friend bool operator==(const ProducerSet&, const ProducerSet&) = default;
      std::size_t threshold() const
      {
         if (algorithm == ConsensusAlgorithm::cft)
         {
            return activeProducers.size() / 2 + 1;
         }
         else
         {
            assert(algorithm == ConsensusAlgorithm::bft);
            return activeProducers.size() * 2 / 3 + 1;
         }
      }
      std::size_t weak_threshold() const
      {
         if (algorithm == ConsensusAlgorithm::cft)
         {
            return 1;
         }
         else
         {
            assert(algorithm == ConsensusAlgorithm::bft);
            return (activeProducers.size() + 2) / 3;
         }
      }
      std::string to_string() const
      {
         std::string result;
         if (algorithm == ConsensusAlgorithm::cft)
         {
            result += "CFT:";
         }
         else if (algorithm == ConsensusAlgorithm::bft)
         {
            result += "BFT:";
         }
         result += '[';
         bool first = true;
         for (const auto& [name, auth] : activeProducers)
         {
            if (first)
            {
               first = false;
            }
            else
            {
               result += ',';
            }
            result += name.str();
         }
         result += ']';
         return result;
      }
   };

   inline std::ostream& operator<<(std::ostream& os, const ProducerSet& prods)
   {
      return os << prods.to_string();
   }

   struct BlockAuthState
   {
      ConstRevisionPtr                    revision;
      std::vector<BlockHeaderAuthAccount> services;

      // Reads the next or current state
      BlockAuthState(SystemContext* systemContext, const WriterPtr& writer, Database& db)
      {
         revision = systemContext->sharedDatabase.emptyRevision();
         if (auto status = db.kvGet<StatusRow>(StatusRow::db, StatusRow::key()))
         {
            Database dst{systemContext->sharedDatabase, revision};
            auto     session = dst.startWrite(writer);
            if (status->consensus.next)
            {
               services = status->consensus.next->consensus.services;
            }
            else
            {
               services = status->consensus.current.services;
            }
            copyServices(dst, db, services);
            revision = dst.getModifiedRevision();
         }
      }

      // Loads the current state
      BlockAuthState(SystemContext*   systemContext,
                     const WriterPtr& writer,
                     Database&        db,
                     ConstRevisionPtr revision)
          : revision(revision ? std::move(revision) : systemContext->sharedDatabase.emptyRevision())
      {
         if (auto status = db.kvGet<StatusRow>(StatusRow::db, StatusRow::key()))
         {
            services = status->consensus.current.services;
         }
      }

      const std::vector<BlockHeaderAuthAccount>* getUpdatedAuthServices(
          const BlockHeader& header) const
      {
         if (header.newConsensus)
         {
            auto& result = header.newConsensus->services;
            if (result != services)
               return &result;
         }
         return nullptr;
      }

      static std::shared_ptr<BlockAuthState> next(SystemContext*   systemContext,
                                                  const WriterPtr& writer,
                                                  const std::shared_ptr<BlockAuthState>& prev,
                                                  const BlockHeader&                     header)
      {
         if (const auto* newServices = prev->getUpdatedAuthServices(header))
         {
            check(!!header.authCode, "code must be provided when changing auth services");
            return std::make_shared<BlockAuthState>(systemContext, writer, *prev, header,
                                                    *newServices);
         }
         else
         {
            check(!header.authCode, "authCode unexpected");
            return prev;
         }
      }

      BlockAuthState(SystemContext*                             systemContext,
                     const WriterPtr&                           writer,
                     const BlockAuthState&                      prev,
                     const BlockHeader&                         header,
                     const std::vector<BlockHeaderAuthAccount>& newServices)
      {
         check(!!header.authCode, "code must be provided when changing auth services");
         services = newServices;
         Database db{systemContext->sharedDatabase, prev.revision};
         auto     session = db.startWrite(writer);
         updateServices(db, prev.services, services, *header.authCode);
         revision = db.getModifiedRevision();
      }
   };

   struct BuildStateChecksum
   {
      snapshot::StateChecksum operator()()
      {
         Database                db{sharedDatabase, revision};
         auto                    session = db.startRead();
         snapshot::StateChecksum result{.serviceRoot = hash(db, DbId::service),
                                        .nativeRoot  = hash(db, DbId::native)};
         return result;
      }
      Checksum256 hash(Database& database, DbId db)
      {
         KvMerkle       merkle;
         KvMerkle::Item item{{}, {}};
         while (true)
         {
            auto key = item.key();
            auto kv  = database.kvGreaterEqualRaw(db, key, 0);
            if (!kv)
               return std::move(merkle).root();
            item.from(kv->key, kv->value);
            merkle.push(item);
            item.nextKey();
         }
      }
      ConstRevisionPtr revision;
      SharedDatabase   sharedDatabase;
   };

   class SnapshotLoader;

   struct BlockHeaderState
   {
      BlockInfo info;
      // May be null if the block has not been executed
      ConstRevisionPtr revision;
      // The producer set for this block
      std::shared_ptr<ProducerSet> producers;
      std::shared_ptr<ProducerSet> nextProducers;
      // Only valid if nextProducers is non-null
      BlockNum nextProducersBlockNum;
      // Set to true if this block or an ancestor failed validation
      bool invalid = false;
      // Creates the initial state
      BlockHeaderState() : info()
      {
         info.header.blockNum = 1;
         producers            = std::make_shared<ProducerSet>();
      }
      // This constructor is used to load a state from the database
      // It should be followed by either initAuthState or loadAuthState
      BlockHeaderState(const BlockInfo& info,
                       SystemContext*   systemContext,
                       ConstRevisionPtr revision)
          : info(info), revision(revision)
      {
         // Reads the active producer set from the database
         Database db{systemContext->sharedDatabase, revision};
         auto     session = db.startRead();
         auto     status  = db.kvGet<StatusRow>(StatusRow::db, statusKey());
         if (!status)
         {
            producers = std::make_shared<ProducerSet>();
         }
         else
         {
            producers = std::make_shared<ProducerSet>(status->consensus.current);
            if (status->consensus.next)
            {
               const auto& [prods, num] = *status->consensus.next;
               nextProducers            = std::make_shared<ProducerSet>(prods);
               nextProducersBlockNum    = num;
            }
         }
      }
      BlockHeaderState(SystemContext*          systemContext,
                       const WriterPtr&        writer,
                       const BlockHeaderState& prev,
                       const BlockInfo&        info,
                       ConstRevisionPtr        revision = nullptr)
          : info(info),
            revision(revision),
            producers(prev.producers),
            nextProducers(prev.nextProducers),
            nextProducersBlockNum(prev.nextProducersBlockNum)
      {
         // Handling of the producer schedule must match BlockContext::writeRevision
         if (prev.endsJointConsensus())
         {
            producers = std::move(nextProducers);
         }
         if (info.header.newConsensus)
         {
            nextProducers = std::make_shared<ProducerSet>(*info.header.newConsensus);
            if (producers->authState)
            {
               nextProducers->authState =
                   BlockAuthState::next(systemContext, writer, producers->authState, info.header);
            }
            else
            {
               loadAuthState(systemContext, writer);
            }
            // N.B. joint consensus with two identical producer sets
            // is functionally indistinguishable from non-joint consensus.
            // Don't both detecting this case here.
            nextProducersBlockNum = info.header.blockNum;
         }
      }

      BlockHeaderState(SystemContext* systemContext, SnapshotLoader&& loader);

      // initAuthState and loadAuthState should only be used when
      // loading blocks from the database. initAuthState is preferred
      // because it saves space.
      void initAuthState(SystemContext*          systemContext,
                         const WriterPtr&        writer,
                         const BlockHeaderState& prev)
      {
         if (prev.endsJointConsensus())
         {
            producers->authState = prev.nextProducers->authState;
         }
         else
         {
            producers->authState = prev.producers->authState;
         }
         if (nextProducers)
         {
            if (producers->authState)
            {
               auto prevAuthState =
                   (prev.nextProducers ? prev.nextProducers : prev.producers)->authState;
               nextProducers->authState =
                   BlockAuthState::next(systemContext, writer, prevAuthState, info.header);
            }
            else
            {
               loadAuthState(systemContext, writer);
            }
         }
         else
         {
            check(!info.header.authCode, "Unexpected authCode");
         }
      }
      void loadAuthState(SystemContext* systemContext, const WriterPtr& writer)
      {
         auto&    authState = nextProducers ? nextProducers->authState : producers->authState;
         Database db{systemContext->sharedDatabase, revision};
         auto     session = db.startRead();
         authState        = std::make_shared<BlockAuthState>(systemContext, writer, db);
         if (nextProducers)
         {
            producers->authState = std::make_shared<BlockAuthState>(systemContext, writer, db,
                                                                    db.getPrevAuthServices());
         }
      }
      JointConsensus readState(SystemContext* systemContext) const
      {
         Database db{systemContext->sharedDatabase, revision};
         auto     session = db.startRead();
         if (auto status = db.kvGet<StatusRow>(StatusRow::db, StatusRow::key()))
         {
            return status->consensus;
         }
         return JointConsensus{};
      }
      bool endsJointConsensus() const
      {
         return nextProducers && info.header.commitNum >= nextProducersBlockNum;
      }
      // Returns the claim for an immediate successor of this block
      std::optional<Claim> getNextProducerClaim(AccountNumber producer)
      {
         // N.B. The producers that may confirm a block are not necessarily the
         // same as the producers that may produce a block. In particular,
         // new joint producers are included in the confirm set, but NOT
         // in the producer set.
         if (!nextProducers || info.header.commitNum < nextProducersBlockNum)
         {
            if (producers->size() == 0 && !nextProducers)
            {
               assert(blockNum() == 1);
               return Claim{};
            }
            if (auto result = producers->getClaim(producer))
            {
               return *result;
            }
         }
         if (nextProducers)
         {
            if (auto result = nextProducers->getClaim(producer))
            {
               return *result;
            }
         }
         return {};
      }
      ConstRevisionPtr getProdsAuthRevision() const
      {
         check(!!producers->authState,
               "Auth services not loaded (this should only be possible for blocks that are already "
               "committed, which we shouldn't need signatures for...)");
         return producers->authState->revision;
      }
      ConstRevisionPtr getNextAuthRevision() const
      {
         if (endsJointConsensus())
         {
            return nextProducers->authState->revision;
         }
         else
         {
            return getProdsAuthRevision();
         }
      }
      ConstRevisionPtr getAuthRevision(AccountNumber producer, const Claim& claim)
      {
         if (producers->getIndex(producer, claim))
         {
            return getProdsAuthRevision();
         }
         else if (nextProducers && nextProducers->getIndex(producer, claim))
         {
            return nextProducers->authState->revision;
         }
         else
         {
            abortMessage(producer.str() + " is not an active producer at block " +
                         loggers::to_string(info.blockId));
            return nullptr;
         }
      }
      // The block that finalizes a swap to a new producer set needs to
      // contain proof that the block that started the switch is irreversible.
      bool needsIrreversibleSignature() const
      {
         return nextProducers && info.header.commitNum >= nextProducersBlockNum;
      }
      bool singleProducer() const
      {
         if (producers->size() == 1)
         {
            return !nextProducers;
         }
         else if (producers->size() == 0)
         {
            if (!nextProducers)
            {
               return true;
            }
            return nextProducers->size() == 1 && nextProducers->isProducer(info.header.producer);
         }
         return false;
      }
      auto order() const
      {
         return std::tuple(info.header.term, info.header.blockNum, info.blockId);
      }
      BlockNum           blockNum() const { return info.header.blockNum; }
      const Checksum256& blockId() const { return info.blockId; }
      ExtendedBlockId    xid() const { return ExtendedBlockId{blockId(), blockNum()}; }
   };

   struct LightHeaderState
   {
      LightHeaderState(SystemContext* context, const BlockHeaderState* base)
          : prevBlockNum(base->blockNum()),
            producers(base->producers),
            nextProducers(base->nextProducers),
            state(base->readState(context)),
            stateHash(sha256(state)),
            revision(base->revision)
      {
         if (state.next && base->info.header.commitNum >= state.next->blockNum)
         {
            state.current = std::move(state.next->consensus);
            state.next.reset();
            stateHash = sha256(state);
         }
      }
      BlockNum                     prevBlockNum;
      std::shared_ptr<ProducerSet> producers;
      std::shared_ptr<ProducerSet> nextProducers;
      std::vector<ExtendedBlockId> pendingBlocks;

      JointConsensus state;
      Checksum256    stateHash;
      bool           consensusChangeReady = false;

      ConstRevisionPtr revision;

      template <typename Consensus>
      void push(SystemContext*                            systemContext,
                const WriterPtr&                          writer,
                const psio::shared_view_ptr<SignedBlock>& block,
                Consensus&                                consensus)
      {
         BlockInfo info{block->block().header()};
         // The initial state used to contruct the light validator
         // might be ahead of the point that the peer starts sending.
         if (info.header.blockNum <= prevBlockNum)
            return;
         maybeAdvance();
         if (info.header.newConsensus)
         {
            check(!nextProducers, "Already in joint consensus");
            nextProducers = std::make_shared<ProducerSet>(*info.header.newConsensus);
            nextProducers->authState =
                BlockAuthState::next(systemContext, writer, producers->authState, info.header);
            state.next = {*info.header.newConsensus, info.header.blockNum};
            stateHash  = sha256(state);
         }
         check(stateHash == info.header.consensusState, "consensus state does not match");
         if (state.next)
         {
            pendingBlocks.push_back({BlockInfo{info.header}.blockId, info.header.blockNum});
         }
         if (state.next && info.header.commitNum >= state.next->blockNum)
         {
            auto start           = state.next->blockNum;
            auto commit          = consensus.light_verify(*this, info, block);
            consensusChangeReady = true;
            ConsensusChangeRow changeRow{start, commit, info.header.blockNum};
            systemContext->sharedDatabase.kvPutSubjective(
                *writer, psio::convert_to_key(changeRow.key()), psio::to_frac(changeRow));
         }
         prevBlockNum         = info.header.blockNum;
         auto     blockNumKey = psio::convert_to_key(info.header.blockNum);
         Database database(systemContext->sharedDatabase, revision);
         auto     session = database.startWrite(writer);
         database.kvPutRaw(DbId::blockLog, blockNumKey, psio::to_frac(block->block().unpack()));
         if (!block->signature().empty())
         {
            database.kvPutRaw(DbId::blockProof, blockNumKey,
                              psio::to_frac(block->signature().unpack()));
         }
         if (block->auxConsensusData())
         {
            BlockDataRow row{info.blockId, *block->auxConsensusData()};
            systemContext->sharedDatabase.kvPutSubjective(*writer, psio::convert_to_key(row.key()),
                                                          psio::to_frac(row));
         }
         revision = database.getModifiedRevision();
      }

      void maybeAdvance()
      {
         if (consensusChangeReady)
         {
            state.current = std::move(state.next->consensus);
            state.next.reset();
            stateHash = sha256(state);
            pendingBlocks.clear();
            producers            = std::move(nextProducers);
            consensusChangeReady = false;
         }
      }
   };

   struct SnapshotItem
   {
      std::vector<char> key;
      std::vector<char> value;
      PSIO_REFLECT(SnapshotItem, key, value)
   };

   struct SnapshotLoader
   {
      struct KeyRange
      {
         std::vector<char> low;
         std::vector<char> high;
      };
      struct KeyRanges
      {
         // sorted, non-overlapping
         std::vector<KeyRange> ranges;
         // returns false if the new range overlaps with an existing range
         bool add(std::vector<char>&& low, std::vector<char>&& high)
         {
            auto pos = std::ranges::lower_bound(ranges, low, blob_less{}, &KeyRange::low);
            if (pos != ranges.begin())
            {
               auto prev = pos;
               --prev;
               if (prev->high.empty())
                  return false;
               if (auto cmp = compare_blob(low, prev->high); cmp == 0)
               {
                  if (pos != ranges.end())
                  {
                     if (high.empty())
                        return false;
                     if (auto cmp = compare_blob(high, pos->low); cmp == 0)
                     {
                        // merge both
                        prev->high = std::move(pos->high);
                        ranges.erase(pos);
                     }
                     else if (cmp > 0)
                     {
                        return false;
                     }
                  }
                  // merge left
                  prev->high = high;
                  return true;
               }
               else if (cmp < 0)
               {
                  return false;
               }
            }
            if (pos != ranges.end())
            {
               if (high.empty())
                  return false;
               if (auto cmp = compare_blob(high, pos->low); cmp == 0)
               {
                  // merge right
                  pos->low = std::move(low);
                  return true;
               }
               else if (cmp > 0)
               {
                  return false;
               }
            }
            // insert new range
            ranges.insert(pos, {std::move(low), std::move(high)});
            return true;
         }
         bool complete() const
         {
            return ranges.size() == 1 && ranges.front().low.empty() && ranges.front().high.empty();
         }
      };
      Checksum256      blockId;
      ConstRevisionPtr revision;
      KeyRanges        serviceKeys;
      KeyRanges        nativeKeys;

      std::unique_ptr<LightHeaderState> validator;

      SnapshotLoader(std::unique_ptr<LightHeaderState>&& state, const Checksum256& blockId)
          : blockId(blockId), revision(state->revision), validator(std::move(state))
      {
      }

      KeyRanges* getRanges(DbId db)
      {
         switch (db)
         {
            case DbId::service:
               return &serviceKeys;
            case DbId::native:
               return &nativeKeys;
            default:
               abortMessage("Wrong database in snapshot");
         }
      }
      void add(SystemContext*                   systemContext,
               const WriterPtr&                 writer,
               DbId                             db,
               std::vector<char>                low,
               std::vector<char>                high,
               const std::vector<SnapshotItem>& rows)
      {
         // TODO: consider allowing overlapping ranges, but verify that the contents
         // are identical.
         if (!getRanges(db)->add(std::move(low), std::move(high)))
            abortMessage("Snapshot parts overlap");
         Database database(systemContext->sharedDatabase, revision);
         auto     session = database.startWrite(writer);
         for (const SnapshotItem& row : rows)
         {
            database.kvPutRaw(db, row.key, row.value);
         }
         revision = database.getModifiedRevision();
      }
      bool complete() const { return serviceKeys.complete() && nativeKeys.complete(); }
   };

   struct SnapshotSender
   {
      SnapshotSender(SystemContext* context, ConstRevisionPtr revision)
          : database(context->sharedDatabase, std::move(revision))
      {
      }
      std::vector<char> currentKey;
      DbId              currentDb = DbId::service;
      Database          database;
      bool              next(DbId&                      db,
                             std::vector<char>&         low,
                             std::vector<char>&         high,
                             std::vector<SnapshotItem>& rows)
      {
         static constexpr DbId nullDb = static_cast<DbId>(0xffffffffu);
         if (currentDb == nullDb)
            return false;
         db                              = currentDb;
         low                             = currentKey;
         constexpr std::size_t limit     = 1024 * 1024;
         std::size_t           totalSize = 0;
         {
            auto sesssion = database.startRead();
            while (totalSize < limit)
            {
               if (auto row = database.kvGreaterEqualRaw(currentDb, currentKey, 0))
               {
                  auto key   = std::vector<char>{row->key.pos, row->key.end};
                  auto value = std::vector<char>{row->value.pos, row->value.end};
                  currentKey = key;
                  totalSize += key.size() + value.size() + 16;
                  rows.push_back({std::move(key), std::move(value)});
               }
               else
               {
                  currentKey.clear();
                  if (currentDb == DbId::service)
                  {
                     currentDb = DbId::native;
                  }
                  else
                  {
                     currentDb = nullDb;
                  }
                  break;
               }
               currentKey.push_back(0);
            }
         }
         high = currentKey;
         return true;
      }
   };

   ExtendedBlockId orderToXid(const auto& order)
   {
      return ExtendedBlockId{std::get<2>(order), std::get<1>(order)};
   }

   TermNum orderToTerm(const auto& order)
   {
      return std::get<0>(order);
   }

   class ForkDb
   {
     public:
      using id_type = Checksum256;
      // \return a pointer to the header state for the block and a bool indicating
      // whether a new block was inserted.
      // \post if the block was successfully inserted, a fork switch is required.
      std::pair<const BlockHeaderState*, bool> insert(const psio::shared_view_ptr<SignedBlock>& b)
      {
         BlockInfo info(b->block());
         PSIBASE_LOG_CONTEXT_BLOCK(blockLogger, info.header, info.blockId);
         if (info.header.blockNum <= commitIndex)
         {
            PSIBASE_LOG(blockLogger, debug) << "Block ignored because it is before commitIndex";
            return {nullptr, false};
         }
         auto [iter, inserted] = blocks.try_emplace(info.blockId, b);
         if (!inserted)
         {
            PSIBASE_LOG(blockLogger, debug) << "Block skipped because it is already known";
            return {get_state(info.blockId), false};
         }
         if (auto* prev = get_state(info.header.previous))
         {
            try
            {
               validateBlockSignature(prev, info, b->signature());
            }
            catch (...)
            {
               blocks.erase(iter);
               throw;
            }
            auto [pos, inserted] =
                states.try_emplace(info.blockId, systemContext, writer, *prev, info);
            assert(inserted);
            if (prev->invalid)
            {
               PSIBASE_LOG(blockLogger, debug) << "Block parent is invalid";
               pos->second.invalid = true;
            }
            else if (byOrderIndex.find(prev->order()) != byOrderIndex.end())
            {
               byOrderIndex.insert({pos->second.order(), info.blockId});
            }
            else
            {
               PSIBASE_LOG(blockLogger, debug) << "Block is outside current tree";
            }
            return {&pos->second, true};
         }
         else
         {
            blocks.erase(iter);
            PSIBASE_LOG(blockLogger, debug) << "Block dropped because its parent is missing";
         }
         return {nullptr, false};
      }
      // \pre The block must not be in the current chain and
      // must not have any children. Practially speaking, this
      // function can only be called immediately after insert,
      // before any fork switch.
      // \post This removes the need for a fork switch if the
      // the erased block is the only reason why a fork switch
      // is needed.
      void erase(const BlockHeaderState* state)
      {
         assert(!in_best_chain(state->xid()));
         byOrderIndex.erase(state->order());
         blocks.erase(state->blockId());
         states.erase(state->blockId());
      }
      // \pre A fork switch is not required
      BlockHeader* get_head() const { return &head->info.header; }
      // \pre A fork switch is not required
      const BlockHeaderState*            get_head_state() const { return head; }
      psio::shared_view_ptr<SignedBlock> get(const id_type& id) const
      {
         auto pos = blocks.find(id);
         if (pos != blocks.end())
         {
            return pos->second;
         }
         else
         {
            Database db{systemContext->sharedDatabase, head->revision};
            auto     session  = db.startRead();
            auto     blockNum = getBlockNum(id);
            if (auto block = db.kvGet<Block>(DbId::blockLog, blockNum))
            {
               if (BlockInfo{*block}.blockId == id)
               {
                  auto proof = db.kvGet<std::vector<char>>(DbId::blockProof, blockNum);
                  return psio::shared_view_ptr<SignedBlock>(
                      SignedBlock{*block, proof ? *proof : std::vector<char>(), getBlockData(id)});
               }
            }
            return nullptr;
         }
      }
      // \pre A fork switch is not required
      Checksum256 get_block_id(BlockNum num) const
      {
         auto iter = byBlocknumIndex.find(num);
         if (iter != byBlocknumIndex.end())
         {
            return iter->second;
         }
         else
         {
            Database db{systemContext->sharedDatabase, head->revision};
            auto     session = db.startRead();
            if (auto next = db.kvGet<Block>(DbId::blockLog, num + 1))
            {
               return next->header.previous;
            }
            else if (auto block = db.kvGet<Block>(DbId::blockLog, num))
            {
               return BlockInfo{*block}.blockId;
            }
            else
            {
               return {};
            }
         }
      }
      // \pre A fork switch is not required
      psio::shared_view_ptr<SignedBlock> get_block_by_num(BlockNum num) const
      {
         auto iter = byBlocknumIndex.find(num);
         if (iter != byBlocknumIndex.end())
         {
            return get(iter->second);
         }
         else
         {
            Database db{systemContext->sharedDatabase, head->revision};
            auto     session = db.startRead();
            if (auto block = db.kvGet<Block>(DbId::blockLog, num))
            {
               auto proof = db.kvGet<std::vector<char>>(DbId::blockProof, num);
               auto id    = BlockInfo{*block}.blockId;
               return psio::shared_view_ptr<SignedBlock>(
                   SignedBlock{*block, proof ? *proof : std::vector<char>(), getBlockData(id)});
            }
            else
            {
               return nullptr;
            }
         }
      }
      // \pre id represents a known block
      auto get_prev_id(const id_type& id)
      {
         return Checksum256(get(id)->block().header().previous());
      }

      void setTerm(TermNum term) { currentTerm = term; }

      // \post fork switch needed
      // \post only blocks that are descendents of root will be considered
      // as the head block
      void set_subtree(const BlockHeaderState* root, const char* reason)
      {
         assert(root->info.header.term <= currentTerm);
         PSIBASE_LOG_CONTEXT_BLOCK(logger, root->info.header, root->blockId());
         if (root->invalid)
         {
            PSIBASE_LOG(logger, critical) << "Consensus failure: invalid block " << reason;
            throw consensus_failure{};
         }
         PSIBASE_LOG(logger, debug) << "Setting subtree " << reason;
         if (byOrderIndex.find(root->order()) == byOrderIndex.end())
         {
            // The new root is not a descendant of the current root.
            // refill the index with all blocks
            byOrderIndex.clear();
            for (const auto& [id, state] : states)
            {
               if (!state.invalid)
               {
                  byOrderIndex.insert({state.order(), id});
               }
            }
         }
         // Prune blocks that are not descendants of root
         std::set<Checksum256> ids;
         for (auto iter = byOrderIndex.begin(), end = byOrderIndex.end(); iter != end;)
         {
            if (iter->second == root->blockId() ||
                ids.find(states.find(iter->second)->second.info.header.previous) != ids.end())
            {
               ids.insert(iter->second);
               ++iter;
            }
            else
            {
               iter = byOrderIndex.erase(iter);
            }
         }
         assert(!byOrderIndex.empty());
      }

      // \pre root is in byOrderIndex
      void blacklist_subtree(BlockHeaderState* root)
      {
         assert(!root->invalid);
         root->invalid = true;
         for (auto iter = byOrderIndex.find(root->order()), end = byOrderIndex.end(); iter != end;)
         {
            auto current = states.find(iter->second);
            auto prev    = states.find(current->second.info.header.previous);
            if (prev != states.end() && prev->second.invalid)
            {
               current->second.invalid = true;
            }
            if (current->second.invalid)
            {
               iter = byOrderIndex.erase(iter);
            }
            else
            {
               ++iter;
            }
         }
      }

      template <typename F, typename Accept>
      void async_switch_fork(F&& callback, Accept&& on_accept_block)
      {
         auto original_head = head;
         while (true)
         {
            auto pos =
                byOrderIndex.lower_bound(std::tuple(currentTerm + 1, BlockNum(0), Checksum256{}));
            if (pos == byOrderIndex.begin())
            {
               PSIBASE_LOG(logger, critical) << "Consensus failure: failed to switch forks, "
                                                "because there is no viable head block";
               throw consensus_failure{};
            }
            --pos;
            auto new_head = get_state(pos->second);
            // Also consider the block currently being built, if it exists
            if (blockContext)
            {
               if (  // We should always abandon an unbooted chain
                   !blockContext->needGenesisAction &&
                   // If the previous head block is no longer viable, we need
                   // to abort the pending block regardless of block ordering.
                   byOrderIndex.find(original_head->order()) != byOrderIndex.end() &&
                   // The block id of the pending block is still unknown.  Only
                   // keep the pending block if it is definitely better than new_head.
                   new_head->order() < std::tuple(blockContext->current.header.term,
                                                  blockContext->current.header.blockNum,
                                                  Checksum256{}))
               {
                  if (original_head != head)
                  {
                     bool res = trySetHead(original_head, std::forward<Accept>(on_accept_block));
                     // We were already on this fork, so we know that it's definitely good.
                     assert(res);
                  }
                  return;
               }
            }
            if (trySetHead(new_head, std::forward<Accept>(on_accept_block)))
               break;
         }
         if (head != original_head)
         {
            callback(head->info);
         }
      }
      template <typename Accept>
      bool trySetHead(BlockHeaderState* new_head, Accept&& on_accept_block)
      {
         if (head == new_head)
            return true;
         if (new_head->blockNum() < head->blockNum())
         {
            if (new_head->blockNum() < commitIndex)
            {
               PSIBASE_LOG_CONTEXT_BLOCK(logger, new_head->info.header, new_head->blockId());
               PSIBASE_LOG(logger, critical)
                   << "Consensus failure: multiple conflicting forks confirmed";
               throw consensus_failure{};
            }
            byBlocknumIndex.erase(byBlocknumIndex.find(new_head->blockNum() + 1),
                                  byBlocknumIndex.end());
         }
         auto id = new_head->blockId();
         for (auto i = new_head->blockNum(); i > head->blockNum(); --i)
         {
            byBlocknumIndex.insert({i, id});
            id = get_prev_id(id);
         }
         for (auto iter = byBlocknumIndex.upper_bound(
                       std::min(new_head->blockNum(), head->blockNum())),
                   begin = byBlocknumIndex.begin();
              ;)
         {
            assert(iter != begin);
            --iter;
            if (iter->second == id)
            {
               if (execute_fork(iter, byBlocknumIndex.end(), on_accept_block))
               {
                  head = new_head;
                  assert(!!head->revision);
                  return true;
               }
               else
               {
                  return false;
               }
            }
            if (iter->first <= commitIndex)
            {
               PSIBASE_LOG_CONTEXT_BLOCK(logger, new_head->info.header, new_head->blockId());
               PSIBASE_LOG(logger, critical)
                   << "Consensus failure: multiple conflicting forks confirmed";
               throw consensus_failure{};
            }
            iter->second = id;
            id           = get_prev_id(id);
         }
      }
      // TODO: somehow prevent poisoning the cache if a malicious peer
      // sends a correct block with the wrong signature.
      Claim validateBlockSignature(BlockHeaderState* prev, const BlockInfo& info, const auto& sig)
      {
         BlockContext verifyBc(*systemContext, prev->getNextAuthRevision());
         VerifyProver prover{verifyBc, sig};
         auto         claim = prev->getNextProducerClaim(info.header.producer);
         if (!claim)
         {
            throw std::runtime_error("Invalid producer for block");
         }
         prover.prove(BlockSignatureInfo(info), *claim);
         return std::move(*claim);
      }
      // TODO: this can run concurrently.
      void validateTransactionSignatures(const Block& b, const ConstRevisionPtr& revision)
      {
         BlockContext verifyBc(*systemContext, revision);
         verifyBc.start(b.header.time);
         for (const auto& trx : b.transactions)
         {
            check(trx.proofs.size() == trx.transaction->claims().size(),
                  "proofs and claims must have same size");
            for (std::size_t i = 0; i < trx.proofs.size(); ++i)
            {
               TransactionTrace trace;
               verifyBc.verifyProof(trx, trace, i, std::nullopt, nullptr);
            }
         }
      }
      // \pre the state of prev has been set
      bool execute_block(BlockHeaderState* prev, BlockHeaderState* state, auto&& on_accept_block)
      {
         std::error_code ec{};
         if (!state->revision)
         {
            BlockContext ctx(*systemContext, prev->revision, writer, false);
            auto         blockPtr = get(state->blockId());
            PSIBASE_LOG_CONTEXT_BLOCK(blockLogger, state->info.header, state->blockId());
            try
            {
               auto claim = validateBlockSignature(prev, state->info, blockPtr->signature());
               ctx.start(Block(blockPtr->block()));
               validateTransactionSignatures(ctx.current, prev->revision);
               ctx.callStartBlock();
               ctx.execAllInBlock();
               auto [newRevision, id] = ctx.writeRevision(FixedProver(blockPtr->signature()), claim,
                                                          state->getProdsAuthRevision());
               // TODO: diff header fields
               check(id == state->blockId(), "blockId does not match");
               state->revision = newRevision;

               on_accept_block(state);
               PSIBASE_LOG(blockLogger, info) << "Accepted block";
            }
            catch (std::exception& e)
            {
               PSIBASE_LOG(blockLogger, warning) << e.what();
               return false;
            }
         }
         return true;
      }
      // TODO: run this in a separate thread and make it interruptable
      bool execute_fork(auto iter, auto end, auto&& on_accept_block)
      {
         if (iter != end)
         {
            auto* prev = get_state(iter->second);
            assert(prev->revision);
            ++iter;
            for (; iter != end; ++iter)
            {
               BlockHeaderState* nextState = get_state(iter->second);
               if (!execute_block(prev, nextState, on_accept_block))
               {
                  byBlocknumIndex.erase(iter, end);
                  blacklist_subtree(nextState);
                  head = prev;
                  return false;
               }
               systemContext->sharedDatabase.setHead(*writer, nextState->revision);
               prev = nextState;
            }
         }
         return true;
      }
      LightHeaderState light_validate()
      {
         return LightHeaderState{systemContext, get_state(get_block_id(commitIndex))};
      }
      void push_light_header(LightHeaderState&                         state,
                             const psio::shared_view_ptr<SignedBlock>& block,
                             auto&                                     consensus)
      {
         state.push(systemContext, writer, block, consensus);
      }
      std::optional<BlockNum> get_next_light_header_num(BlockNum           prev,
                                                        const Checksum256& snapshotId)
      {
         // If the snapshot is in joint consensus, send all the headers after
         // the new producers were set.
         {
            auto revision = systemContext->sharedDatabase.getRevision(*writer, snapshotId);
            auto status   = getStatus(revision);
            if (status.consensus.next && status.consensus.next->blockNum <= prev)
            {
               return prev + 1;
            }
         }
         Database database{systemContext->sharedDatabase, systemContext->sharedDatabase.getHead()};
         auto     session = database.startRead();
         database.checkoutSubjective();
         psio::size_stream prefixLen;
         psio::to_key(consensusChangePrefix(), prefixLen);
         auto key = psio::convert_to_key(consensusChangeKey(prev + 1));
         if (auto row = database.kvLessThanRaw(ConsensusChangeRow::db, key, prefixLen.size))
         {
            auto value = psio::from_frac<ConsensusChangeRow>(row->value);
            if (value.start > prev)
               return value.start;
            if (value.commit > prev)
               return value.commit;
            if (value.end > prev)
               return value.end;
         }
         if (auto row = database.kvGreaterEqualRaw(ConsensusChangeRow::db, key, prefixLen.size))
         {
            auto value = psio::from_frac<ConsensusChangeRow>(row->value);
            return value.start;
         }
         return {};
      }
      SnapshotLoader start_snapshot(std::unique_ptr<LightHeaderState>&& state,
                                    const Checksum256&                  blockId)
      {
         if (getBlockNum(blockId) > state->prevBlockNum)
         {
            state->maybeAdvance();
         }
         return SnapshotLoader(std::move(state), blockId);
      }
      void add_to_snapshot(SnapshotLoader&                  loader,
                           DbId                             db,
                           std::vector<char>                low,
                           std::vector<char>                high,
                           const std::vector<SnapshotItem>& rows)
      {
         loader.add(systemContext, writer, db, std::move(low), std::move(high), rows);
      }
      // \post fork switch needed to execute any post-snapshot blocks
      // returns the state for the snapshot or nullptr if the snapshot was not ignored.
      BlockHeaderState* apply_snapshot(SnapshotLoader&&                             loader,
                                       snapshot::StateChecksum                      hash,
                                       const std::vector<snapshot::StateSignature>& signatures)
      {
         check(loader.complete(), "Incomplete snapshot");
         snapshot::StateSignatureInfo preimage{hash};
         // verify signatures
         AccountNumber prev{};
         PSIBASE_LOG(logger, info)
             << "Verifying snapshot with producers: " << *loader.validator->producers;
         for (const auto& sig : signatures)
         {
            check(!!loader.validator->producers->getIndex(sig.account, sig.claim),
                  "Not a producer " + sig.account.str());
            check(prev < sig.account, "Producers must be in order");
            verify(loader.validator->producers->authState->revision, preimage, sig.claim,
                   sig.rawData);
         }
         check(signatures.size() >= loader.validator->producers->weak_threshold(),
               "Not enough signatures on snapshot");
         // verify hash
         auto revision   = loader.revision;
         auto actualHash = BuildStateChecksum{revision, systemContext->sharedDatabase}();
         check(actualHash == hash, "State checksum does not match");
         // Load state
         auto id              = loader.blockId;
         auto [pos, inserted] = states.try_emplace(id, systemContext, std::move(loader));
         if (id != pos->second.blockId())
         {
            states.erase(pos);
            throw std::runtime_error("Wrong id in snapshot: " + loggers::to_string(id) +
                                     " != " + loggers::to_string(pos->second.blockId()));
         }
         if (!inserted)
         {
            if (pos->second.revision)
               // We've already executed the block. The snapshot isn't needed
               return nullptr;
            else if (pos->second.invalid)
            {
               PSIBASE_LOG_CONTEXT_BLOCK(logger, pos->second.info.header, pos->second.info.blockId);
               PSIBASE_LOG(logger, critical) << "Received verified snapshot for invalid block";
               throw consensus_failure{};
            }
            else
               pos->second.revision = revision;
         }
         else if (pos->second.blockNum() < commitIndex)
         {
            states.erase(pos);
            return nullptr;
         }
         currentTerm = std::max(currentTerm, pos->second.info.header.term);
         set_subtree(&pos->second, "received snapshot");
         {
            Database database{systemContext->sharedDatabase, revision};
            auto     session = database.startWrite(writer);
            database.writeRevision(session, id);
         }
         systemContext->sharedDatabase.setHead(*writer, revision);
         head = &pos->second;
         // Do not call commit(). It tries to step forward over blocks that
         // we don't have.
         commitIndex = head->blockNum();
         byBlocknumIndex.clear();
         byBlocknumIndex.insert({head->blockNum(), head->blockId()});
         // Record the snapshot
         SnapshotRow snapshotRow{id, SnapshotRow::Item{hash, signatures}};
         systemContext->sharedDatabase.kvPutSubjective(
             *writer, psio::convert_to_key(snapshotRow.key()), psio::to_frac(snapshotRow));
         logStart = head->blockNum();
         LogTruncateRow logTruncateRow{logStart};
         systemContext->sharedDatabase.kvPutSubjective(
             *writer, psio::convert_to_key(logTruncateRow.key()), psio::to_frac(logTruncateRow));
         return head;
      }
      Checksum256 get_last_snapshot_id()
      {
         Database db(systemContext->sharedDatabase, systemContext->sharedDatabase.getHead());
         auto     session = db.startRead();
         db.checkoutSubjective();
         auto key       = psio::convert_to_key(snapshotPrefix());
         auto prefixLen = key.size();
         for (auto row = db.kvMaxRaw(DbId::nativeSubjective, key); row;
              row      = db.kvLessThanRaw(DbId::nativeSubjective, key, prefixLen))
         {
            auto value = psio::view<const SnapshotRow>(std::span{row->value.pos, row->value.end});
            if (value.state())
            {
               auto        id       = value.id().unpack();
               auto        revision = systemContext->sharedDatabase.getRevision(*writer, id);
               auto        status   = getStatus(revision);
               ProducerSet producers(status.consensus.current.data);
               if (value.state()->signatures().size() >= producers.weak_threshold())
               {
                  return id;
               }
               else
               {
                  PSIBASE_LOG(logger, debug)
                      << "Snapshot " << loggers::to_string(value.id())
                      << " cannot be sent because it does not have enough producer signatures "
                      << value.state()->signatures().size() << "/" << producers.size();
               }
            }
            else
            {
               PSIBASE_LOG(logger, debug)
                   << "Snapshot " << loggers::to_string(value.id())
                   << " cannot be sent, because its checksum is not available";
            }
            key.assign(row->key.pos, row->key.end);
         }
         return Checksum256{};
      }
      SnapshotSender send_snapshot(const Checksum256& id)
      {
         return SnapshotSender(systemContext,
                               systemContext->sharedDatabase.getRevision(*writer, id));
      }
      SnapshotRow get_snapshot_info(const Checksum256& id)
      {
         auto row = systemContext->sharedDatabase.kvGetSubjective(
             *writer, psio::convert_to_key(snapshotKey(id)));
         if (!row)
            return SnapshotRow{id};
         return psio::from_frac<SnapshotRow>(*row);
      }
      BlockHeaderState* get_state(const id_type& id)
      {
         auto pos = states.find(id);
         if (pos != states.end())
         {
            return &pos->second;
         }
         else
         {
            return nullptr;
         }
      }
      bool is_complete_chain(const id_type& id) { return get_state(id) != nullptr; }
      std::pair<std::shared_ptr<ProducerSet>, std::shared_ptr<ProducerSet>> getProducers()
      {
         if (head->endsJointConsensus())
         {
            return {head->nextProducers, nullptr};
         }
         else
         {
            return {head->producers, head->nextProducers};
         }
      }
      bool commit(BlockNum num)
      {
         auto newCommitIndex = std::max(std::min(num, head->blockNum()), commitIndex);
         auto result         = newCommitIndex != commitIndex;
         if (result)
            PSIBASE_LOG(logger, debug) << "Committing block " << newCommitIndex;
         for (auto i = commitIndex; i < newCommitIndex; ++i)
         {
            auto id    = get_block_id(i);
            auto state = get_state(id);
            // A block that needs proof of irreversibility is not necessarily
            // committed itself.
            if (state->needsIrreversibleSignature() && !getBlockData(id))
            {
               auto pos = blocks.find(id);
               assert(pos != blocks.end());
               if (pos->second->auxConsensusData())
               {
                  setBlockData(id, *pos->second->auxConsensusData());
               }
            }
            onCommitFn(state);
         }
         // ensure that only descendants of the committed block
         // are considered when searching for the best block.
         // The subtree should not be changed if it is already ahead
         // of the committed block.
         if (std::get<1>(byOrderIndex.begin()->first) < newCommitIndex)
         {
            // no error is possible, because the committed block is in the
            // current chain.
            set_subtree(get_state(get_block_id(newCommitIndex)), "commitIndex");
         }
         commitIndex = newCommitIndex;
         return result;
      }

      void setBlockData(const Checksum256& id, std::vector<char>&& data)
      {
         BlockDataRow row{id, std::move(data)};
         systemContext->sharedDatabase.kvPutSubjective(*writer, psio::convert_to_key(row.key()),
                                                       psio::to_frac(row));
      }

      std::optional<std::vector<char>> getBlockData(const Checksum256& id) const
      {
         if (auto data = systemContext->sharedDatabase.kvGetSubjective(
                 *writer, psio::convert_to_key(blockDataKey(id))))
         {
            auto row = psio::from_frac<BlockDataRow>(*data);
            if (row.auxConsensusData)
               return std::move(*row.auxConsensusData);
         }
         return {};
      }

      // removes blocks and states before irreversible
      void gc(auto&& f)
      {
         for (auto iter = blocks.begin(), end = blocks.end(); iter != end;)
         {
            auto        blockNum = getBlockNum(iter->first);
            bool        remove   = false;
            const char* msg      = nullptr;
            if (blockNum < commitIndex)
            {
               msg    = "block before irreversible";
               remove = true;
            }
            else if ((blockNum == commitIndex &&
                      !in_best_chain(ExtendedBlockId{iter->first, blockNum})) ||
                     (blockNum > commitIndex &&
                      states.find(iter->second->block().header().previous()) == states.end()))
            {
               msg    = "forked block";
               remove = true;
            }
            if (remove)
            {
               PSIBASE_LOG_CONTEXT_BLOCK(blockLogger, iter->second->block().header(), iter->first);
               PSIBASE_LOG(blockLogger, debug) << "GC " << msg;
               f(iter->first);
               auto state_iter = states.find(iter->first);
               if (state_iter != states.end())
               {
                  // TODO: is removal from byOrderIndex still needed here
                  // now that commit updates byOrderIndex?
                  byOrderIndex.erase(state_iter->second.order());
                  states.erase(state_iter);
               }
               iter = blocks.erase(iter);
            }
            else
            {
               ++iter;
            }
         }
         assert(!byOrderIndex.empty());
         byBlocknumIndex.erase(byBlocknumIndex.begin(), byBlocknumIndex.find(commitIndex));

         systemContext->sharedDatabase.removeRevisions(*writer,
                                                       byBlocknumIndex.find(commitIndex)->second);
      }

      template <typename T>
      T get_prev_id(const T& t)
      {
         return T{get_prev_id(t.id()), t.num() - 1};
      }
      auto            commit_index() const { return commitIndex; }
      ExtendedBlockId xid(const ExtendedBlockId& id) { return id; }
      ExtendedBlockId xid(const Checksum256& id) { return {id, getBlockNum(id)}; }
      id_type         get_ancestor(id_type id, auto n)
      {
         for (; n > 0; --n)
         {
            id = get_prev_id(id);
         }
         return id;
      }
      template <typename T>
      T get_common_ancestor(const T& t)
      {
         auto iter = byBlocknumIndex.find(t.num());
         auto id   = t.id();
         if (iter == byBlocknumIndex.end())
         {
            --iter;
            if (iter->first < t.num())
            {
               id = get_ancestor(id, t.num() - iter->first);
            }
            else
            {
               auto existing = get_block_id(t.num());
               if (existing == t.id())
               {
                  return t;
               }
               else if (existing != Checksum256{})
               {
                  throw std::runtime_error("Cannot find common ancestor for block " +
                                           loggers::to_string(t.id()) +
                                           " because it has been irreversibly forked");
               }
               else
               {
                  throw std::runtime_error("Cannot find common ancestor for block " +
                                           loggers::to_string(t.id()) + " because it is not known");
               }
            }
         }
         while (true)
         {
            if (iter->second == id)
            {
               return {iter->second, iter->first};
            }
            else
            {
               if (iter == byBlocknumIndex.begin())
               {
                  throw std::runtime_error("no common ancestor");
               }
               else
               {
                  --iter;
                  id = get_prev_id(id);
               }
            }
         }
      }
      bool is_ancestor(const ExtendedBlockId& ancestor, const ExtendedBlockId& descendant)
      {
         Checksum256 tmp = descendant.id();
         for (auto idx = descendant.num(); idx >= ancestor.num(); --idx)
         {
            if (tmp == ancestor.id())
            {
               return true;
            }
            if (auto current_block = get(tmp))
            {
               tmp = current_block->block().header().previous();
            }
            else
            {
               return false;
            }
         }
         return false;
      }
      bool is_ancestor(const Checksum256& ancestor, const ExtendedBlockId& descendant)
      {
         return is_ancestor(xid(ancestor), descendant);
      }
      bool in_best_chain(const ExtendedBlockId& t)
      {
         auto iter = byBlocknumIndex.find(t.num());
         return iter != byBlocknumIndex.end() && iter->second == t.id();
      }

      bool in_best_chain(const Checksum256& id)
      {
         return in_best_chain(ExtendedBlockId{id, getBlockNum(id)});
      }

      // Block production:
      template <typename... A>
      void start_block(A&&... a)
      {
         assert(!blockContext);
         blockContext.emplace(*systemContext, head->revision, writer, true);
         blockContext->start(std::forward<A>(a)...);
         blockContext->callStartBlock();
      }
      void abort_block()
      {
         assert(!!blockContext);
         blockContext.reset();
      }
      // Returns a function that can safely be run in another thread
      auto snapshot_builder(const BlockHeaderState* state)
      {
         PSIBASE_LOG_CONTEXT_BLOCK(logger, state->info.header, state->info.blockId);
         PSIBASE_LOG(logger, info) << "Calculating state checksum";
         return BuildStateChecksum{state->revision, systemContext->sharedDatabase};
      }
      bool should_make_snapshot(const BlockHeaderState* state)
      {
         Database db(systemContext->sharedDatabase, state->revision);
         auto     session = db.startRead();
         if (db.kvGet<ScheduledSnapshotRow>(ScheduledSnapshotRow::db,
                                            scheduledSnapshotKey(state->info.header.blockNum)))
         {
            return true;
         }
         return false;
      }

      enum class ChecksumLog
      {
         never,
         exact,
         always,
      };

      std::optional<snapshot::StateSignature> on_state_checksum(
          const Checksum256&             id,
          const snapshot::StateChecksum& checksum,
          AccountNumber                  me)
      {
         auto        revision = systemContext->sharedDatabase.getRevision(*writer, id);
         auto        status   = getStatus(revision);
         ProducerSet producers(status.consensus.current.data);
         bool        inserted = false;
         SnapshotRow row{.id = id};
         auto        key = psio::convert_to_key(row.key());
         if (auto bytes = systemContext->sharedDatabase.kvGetSubjective(*writer, key))
         {
            psio::from_frac(row, *bytes);
         }
         // Check whether there are existing signatures for the same state
         if (row.state)
         {
            if (row.state->state != checksum)
            {
               PSIBASE_LOG_CONTEXT_BLOCK(logger, status.head->header, id);
               PSIBASE_LOG(logger, error)
                   << "The recorded state checksum (" << psio::convert_to_json(row.state->state)
                   << ") does not match the newly computed checksum ("
                   << psio::convert_to_json(checksum) << ")";
               row.state = {.state = checksum};
            }
         }
         else
         {
            auto pos = std::ranges::find(row.other, checksum, &SnapshotRow::Item::state);
            if (pos != row.other.end())
            {
               row.state = std::move(*pos);
               row.other.erase(pos);
            }
            else
            {
               row.state = {.state = checksum};
            }
         }
         // Add my signature
         if (auto claim = producers.getClaim(me))
         {
            if (std::ranges::find(row.state->signatures, me, &snapshot::StateSignature::account) ==
                row.state->signatures.end())
            {
               auto sig = prover.prove(snapshot::StateSignatureInfo{checksum}, *claim);
               row.state->signatures.push_back({me, *claim, sig});
               inserted = true;
            }
         }
         systemContext->sharedDatabase.kvPutSubjective(*writer, key, psio::to_frac(row));
         PSIBASE_LOG_CONTEXT_BLOCK(logger, status.head->header, id);
         verify_state_checksum(row, producers, ChecksumLog::always);
         if (inserted)
         {
            return std::move(row.state->signatures.back());
         }
         else
         {
            return {};
         }
      }

      StatusRow getStatus(ConstRevisionPtr revision) const
      {
         check(!!revision, "Missing revision for state signature");
         // look up active producers
         Database db{systemContext->sharedDatabase, std::move(revision)};
         auto     session = db.startRead();
         auto     status  = db.kvGet<StatusRow>(StatusRow::db, statusKey());
         check(!!status, "Missing status row");
         check(!!status->head, "StatusRow missing head");
         return std::move(*status);
      }

      // This can lag significantly behind irreversibility, so we can't rely
      // on the BlockHeaderState being available
      // Returns true if the signature is new
      bool on_state_signature(const Checksum256&              id,
                              const snapshot::StateChecksum&  checksum,
                              const snapshot::StateSignature& sig)
      {
         auto        revision = systemContext->sharedDatabase.getRevision(*writer, id);
         auto        status   = getStatus(revision);
         ProducerSet producers(status.consensus.current.data);
         if (!producers.getIndex(sig.account, sig.claim))
         {
            abortMessage(sig.account.str() + " is not a producer for block " +
                         loggers::to_string(id));
         }
         auto authRevision = revision;
         if (status.consensus.next)
         {
            Database db{systemContext->sharedDatabase, revision};
            auto     session = db.startRead();
            authRevision     = db.getPrevAuthServices();
         }
         verify(authRevision, snapshot::StateSignatureInfo{checksum}, sig.claim, sig.rawData);

         // Check whether we already have a signature from this producers
         // and insert it if we don't.
         bool        inserted = false;
         auto        log      = ChecksumLog::never;
         SnapshotRow row{.id = id};
         auto        key = psio::convert_to_key(row.key());
         if (auto bytes = systemContext->sharedDatabase.kvGetSubjective(*writer, key))
         {
            psio::from_frac(row, *bytes);
         }
         if (row.state && row.state->state == checksum)
         {
            if (std::ranges::find(row.state->signatures, sig.account,
                                  &snapshot::StateSignature::account) ==
                row.state->signatures.end())
            {
               row.state->signatures.push_back(sig);
               inserted = true;
            }
            log = ChecksumLog::exact;
         }
         else
         {
            auto pos = std::ranges::find(row.other, checksum, &SnapshotRow::Item::state);
            if (pos == row.other.end())
            {
               row.other.push_back({.state = checksum, .signatures = {sig}});
               inserted = true;
            }
            else
            {
               if (std::ranges::find(pos->signatures, sig.account,
                                     &snapshot::StateSignature::account) == pos->signatures.end())
               {
                  pos->signatures.push_back(sig);
                  inserted = true;
               }
            }
         }
         if (inserted)
         {
            systemContext->sharedDatabase.kvPutSubjective(*writer, key, psio::to_frac(row));
            PSIBASE_LOG_CONTEXT_BLOCK(logger, status.head->header, id);
            verify_state_checksum(row, producers, log);
         }
         return inserted;
      }

      // returns true if the number of producers is exactly the threshold
      void verify_state_checksum(const SnapshotRow& row,
                                 const ProducerSet& prods,
                                 ChecksumLog        shouldLog)
      {
         auto        threshold = prods.weak_threshold();
         std::size_t total     = 0;
         std::size_t max       = 0;
         for (const auto& item : row.other)
         {
            total += item.signatures.size();
            max = std::max(max, item.signatures.size());
         }
         if (row.state)
         {
            if (total >= threshold)
            {
               PSIBASE_LOG(logger, critical) << "Consensus failure: state does not match producers";
               throw consensus_failure{};
            }
            if (shouldLog == ChecksumLog::exact && row.state->signatures.size() == threshold ||
                shouldLog == ChecksumLog::always && row.state->signatures.size() >= threshold)
            {
               PSIBASE_LOG(logger, info) << "Verified state checksum";
            }
            else if (shouldLog == ChecksumLog::always)
            {
               PSIBASE_LOG(logger, info) << "Finished state checksum";
            }
         }
         else
         {
            if (total - max >= threshold)
            {
               PSIBASE_LOG(logger, critical) << "Consensus failure: producer state has diverged";
               throw consensus_failure{};
            }
         }
      }
      BlockHeaderState* finish_block(auto&& makeData)
      {
         assert(!!blockContext);
         if (blockContext->needGenesisAction)
         {
            abort_block();
            return nullptr;
         }
         try
         {
            auto claim = head->getNextProducerClaim(blockContext->current.header.producer);
            // If we're not a valid producer for the next block, then
            // we shouldn't have started block production.
            assert(!!claim);
            // If the head block is changed, the pending block needs to be cancelled.
            assert(blockContext->current.header.previous == head->blockId());
            auto [revision, id] =
                blockContext->writeRevision(prover, *claim, head->getNextAuthRevision());
            systemContext->sharedDatabase.setHead(*writer, revision);
            assert(head->blockId() == blockContext->current.header.previous);
            BlockInfo info;
            info.header  = blockContext->current.header;
            info.blockId = id;
            auto [state_iter, ins2] =
                states.try_emplace(id, systemContext, writer, *head, info, revision);
            byOrderIndex.insert({state_iter->second.order(), id});
            head = &state_iter->second;
            assert(!!head->revision);
            byBlocknumIndex.insert({head->blockNum(), head->blockId()});
            auto proof = getBlockProof(revision, blockContext->current.header.blockNum);
            blocks.try_emplace(id, SignedBlock{blockContext->current, proof, makeData(head)});
            PSIBASE_LOG_CONTEXT_BLOCK(blockLogger, blockContext->current.header, id);
            PSIBASE_LOG(blockLogger, info) << "Produced block";
            blockContext.reset();
            return head;
         }
         catch (std::exception& e)
         {
            blockContext.reset();
            PSIBASE_LOG(logger, error) << e.what() << std::endl;
            return nullptr;
         }
      }

      void pushTransaction(SignedTransaction&& trx)
      {
         auto bc = getBlockContext();

         auto             revisionAtBlockStart = getHeadRevision();
         TransactionTrace trace;
         try
         {
            if (bc->needGenesisAction)
               trace.error = "Node is not connected to any psibase network.";
            else
            {
               check(trx.proofs.size() == trx.transaction->claims().size(),
                     "proofs and claims must have same size");
               // All proofs execute as of the state at block begin. This will allow
               // consistent parallel execution of all proofs within a block during
               // replay. Proofs don't have direct database access, but they do rely
               // on the set of services stored within the database. They may call
               // other services; e.g. to call crypto functions.
               //
               // TODO: move proof execution to background threads
               // TODO: track CPU usage of proofs and pass it somehow to the main
               //       execution for charging
               // TODO: If by the time the transaction executes it's on a different
               //       block than the proofs were verified on, then either the proofs
               //       need to be rerun, or the hashes of the services which ran
               //       during the proofs need to be compared against the current
               //       service hashes. This will prevent a poison block.
               // TODO: If the first proof and the first auth pass, but the transaction
               //       fails (including other proof failures), then charge the first
               //       authorizer
               BlockContext proofBC{*systemContext, revisionAtBlockStart};
               proofBC.start(bc->current.header.time);
               for (size_t i = 0; i < trx.proofs.size(); ++i)
               {
                  proofBC.verifyProof(trx, trace, i, proofWatchdogLimit, bc);
               }

               // TODO: in another thread: check first auth and first proof. After
               //       they pass, schedule the remaining proofs. After they pass,
               //       schedule the transaction for execution in the main thread.
               //
               // The first auth check is a prefiltering measure and is mostly redundant
               // with main execution. Unlike the proofs, the first auth check is allowed
               // to run with any state on any fork. This is OK since the main execution
               // checks all auths including the first; the worst that could happen is
               // the transaction being rejected because it passes on one fork but not
               // another, potentially charging the user for the failed transaction. The
               // first auth check, when not part of the main execution, runs in read-only
               // mode. Transact lets the account's auth service know it's in a
               // read-only mode so it doesn't fail the transaction trying to update its
               // tables.
               //
               // Replay doesn't run the first auth check separately. This separate
               // execution is a subjective measure; it's possible, but not advisable,
               // for a modified node to skip it during production. This won't hurt
               // consensus since replay never uses read-only mode for auth checks.
               auto saveTrace = trace;
               proofBC.checkFirstAuth(trx, trace, std::nullopt, bc);
               trace = std::move(saveTrace);

               // TODO: RPC: don't forward failed transactions to P2P; this gives users
               //       feedback.
               // TODO: P2P: do forward failed transactions; this enables producers to
               //       bill failed transactions which have tied up P2P nodes.
               // TODO: If the first authorizer doesn't have enough to bill for failure,
               //       then drop before running any other checks. Don't propagate.
               // TODO: Don't propagate failed transactions which have
               //       do_not_broadcast_flag.
               // TODO: Revisit all of this. It doesn't appear to eliminate the need to
               //       shadow bill, and once shadow billing is in place, failed
               //       transaction billing seems unnecessary.

               bc->pushTransaction(std::move(trx), trace, std::nullopt);
            }
         }
         catch (std::bad_alloc&)
         {
            throw;
         }
         catch (...)
         {
            // Don't give a false positive
            if (!trace.error)
               throw;
         }
      }

      std::optional<SignedTransaction> nextTransaction()
      {
         auto bc = getBlockContext();
         if (!bc || bc->needGenesisAction)
            return {};
         auto session = bc->db.startWrite(writer);
         auto result  = bc->callNextTransaction();
         session.commit();
         return result;
      }

      void onChangeNextTransaction(auto&& fn) { dbCallbacks.nextTransaction = fn; }

      void recvMessage(const Socket& sock, const std::vector<char>& data)
      {
         Action action{.service = proxyServiceNum,
                       .rawData = psio::to_frac(std::tuple(sock.id, data))};

         // TODO: This can run concurrently
         BlockContext     bc{*systemContext, systemContext->sharedDatabase.getHead(),
                         systemContext->sharedDatabase.createWriter(), true};
         TransactionTrace trace;
         try
         {
            auto& atrace = bc.execAsyncExport("recv", std::move(action), trace);
            BOOST_LOG_SCOPED_LOGGER_TAG(bc.trxLogger, "Trace", std::move(trace));
            PSIBASE_LOG(bc.trxLogger, debug) << action.service.str() << "::recv succeeded";
         }
         catch (std::exception& e)
         {
            BOOST_LOG_SCOPED_LOGGER_TAG(bc.trxLogger, "Trace", std::move(trace));
            PSIBASE_LOG(bc.trxLogger, warning)
                << action.service.str() << "::recv failed: " << e.what();
         }
      }

      void addSocket(const std::shared_ptr<Socket>& sock) { systemContext->sockets->add(sock); }

      std::vector<char> getBlockProof(ConstRevisionPtr revision, BlockNum blockNum)
      {
         Database db{systemContext->sharedDatabase, std::move(revision)};
         auto     session = db.startRead();
         if (auto row = db.kvGet<std::vector<char>>(DbId::blockProof, blockNum))
         {
            return *row;
         }
         else
         {
            return {};
         }
      }

      void onCommit(std::function<void(BlockHeaderState*)> fn) { onCommitFn = std::move(fn); }

      bool isProducing() const { return !!blockContext; }

      auto& getLogger() { return logger; }
      auto& getBlockLogger() { return blockLogger; }

      explicit ForkDb(SystemContext*          sc,
                      std::shared_ptr<Prover> prover = std::make_shared<CompoundProver>())
          : prover{std::move(prover)}
      {
         logger.add_attribute("Channel", boost::log::attributes::constant(std::string("chain")));
         blockLogger.add_attribute("Channel",
                                   boost::log::attributes::constant(std::string("block")));
         systemContext = sc;
         writer        = sc->sharedDatabase.createWriter();

         Database db{sc->sharedDatabase, sc->sharedDatabase.getHead()};
         auto     session = db.startRead();
         auto     status  = db.kvGet<StatusRow>(StatusRow::db, statusKey());
         if (!status || !status->head)
         {
            // Initialize new chain state
            states.emplace();
            head = &states.begin()->second;
            byBlocknumIndex.insert({head->blockNum(), head->blockId()});
            byOrderIndex.insert({head->order(), head->blockId()});
            head->revision = systemContext->sharedDatabase.getHead();
            assert(!!head->revision);
         }
         else
         {
            // Add blocks in [irreversible, head]
            // for now ignore other forks
            auto blockId  = status->head->blockId;
            auto revision = sc->sharedDatabase.getHead();
            do
            {
               // Initialize state
               BlockInfo info = readHead(revision);
               auto [state_iter, _] =
                   states.try_emplace(info.blockId, info, systemContext, revision);
               byOrderIndex.try_emplace(state_iter->second.order(), info.blockId);
               byBlocknumIndex.try_emplace(info.header.blockNum, info.blockId);
               if (!head)
               {
                  head = &state_iter->second;
                  assert(!!head->revision);
                  PSIBASE_LOG_CONTEXT_BLOCK(logger, info.header, info.blockId);
                  PSIBASE_LOG(logger, debug) << "Read head block";
               }

               // load block
               auto block = db.kvGet<Block>(DbId::blockLog, info.header.blockNum);
               if (!block)
               {
                  break;
               }
               auto proof = db.kvGet<std::vector<char>>(DbId::blockProof, info.header.blockNum);
               if (!proof)
               {
                  proof.emplace();
               }
               blocks.try_emplace(info.blockId, SignedBlock{*block, *proof});

               // Find the previous block
               blockId  = info.header.previous;
               revision = sc->sharedDatabase.getRevision(*this->writer, blockId);
            } while (revision);
            const auto& info = states.begin()->second.info;
            PSIBASE_LOG_CONTEXT_BLOCK(logger, info.header, info.blockId);
            PSIBASE_LOG(logger, debug) << "Read last committed block";
         }
         // Initialize AuthState. This is a separate step because it needs
         // to run forwards, while the blocks are loaded in reverse order.
         {
            BlockHeaderState* prev = nullptr;
            for (auto& [id, state] : states)
            {
               if (prev)
               {
                  state.initAuthState(systemContext, writer, *prev);
               }
               else
               {
                  state.loadAuthState(systemContext, writer);
               }
               prev = &state;
            }
         }
         // TODO: if this doesn't exist, the database is corrupt
         assert(!byBlocknumIndex.empty());
         commitIndex = byBlocknumIndex.begin()->first;
         currentTerm = head->info.header.term;
<<<<<<< HEAD

         systemContext->sharedDatabase.setCallbacks(&dbCallbacks);
=======
         // If the block log is truncated, find where it starts
         if (auto row = sc->sharedDatabase.kvGetSubjective(*writer,
                                                           psio::convert_to_key(logTruncateKey())))
         {
            logStart = psio::from_frac<LogTruncateRow>(*row).start;
         }
>>>>>>> f00fc6e3
      }
      ~ForkDb() { systemContext->sharedDatabase.setCallbacks(nullptr); }

      BlockContext* getBlockContext()
      {
         if (blockContext)
         {
            return &*blockContext;
         }
         else
         {
            return nullptr;
         }
      }
      ConstRevisionPtr getHeadRevision() { return head->revision; }

      std::vector<char> sign(std::span<char> data, const Claim& claim)
      {
         return prover.prove(data, claim);
      }

      // Verifies a signature on a message associated with a block.
      void verify(const Checksum256&       blockId,
                  std::span<char>          data,
                  AccountNumber            producer,
                  const Claim&             claim,
                  const std::vector<char>& signature)
      {
         auto stateIter = states.find(blockId);
         check(stateIter != states.end(), "Unknown block");
         // TODO: if the producer has the same key but the authServices changed, should
         // we check the signature twice?
         verify(stateIter->second.getAuthRevision(producer, claim), data, claim, signature);
      }

      void verify(std::span<const char>    data,
                  const Claim&             claim,
                  const std::vector<char>& signature)
      {
         verify(head->getProdsAuthRevision(), data, claim, signature);
      }

      void verify(ConstRevisionPtr         revision,
                  std::span<const char>    data,
                  const Claim&             claim,
                  const std::vector<char>& signature)
      {
         BlockContext verifyBc(*systemContext, std::move(revision));
         VerifyProver prover{verifyBc, signature};
         prover.prove(data, claim);
      }

      BlockInfo readHead(ConstRevisionPtr revision)
      {
         Database db{systemContext->sharedDatabase, std::move(revision)};
         auto     session = db.startRead();
         auto     status  = db.kvGet<StatusRow>(StatusRow::db, statusKey());
         check(status && status->head, "Missing head");
         return *status->head;
      }

      BlockNum getLogStart() const { return logStart; }

     private:
      // TODO: Use command line argument (read from database?, rearrange so services can set it explicitly?)
      std::chrono::microseconds                                 proofWatchdogLimit{200000};
      std::optional<BlockContext>                               blockContext;
      SystemContext*                                            systemContext = nullptr;
      WriterPtr                                                 writer;
      CheckedProver                                             prover;
      BlockNum                                                  commitIndex = 1;
      BlockNum                                                  logStart    = 0;
      TermNum                                                   currentTerm = 1;
      BlockHeaderState*                                         head        = nullptr;
      std::map<Checksum256, psio::shared_view_ptr<SignedBlock>> blocks;
      std::map<Checksum256, BlockHeaderState>                   states;

      std::map<decltype(std::declval<BlockHeaderState>().order()), Checksum256> byOrderIndex;
      std::map<BlockNum, Checksum256>                                           byBlocknumIndex;

      std::function<void(BlockHeaderState*)> onCommitFn;
      DatabaseCallbacks                      dbCallbacks;

      loggers::common_logger logger;
      loggers::common_logger blockLogger;
   };
}  // namespace psibase<|MERGE_RESOLUTION|>--- conflicted
+++ resolved
@@ -2163,17 +2163,15 @@
          assert(!byBlocknumIndex.empty());
          commitIndex = byBlocknumIndex.begin()->first;
          currentTerm = head->info.header.term;
-<<<<<<< HEAD
-
-         systemContext->sharedDatabase.setCallbacks(&dbCallbacks);
-=======
+
          // If the block log is truncated, find where it starts
          if (auto row = sc->sharedDatabase.kvGetSubjective(*writer,
                                                            psio::convert_to_key(logTruncateKey())))
          {
             logStart = psio::from_frac<LogTruncateRow>(*row).start;
          }
->>>>>>> f00fc6e3
+
+         systemContext->sharedDatabase.setCallbacks(&dbCallbacks);
       }
       ~ForkDb() { systemContext->sharedDatabase.setCallbacks(nullptr); }
 
