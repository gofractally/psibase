#pragma once

#include <boost/container/flat_map.hpp>
#include <iostream>
#include <psibase/BlockContext.hpp>
#include <psibase/Prover.hpp>
#include <psibase/VerifyProver.hpp>
#include <psibase/block.hpp>
#include <psibase/db.hpp>

namespace psibase
{

   // TODO: num is encoded in id now
   struct ExtendedBlockId
   {
      Checksum256 _id;
      BlockNum    _num;
      Checksum256 id() const { return _id; }
      BlockNum    num() const { return _num; }
      friend bool operator==(const ExtendedBlockId&, const ExtendedBlockId&) = default;
   };
   PSIO_REFLECT(ExtendedBlockId, _id, _num)

   struct ProducerSet
   {
      boost::container::flat_map<AccountNumber, Claim> activeProducers;
      bool                                             isProducer(AccountNumber producer) const
      {
         return activeProducers.find(producer) != activeProducers.end();
      }
      std::optional<std::size_t> getIndex(AccountNumber producer) const
      {
         auto iter = activeProducers.find(producer);
         if (iter != activeProducers.end())
         {
            return iter - activeProducers.begin();
         }
         else
         {
            return {};
         }
      }
      std::size_t size() const { return activeProducers.size(); }
      friend bool operator==(const ProducerSet&, const ProducerSet&) = default;
   };

   struct BlockHeaderState
   {
      BlockInfo info;
      // May be null if the block has not been executed
      ConstRevisionPtr revision;
      // The producer set for the next block
      std::shared_ptr<ProducerSet> producers;
      BlockHeaderState() : info() { info.header.blockNum = 1; }
      BlockHeaderState(const BlockInfo& info, ConstRevisionPtr revision = nullptr)
          : info(info), revision(revision)
      {
      }
      BlockHeaderState(const BlockHeaderState& prev,
                       const BlockInfo&        info,
                       ConstRevisionPtr        revision = nullptr)
          : info(info), revision(revision)
      {
      }
      auto order() const
      {
         return std::tuple(info.header.term, info.header.blockNum, info.blockId);
      }
      BlockNum           blockNum() const { return info.header.blockNum; }
      const Checksum256& blockId() const { return info.blockId; }
      ExtendedBlockId    xid() const { return ExtendedBlockId{blockId(), blockNum()}; }
   };

   class ForkDb
   {
     public:
      using id_type = Checksum256;
      bool insert(const psio::shared_view_ptr<SignedBlock>& b)
      {
         BlockInfo info(*b->block());
         if (info.header.blockNum <= commitIndex)
         {
            return false;
         }
         if (!blocks.try_emplace(info.blockId, b).second)
         {
            return false;
         }
         if (auto* prev = get_state(info.header.previous))
         {
            auto [pos, inserted] = states.try_emplace(info.blockId, *prev, info);
            assert(inserted);
            byOrderIndex.insert({pos->second.order(), info.blockId});
            return true;
         }
         return false;
      }
      BlockHeader*            get_head() const { return &head->info.header; }
      const BlockHeaderState* get_head_state() const { return head; }
      static BlockNum         idToNum(const Checksum256& id)
      {
         BlockNum result;
         auto*    dest = (char*)&result + sizeof(result);
         auto*    src  = id.data();
         while (dest != (const char*)&result)
            *--dest = *src++;
         return result;
      }
      psio::shared_view_ptr<SignedBlock> get(const id_type& id) const
      {
         auto pos = blocks.find(id);
         if (pos != blocks.end())
         {
            return pos->second;
         }
         else
         {
            Database db{systemContext->sharedDatabase, head->revision};
            auto     session  = db.startRead();
            auto     blockNum = idToNum(id);
            if (auto block = db.kvGet<Block>(DbId::blockLog, blockNum))
            {
               if (BlockInfo{*block}.blockId == id)
               {
                  auto proof = db.kvGet<std::vector<char>>(DbId::blockProof, blockNum);
                  return psio::shared_view_ptr<SignedBlock>(
                      SignedBlock{*block, proof ? *proof : std::vector<char>()});
               }
            }
            return nullptr;
         }
      }
      Checksum256 get_block_id(BlockNum num) const
      {
         auto iter = byBlocknumIndex.find(num);
         if (iter != byBlocknumIndex.end())
         {
            return iter->second;
         }
         else
         {
            Database db{systemContext->sharedDatabase, head->revision};
            auto     session = db.startRead();
            if (auto block = db.kvGet<Block>(DbId::blockLog, num))
            {
               // TODO: we can look up the next block and get prev instead of calculating the hash
               return BlockInfo{*block}.blockId;
            }
            else
            {
               return {};
            }
         }
      }
      psio::shared_view_ptr<SignedBlock> get_block_by_num(BlockNum num) const
      {
         auto iter = byBlocknumIndex.find(num);
         if (iter != byBlocknumIndex.end())
         {
            return get(iter->second);
         }
         else
         {
            Database db{systemContext->sharedDatabase, head->revision};
            auto     session = db.startRead();
            if (auto block = db.kvGet<Block>(DbId::blockLog, num))
            {
               auto proof = db.kvGet<std::vector<char>>(DbId::blockProof, num);
               return psio::shared_view_ptr<SignedBlock>(
                   SignedBlock{*block, proof ? *proof : std::vector<char>()});
            }
            else
            {
               return nullptr;
            }
         }
      }
      auto get_prev_id(const id_type& id)
      {
         return Checksum256(*get(id)->block()->header()->previous());
      }

      template <typename F>
      void async_switch_fork(F&& callback)
      {
         // Don't switch if we are currently building a block.
         if (blockContext)
         {
            switchForkCallback = std::move(callback);
            return;
         }
         auto pos = byOrderIndex.end();
         --pos;
         auto new_head = get_state(pos->second);
         if (head != new_head)
         {
            for (auto i = new_head->blockNum() + 1; i <= head->blockNum(); ++i)
            {
               // TODO: this should not be an assert, because it depends on other nodes behaving correctly
               assert(i > commitIndex);
               byBlocknumIndex.erase(i);
            }
            auto id = new_head->blockId();
            for (auto i = new_head->blockNum(); i > head->blockNum(); --i)
            {
               byBlocknumIndex.insert({i, id});
               id = get_prev_id(id);
            }
            for (auto iter = byBlocknumIndex.upper_bound(
                          std::min(new_head->blockNum(), head->blockNum())),
                      begin = byBlocknumIndex.begin();
                 iter != begin;)
            {
               --iter;
               if (iter->second == id)
               {
                  execute_fork(iter, byBlocknumIndex.end());
                  break;
               }
               assert(iter->first > commitIndex);
               iter->second = id;
               id           = get_prev_id(id);
            }
            head = new_head;
            callback(&head->info.header);
         }
      }
      void execute_fork(auto iter, auto end)
      {
         if (iter != end)
         {
            auto* state = get_state(iter->second);
            assert(state->revision);
            ++iter;
            for (; iter != end; ++iter)
            {
               auto* next_state = get_state(iter->second);
               if (!next_state->revision)
               {
                  BlockContext ctx(*systemContext, state->revision, writer, true);
<<<<<<< HEAD
                  ctx.start(Block(get(next_state->blockId())->block()));
                  ctx.callStartBlock();
=======
                  auto         blockPtr = get(next_state->blockId());
                  ctx.start(Block(blockPtr->block()));
>>>>>>> 054f3331
                  ctx.execAllInBlock();
                  BlockContext verifyBc(*systemContext, state->revision);
                  VerifyProver prover{verifyBc, blockPtr->signature()};
                  auto [newRevision, id] = ctx.writeRevision(
                      prover, getProducerClaim(next_state->info.header.producer, state->revision));
                  // TODO: verify block id here?
                  // TODO: handle other errors and blacklist the block and its descendants
                  next_state->revision = newRevision;
                  std::cout << psio::convert_to_json(ctx.current.header) << "\n";
               }
               systemContext->sharedDatabase.setHead(*writer, next_state->revision);
               state = next_state;
            }
         }
      }
      BlockHeaderState* get_state(const id_type& id)
      {
         auto pos = states.find(id);
         if (pos != states.end())
         {
            return &pos->second;
         }
         else
         {
            return nullptr;
         }
      }
      bool        is_complete_chain(const id_type& id) { return get_state(id) != nullptr; }
      ProducerSet getProducers(Database& db)
      {
         // get producers
         std::vector key       = psio::convert_to_key(producerConfigTable);
         auto        prefixLen = key.size();
         using mapType         = decltype(ProducerSet::activeProducers);
         mapType::sequence_type prods;
         while (auto data = db.kvGreaterEqualRaw(DbId::nativeConstrained, key, prefixLen))
         {
            auto prod = psio::convert_from_frac<ProducerConfigRow>(data->value);
            prods.emplace_back(prod.producerName, prod.producerAuth);
            //
            key.clear();
            key.insert(key.begin(), data->key.pos, data->key.end);
            key.push_back(0);
         }
         ProducerSet result;
         result.activeProducers.adopt_sequence(std::move(prods));
         return result;
      }
      // TODO: handle joint consensus
      // Note: If wasm has not specified a producer, then the
      // block producer must be the same as the previous block producer.
      ProducerSet getProducers()
      {
         auto iter = byBlocknumIndex.find(commitIndex);
         // The last committed block is guaranteed to be present
         assert(iter != byBlocknumIndex.end());
         auto stateIter = states.find(iter->second);
         // We'd better have a state for this block
         assert(stateIter != states.end());
         assert(stateIter->second.revision);
         Database db(systemContext->sharedDatabase, stateIter->second.revision);
         auto     session  = db.startRead();
         auto     result   = getProducers(db);
         auto     producer = stateIter->second.info.header.producer;
         if (result.size() == 0 && producer != AccountNumber{})
         {
            result.activeProducers.try_emplace(producer);
         }
         return result;
      }
      bool commit(BlockNum num)
      {
         auto newCommitIndex = std::max(std::min(num, head->blockNum()), commitIndex);
         auto result         = newCommitIndex != commitIndex;
         commitIndex         = newCommitIndex;
         systemContext->sharedDatabase.removeRevisions(*writer, byBlocknumIndex.find(num)->second);
         // TODO: clean up committed blocks/states (needs to be a separate function, because
         // block propagation needs to know the last commit, but also needs to happen before
         // this cleanup.
         return result;
      }

      template <typename T>
      T get_prev_id(const T& t)
      {
         return T{get_prev_id(t.id()), t.num() - 1};
      }
      auto    commit_index() const { return commitIndex; }
      id_type get_ancestor(id_type id, auto n)
      {
         for (; n > 0; --n)
         {
            id = get_prev_id(id);
         }
         return id;
      }
      template <typename T>
      T get_common_ancestor(const T& t)
      {
         auto iter = byBlocknumIndex.find(t.num());
         auto id   = t.id();
         if (iter == byBlocknumIndex.end())
         {
            --iter;
            if (iter->first < t.num())
            {
               id = get_ancestor(id, t.num() - iter->first);
            }
            else if (get_block_id(t.num()) == t.id())
            {
               return t;
            }
            else
            {
               throw std::runtime_error("block number is irreversible but block id does not match");
            }
         }
         while (true)
         {
            if (iter->second == id)
            {
               return {iter->second, iter->first};
            }
            else
            {
               if (iter == byBlocknumIndex.begin())
               {
                  throw std::runtime_error("no common ancestor");
               }
               else
               {
                  --iter;
                  id = get_prev_id(id);
               }
            }
         }
      }
      template <typename T>
      bool in_best_chain(const T& t)
      {
         auto iter = byBlocknumIndex.find(t.num());
         return iter != byBlocknumIndex.end() && iter->second == t.id();
      }

      // Block production:
      template <typename... A>
      void start_block(A&&... a)
      {
         assert(!blockContext);
         blockContext.emplace(*systemContext, head->revision, writer, true);
         blockContext->start(std::forward<A>(a)...);
         blockContext->callStartBlock();
      }
      void abort_block()
      {
         assert(!!blockContext);
         blockContext.reset();
      }
      BlockHeaderState* finish_block()
      {
         assert(!!blockContext);
         if (blockContext->needGenesisAction)
         {
            abort_block();
            // if we've received blocks while trying to produce, make sure that
            // we handle them.
            if (switchForkCallback)
            {
               auto callback = std::move(switchForkCallback);
               async_switch_fork(std::move(callback));
            }
            return nullptr;
         }
         try
         {
            auto block          = blockContext->current;
            auto claim          = getProducerClaim(block.header.producer, head->revision);
            auto [revision, id] = blockContext->writeRevision(prover, claim);
            systemContext->sharedDatabase.setHead(*writer, revision);
            assert(head->blockId() == block.header.previous);
            auto proof     = getBlockProof(revision, block.header.blockNum);
            auto [iter, _] = blocks.try_emplace(id, SignedBlock{block, proof});
            // TODO: don't recompute sha
            BlockInfo info{*iter->second->block()};
            auto [state_iter, ins2] = states.try_emplace(iter->first, *head, info, revision);
            byOrderIndex.insert({state_iter->second.order(), id});
            head = &state_iter->second;
            byBlocknumIndex.insert({head->blockNum(), head->blockId()});
            std::cout << psio::convert_to_json(blockContext->current.header) << "\n";
            blockContext.reset();
            return head;
         }
         catch (std::exception& e)
         {
            blockContext.reset();
            std::cout << e.what() << std::endl;
            return nullptr;
         }
      }

      Claim getProducerClaim(AccountNumber producer, ConstRevisionPtr revision)
      {
         Database db{systemContext->sharedDatabase, std::move(revision)};
         auto     session = db.startRead();
         if (auto row =
                 db.kvGet<ProducerConfigRow>(DbId::nativeConstrained, producerConfigKey(producer)))
         {
            return std::move(row->producerAuth);
         }
         else
         {
            return {};
         }
      }

      std::vector<char> getBlockProof(ConstRevisionPtr revision, BlockNum blockNum)
      {
         Database db{systemContext->sharedDatabase, std::move(revision)};
         auto     session = db.startRead();
         if (auto row = db.kvGet<std::vector<char>>(DbId::blockProof, blockNum))
         {
            return *row;
         }
         else
         {
            return {};
         }
      }

      bool isProducing() const { return !!blockContext; }

      explicit ForkDb(SystemContext*          sc,
                      std::shared_ptr<Prover> prover = std::make_shared<CompoundProver>())
          : prover{std::move(prover)}
      {
         systemContext = sc;
         writer        = sc->sharedDatabase.createWriter();

         Database db{sc->sharedDatabase, sc->sharedDatabase.getHead()};
         auto     session = db.startRead();
         auto     status  = db.kvGet<StatusRow>(StatusRow::db, statusKey());
         if (!status || !status->head)
         {
            // Initialize new chain state
            states.emplace();
            head = &states.begin()->second;
            byBlocknumIndex.insert({head->blockNum(), head->blockId()});
            head->revision = systemContext->sharedDatabase.getHead();
         }
         else
         {
            // Add blocks in [irreversible, head]
            // for now ignore other forks
            auto blockNum = status->head->header.blockNum;
            do
            {
               auto block = db.kvGet<Block>(DbId::blockLog, blockNum);
               if (!block)
               {
                  break;
               }
               BlockInfo info{*block};
               auto      revision = sc->sharedDatabase.getRevision(*this->writer, info.blockId);
               if (!revision)
               {
                  break;
               }
               blocks.try_emplace(info.blockId, SignedBlock{*block});
               auto [state_iter, _] = states.try_emplace(info.blockId, info, revision);
               byOrderIndex.try_emplace(state_iter->second.order(), info.blockId);
               byBlocknumIndex.try_emplace(blockNum, info.blockId);
               if (!head)
               {
                  head = &state_iter->second;
               }
            } while (blockNum--);
         }
         // TODO: if this doesn't exist, the database is corrupt
         commitIndex = byBlocknumIndex.begin()->first;
      }
      BlockContext* getBlockContext()
      {
         if (blockContext)
         {
            return &*blockContext;
         }
         else
         {
            return nullptr;
         }
      }
      ConstRevisionPtr getHeadRevision() { return head->revision; }

     private:
      std::optional<BlockContext>                               blockContext;
      std::function<void(BlockHeader*)>                         switchForkCallback;
      SystemContext*                                            systemContext = nullptr;
      WriterPtr                                                 writer;
      CheckedProver                                             prover;
      BlockNum                                                  commitIndex = 1;
      BlockHeaderState*                                         head        = nullptr;
      std::map<Checksum256, psio::shared_view_ptr<SignedBlock>> blocks;
      std::map<Checksum256, BlockHeaderState>                   states;

      std::map<decltype(std::declval<BlockHeaderState>().order()), Checksum256> byOrderIndex;
      std::map<BlockNum, Checksum256>                                           byBlocknumIndex;
   };
}  // namespace psibase<|MERGE_RESOLUTION|>--- conflicted
+++ resolved
@@ -239,13 +239,9 @@
                if (!next_state->revision)
                {
                   BlockContext ctx(*systemContext, state->revision, writer, true);
-<<<<<<< HEAD
-                  ctx.start(Block(get(next_state->blockId())->block()));
-                  ctx.callStartBlock();
-=======
                   auto         blockPtr = get(next_state->blockId());
                   ctx.start(Block(blockPtr->block()));
->>>>>>> 054f3331
+                  ctx.callStartBlock();
                   ctx.execAllInBlock();
                   BlockContext verifyBc(*systemContext, state->revision);
                   VerifyProver prover{verifyBc, blockPtr->signature()};
