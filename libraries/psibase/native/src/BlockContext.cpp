#include <psibase/TransactionContext.hpp>
#include <psibase/saturating.hpp>
#include <psibase/serviceEntry.hpp>
#include <psio/finally.hpp>

namespace psibase
{
   BlockContext::BlockContext(psibase::SystemContext&         systemContext,
                              std::shared_ptr<const Revision> revision,
                              WriterPtr                       writer,
                              bool                            isProducing)
       : systemContext{systemContext},
         db{systemContext.sharedDatabase, std::move(revision)},
         writer{std::move(writer)},
         session{db.startWrite(this->writer)},
         isProducing{isProducing}
   {
      trxLogger.add_attribute("Channel",
                              boost::log::attributes::constant(std::string("transaction")));
   }

   BlockContext::BlockContext(psibase::SystemContext&         systemContext,
                              std::shared_ptr<const Revision> revision)
       : systemContext{systemContext},
         db{systemContext.sharedDatabase, std::move(revision)},
         session{db.startRead()},
         isProducing{true},  // a read_only block is never replayed
         isReadOnly{true}
   {
      trxLogger.add_attribute("Channel",
                              boost::log::attributes::constant(std::string("transaction")));
   }

   static bool singleProducer(const StatusRow& status, AccountNumber producer)
   {
      auto getProducers = [](auto& consensus) -> auto&
      {
         return std::visit([](auto& c) -> auto& { return c.producers; }, consensus);
      };
      auto& prods = getProducers(status.consensus.current.data);
      if (prods.size() == 1)
      {
         return !status.consensus.next;
      }
      else if (prods.size() == 0)
      {
         return true;
      }
      return false;
   }

   // TODO: (or elsewhere) graceful shutdown when db size hits threshold
   StatusRow BlockContext::start(std::optional<BlockTime> time,
                                 AccountNumber            producer,
                                 TermNum                  term,
                                 BlockNum                 irreversible)
   {
      check(!started, "block has already been started");
      auto status = db.kvGet<StatusRow>(StatusRow::db, statusKey());
      if (!status)
         status.emplace();

      auto dbStatus = db.kvGet<DatabaseStatusRow>(DatabaseStatusRow::db, databaseStatusKey());
      if (!dbStatus)
      {
         dbStatus.emplace();
         if (!isReadOnly)
            db.kvPut(DatabaseStatusRow::db, dbStatus->key(), *dbStatus);
      }

      current.header.producer = producer;
      current.header.term     = term;
      if (status->head)
      {
         current.header.previous = status->head->blockId;
         current.header.blockNum = status->head->header.blockNum + 1;
         if (time)
         {
            check(time > status->head->header.time, "block is in the past");
            current.header.time = *time;
         }
         else
         {
            current.header.time = status->head->header.time + Seconds(1);
         }
      }
      else
      {
         isGenesisBlock          = true;
         needGenesisAction       = true;
         current.header.blockNum = 2;
         if (time)
            current.header.time = *time;
      }
      if (status->consensus.next &&
          status->consensus.next->blockNum <= status->head->header.commitNum)
      {
         status->consensus.current = std::move(status->consensus.next->consensus);
         status->consensus.next.reset();
         if (!isReadOnly)
            db.setPrevAuthServices(nullptr);
      }
      if (singleProducer(*status, producer))
      {
         // This will be updated to the current block in writeRevision unless
         // the block sets new producers.
         current.header.commitNum = current.header.blockNum - 1;
      }
      else
      {
         current.header.commitNum = irreversible;
      }
      if (!status->head)
      {
         status->consensus.next.emplace(Consensus{}, current.header.blockNum);
      }
      status->current = current.header;
      if (!isReadOnly)
         db.kvPut(StatusRow::db, status->key(), *status);
      started = true;
      active  = true;

      return *status;
   }

   // TODO: (or elsewhere) check block signature
   void BlockContext::start(Block&& src)
   {
      auto status =
          start(src.header.time, src.header.producer, src.header.term, src.header.commitNum);
      active = false;
      check(src.header.previous == current.header.previous,
            "block previous does not match expected");
      check(src.header.blockNum == current.header.blockNum, "block num does not match expected");
      current.transactions = std::move(src.transactions);
      db.kvPut(StatusRow::db, status.key(), status);
      active = true;
   }

   void BlockContext::callStartBlock()
   {
      if (current.header.blockNum == 2)
         return;

      checkActive();
      active = false;

      Action action{
          .sender  = {},
          .service = transactionServiceNum,
          .method  = MethodNumber("startBlock"),
          .rawData = psio::to_frac(std::tuple()),
      };
      SignedTransaction  trx;
      TransactionTrace   trace;
      TransactionContext tc{*this, trx, trace, DbMode::transaction()};
      auto&              atrace = trace.actionTraces.emplace_back();

      // Failure here aborts the block since Transact relies on startBlock
      // functioning correctly. Fixing this type of failure requires forking
      // the chain, just like fixing bugs which block transactions within
      // Transact's processTransaction may require forking the chain.
      //
      // TODO: log failure
      tc.execNonTrxAction(0, action, atrace);
      BOOST_LOG_SCOPED_LOGGER_TAG(trxLogger, "Trace", trace);
      PSIBASE_LOG(trxLogger, debug) << "startBlock succeeded";
      // printf("%s\n", prettyTrace(atrace).c_str());

      active = true;
   }

   void BlockContext::callOnBlock()
   {
      auto notifyData =
          db.kvGetRaw(NotifyRow::db, psio::convert_to_key(notifyKey(NotifyType::acceptBlock)));
      if (!notifyData)
         return;
      auto notifySpan = std::span{notifyData->pos, notifyData->end};
      if (!psio::fracpack_validate<NotifyRow>(notifySpan))
         return;

      auto actions = psio::view<const NotifyRow>(psio::prevalidated{notifySpan}).actions().unpack();

      auto oldIsProducing = isProducing;
      auto restore        = psio::finally{[&] { isProducing = oldIsProducing; }};
      isProducing         = true;

      for (const Action& action : actions)
      {
         if (action.sender != AccountNumber{})
            continue;
         SignedTransaction  trx;
         TransactionTrace   trace;
         TransactionContext tc{*this, trx, trace, DbMode::callback()};
         auto&              atrace = trace.actionTraces.emplace_back();

         try
         {
            tc.execNonTrxAction(0, action, atrace);
            BOOST_LOG_SCOPED_LOGGER_TAG(trxLogger, "Trace", trace);
            PSIBASE_LOG(trxLogger, debug) << "onBlock succeeded";
         }
         catch (std::exception& e)
         {
            trace.error = e.what();
            BOOST_LOG_SCOPED_LOGGER_TAG(trxLogger, "Trace", trace);
            PSIBASE_LOG(trxLogger, warning) << "onBlock failed: " << e.what();
         }
      }
   }

   void BlockContext::callOnTransaction(const Checksum256& id, const TransactionTrace& trace)
   {
      auto notifyType = trace.error ? NotifyType::rejectTransaction : NotifyType::acceptTransaction;
      auto notifyData = db.kvGetRaw(NotifyRow::db, psio::convert_to_key(notifyKey(notifyType)));
      if (!notifyData)
         return;
      auto notifySpan = std::span{notifyData->pos, notifyData->end};
      if (!psio::fracpack_validate<NotifyRow>(notifySpan))
         return;

      auto actions = psio::view<const NotifyRow>(psio::prevalidated{notifySpan}).actions().unpack();

      auto oldIsProducing = isProducing;
      auto restore        = psio::finally{[&] { isProducing = oldIsProducing; }};
      isProducing         = true;

      Action action{.sender = AccountNumber{}, .rawData = psio::to_frac(std::tuple(id, trace))};

      for (const auto& a : actions)
      {
         if (a.sender != AccountNumber{})
         {
            PSIBASE_LOG(trxLogger, warning) << "Invalid onTransaction callback" << std::endl;
            continue;
         }
         if (!a.rawData.empty())
         {
            PSIBASE_LOG(trxLogger, warning) << "Invalid onTransaction callback" << std::endl;
            continue;
         }
         action.service = a.service;
         action.method  = a.method;
         SignedTransaction  trx;
         TransactionTrace   trace;
         TransactionContext tc{*this, trx, trace, DbMode::callback()};
         auto&              atrace = trace.actionTraces.emplace_back();

         try
         {
            tc.execNonTrxAction(0, action, atrace);
            BOOST_LOG_SCOPED_LOGGER_TAG(trxLogger, "Trace", trace);
            PSIBASE_LOG(trxLogger, debug) << "onTransaction succeeded";
         }
         catch (std::exception& e)
         {
            trace.error = e.what();
            BOOST_LOG_SCOPED_LOGGER_TAG(trxLogger, "Trace", trace);
            PSIBASE_LOG(trxLogger, warning) << "onTransaction failed: " << e.what();
         }
      }
   }

   namespace
   {
      struct VerifyTokenData
      {
         bool success;
         PSIO_REFLECT(VerifyTokenData, success)
      };
   }  // namespace

   std::optional<SignedTransaction> BlockContext::callNextTransaction()
   {
      auto notifyType = NotifyType::nextTransaction;
      auto notifyData = systemContext.sharedDatabase.kvGetSubjective(
          *writer, psio::convert_to_key(notifyKey(notifyType)));
      if (!notifyData)
         return {};
      if (!psio::fracpack_validate<NotifyRow>(*notifyData))
         return {};

      auto actions = psio::view<const NotifyRow>(psio::prevalidated{*notifyData}).actions();

      auto oldIsProducing = isProducing;
      auto restore        = psio::finally{[&] { isProducing = oldIsProducing; }};
      isProducing         = true;

      Action action{.sender = AccountNumber{}, .rawData = psio::to_frac(std::tuple())};

      for (auto a : actions)
      {
         if (a.sender() != AccountNumber{})
         {
            PSIBASE_LOG(trxLogger, warning) << "Invalid nextTransaction callback" << std::endl;
            continue;
         }
         if (!a.rawData().empty())
         {
            PSIBASE_LOG(trxLogger, warning) << "Invalid nextTransaction callback" << std::endl;
            continue;
         }
         action.service = a.service();
         action.method  = a.method();
         SignedTransaction  trx;
         TransactionTrace   trace;
         TransactionContext tc{*this, trx, trace, DbMode::callback()};
         auto&              atrace = trace.actionTraces.emplace_back();

         try
         {
            tc.execNonTrxAction(0, action, atrace);

            std::optional<SignedTransaction> result;
            if (!psio::from_frac(result, atrace.rawRetval))
            {
               BOOST_LOG_SCOPED_LOGGER_TAG(trxLogger, "Trace", std::move(trace));
               PSIBASE_LOG(trxLogger, warning)
                   << "failed to deserialize result of " << action.service.str()
                   << "::" << action.method.str();
            }
            else
            {
               BOOST_LOG_SCOPED_LOGGER_TAG(trxLogger, "Trace", std::move(trace));
               PSIBASE_LOG(trxLogger, debug) << "nextTransaction succeeded";
               if (result)
                  return result;
            }
         }
         catch (std::exception& e)
         {
            trace.error = e.what();
            BOOST_LOG_SCOPED_LOGGER_TAG(trxLogger, "Trace", trace);
            PSIBASE_LOG(trxLogger, warning) << "nextTransaction failed: " << e.what();
         }
      }
      return {};
   }

   void BlockContext::callRun(psio::view<const RunRow> row)
   {
      auto action = row.action().unpack();

      DbMode mode = DbMode::rpc();
      switch (row.mode().unpack())
      {
         case RunMode::verify:
            mode = DbMode::verify();
            break;
         case RunMode::speculative:
            mode = DbMode::transaction();
            break;
         case RunMode::rpc:
            mode = DbMode::rpc();
            break;
         default:
            PSIBASE_LOG(trxLogger, warning) << "Wrong run mode should be caught earlier";
            break;
      }
      SignedTransaction  trx;
      TransactionTrace   trace;
      TransactionContext tc{*this, trx, trace, mode};
      auto&              atrace = trace.actionTraces.emplace_back();

      auto session = db.startWrite(writer);
      try
      {
         auto maxTime = saturatingCast<CpuClock::duration>(row.maxTime().unpack());
         tc.setWatchdog(std::max(maxTime, CpuClock::duration::zero()));
         tc.execNonTrxAction(0, action, atrace);
         PSIBASE_LOG(trxLogger, debug)
             << "async " << action.service.str() << "::" << action.method.str() << " succeeded";
      }
      catch (std::exception& e)
      {
         trace.error = e.what();
         BOOST_LOG_SCOPED_LOGGER_TAG(trxLogger, "Trace", trace);
         PSIBASE_LOG(trxLogger, debug) << "async " << action.service.str()
                                       << "::" << action.method.str() << " failed: " << e.what();
      }

      try
      {
         auto token = psio::to_frac(VerifyTokenData{!trace.error});
         // Run the continuation
         Action             action{.sender  = {},
                                   .service = row.continuation().service(),
                                   .method  = row.continuation().method(),
                                   .rawData = psio::to_frac(
                           std::tuple(row.id().unpack(), trace, std::optional{std::move(token)}))};
         TransactionTrace   trace;
         TransactionContext tc{*this, trx, trace, DbMode::rpc()};
         auto&              atrace = trace.actionTraces.emplace_back();
         tc.execNonTrxAction(0, action, atrace);
         PSIBASE_LOG(trxLogger, debug) << "async continuation " << action.service.str()
                                       << "::" << action.method.str() << " succeeded";
      }
      catch (std::exception& e)
      {
         trace.error = e.what();
         BOOST_LOG_SCOPED_LOGGER_TAG(trxLogger, "Trace", trace);
         PSIBASE_LOG(trxLogger, warning) << "async continuation " << action.service.str()
                                         << "::" << action.method.str() << " failed: " << e.what();
      }
   }

   Checksum256 BlockContext::makeEventMerkleRoot()
   {
      auto dbStatus = db.kvGet<DatabaseStatusRow>(DatabaseStatusRow::db, databaseStatusKey());
      check(!!dbStatus, "databaseStatus not set");

      Merkle m;
      for (std::uint64_t i   = dbStatus->blockMerkleEventNumber,
                         end = dbStatus->nextMerkleEventNumber;
           i != end; ++i)
      {
         auto data = db.kvGetRaw(DbId::merkleEvent, psio::convert_to_key(i));
         m.push(EventInfo{i, std::span{data->pos, data->end}});
      }
      return m.root();
   }

   Checksum256 BlockContext::makeTransactionMerkle()
   {
      Merkle m;
      for (const SignedTransaction& trx : current.transactions)
      {
         m.push(TransactionInfo{trx});
      }
      return m.root();
   }

   // May start joint consensus if the set of services changed
   void updateAuthServices(Database&   db,
                           StatusRow&  status,
                           Block&      current,
                           const auto& modifiedAuthAccounts,
                           const auto& removedCode)
   {
      auto& currentAuthServices = status.consensus.next ? status.consensus.next->consensus.services
                                                        : status.consensus.current.services;

      std::vector<BlockHeaderAuthAccount> modifiedAuthServices;
      std::vector<BlockHeaderCode>        authCode;
      // Used for set-union of modified and current accounts
      auto currentIter = currentAuthServices.begin();
      auto currentEnd  = currentAuthServices.end();
      // Tracking of CodeByHashRows
      auto origCodeKeys    = getCodeKeys(currentAuthServices);
      auto visitedCodeKeys = std::map<CodeByHashKeyType, bool>{};
      auto hasCode         = [&](const BlockHeaderAuthAccount& account, bool existing = true)
      {
         auto key             = codeByHashKey(account.codeHash, account.vmType, account.vmVersion);
         auto [pos, inserted] = visitedCodeKeys.insert({key, false});
         if (inserted)
         {
            existing = existing || std::ranges::binary_search(origCodeKeys, key);
            if (existing && removedCode.find(key) == removedCode.end())
            {
               pos->second = true;
            }
            if (!pos->second)
            {
               if (auto code = db.kvGet<CodeByHashRow>(CodeByHashRow::db, key))
               {
                  if (!existing)
                  {
                     authCode.push_back({.vmType    = code->vmType,
                                         .vmVersion = code->vmVersion,
                                         .code      = std::move(code->code)});
                  }
                  pos->second = true;
               }
            }
         }
         return pos->second;
      };
      for (const auto& account : modifiedAuthAccounts)
      {
         // Copy elements of currentAuthServices that were not touched
         const BlockHeaderAuthAccount* existing = nullptr;
         while (currentIter != currentEnd)
         {
            if (currentIter->codeNum < account)
            {
               if (hasCode(*currentIter))
                  modifiedAuthServices.push_back(*currentIter);
               ++currentIter;
            }
            else
            {
               if (currentIter->codeNum == account)
               {
                  existing = &*currentIter;
                  ++currentIter;
               }
               break;
            }
         }
         // look up the account
         if (auto row = db.kvGet<CodeRow>(CodeRow::db, codeKey(account)))
         {
<<<<<<< HEAD
            auto row = db.kvGet<CodeRow>(CodeRow::db, codeKey(name));
            assert(!!row);
            if (row->codeHash != Checksum256{})
            {
               modifiedAuthServices.push_back({.codeNum   = row->codeNum,
                                               .codeHash  = row->codeHash,
                                               .vmType    = row->vmType,
                                               .vmVersion = row->vmVersion});
=======
            if (row->flags & CodeRow::isAuthService)
            {
               BlockHeaderAuthAccount item{.codeNum   = row->codeNum,
                                           .codeHash  = row->codeHash,
                                           .vmType    = row->vmType,
                                           .vmVersion = row->vmVersion};
               if (hasCode(item, existing && *existing == item))
                  modifiedAuthServices.push_back(item);
>>>>>>> b468fb65
            }
         }
      }
      // Copy any trailing elements
      std::copy_if(currentIter, currentEnd, std::back_inserter(modifiedAuthServices), hasCode);
      // Check for changes and update the consensus field
      if (modifiedAuthServices != currentAuthServices)
      {
         current.header.authCode = std::move(authCode);
         if (!status.consensus.next)
            status.consensus.next =
                PendingConsensus{{status.consensus.current.data, std::move(modifiedAuthServices)},
                                 status.current.blockNum};
         else
            status.consensus.next->consensus.services = std::move(modifiedAuthServices);
      }
   }

   std::pair<ConstRevisionPtr, Checksum256> BlockContext::writeRevision(
       const Prover&           prover,
       const Claim&            claim,
       const ConstRevisionPtr& prevAuthServices)
   {
      checkActive();
      check(!needGenesisAction, "missing genesis action in block");
      active = false;

      auto status = db.kvGet<StatusRow>(StatusRow::db, statusKey());
      check(status.has_value(), "missing status record");

      updateAuthServices(db, *status, current, modifiedAuthAccounts, removedCode);

      if (status->consensus.next && status->consensus.next->blockNum == status->current.blockNum)
      {
         auto& nextConsensus = status->consensus.next->consensus;
         auto& prods = std::visit([](auto& c) -> auto& { return c.producers; }, nextConsensus.data);
         // Special case: If no producers are specified, use the producers of the current block
         if (prods.empty())
         {
            prods.push_back({current.header.producer, Claim{}});
         }

         status->current.newConsensus = current.header.newConsensus = nextConsensus;
      }

      if (singleProducer(*status, current.header.producer))
      {
         // If singleProducer is true here, then it must have been true at the start of
         // the block as well, unless an existing newConsensus was modified, which is
         // not permitted.
         check(current.header.commitNum == current.header.blockNum - 1,
               "Forbidden consensus update");
         status->current.commitNum = current.header.commitNum = current.header.blockNum;
      }

      if (status->consensus.next && status->consensus.next->blockNum <= current.header.commitNum)
      {
         ConsensusChangeRow changeRow{status->consensus.next->blockNum, current.header.commitNum,
                                      current.header.blockNum};
         systemContext.sharedDatabase.kvPutSubjective(
             *writer, psio::convert_to_key(changeRow.key()), psio::to_frac(changeRow));
      }

      if (status->consensus.next)
      {
         if (prevAuthServices)
         {
            db.setPrevAuthServices(prevAuthServices);
         }
         else if (!status->consensus.current.services.empty() && !db.getPrevAuthServices())
         {
            assert(status->consensus.next->blockNum == current.header.blockNum);
            db.setPrevAuthServices(db.getBaseRevision());
         }
      }
      else
      {
         check(!db.getPrevAuthServices(),
               "prevAuthServices should not be set outside joint consensus");
      }

      status->current.consensusState = current.header.consensusState = sha256(status->consensus);
      status->current.trxMerkleRoot = current.header.trxMerkleRoot = makeTransactionMerkle();
      status->current.eventMerkleRoot = current.header.eventMerkleRoot = makeEventMerkleRoot();

      status->head = current;  // Also calculates blockId
      // authCode can be loaded from the database. We don't need an
      // extra copy in the status table.
      status->head->header.authCode.reset();
      if (isGenesisBlock)
         status->chainId = status->head->blockId;

      auto dbStatus = db.kvGet<DatabaseStatusRow>(DatabaseStatusRow::db, databaseStatusKey());
      check(!!dbStatus, "databaseStatus not set");
      dbStatus->blockMerkleEventNumber = dbStatus->nextMerkleEventNumber;
      db.kvPut(DatabaseStatusRow::db, dbStatus->key(), *dbStatus);

      // These values will be replaced at the start of the next block.
      // Changing the these here gives services running in RPC mode
      // the illusion that they're running during the production of a new
      // block. This helps to give them a consistent view between production
      // and RPC modes.
      status->current.previous = status->head->blockId;
      status->current.blockNum = status->head->header.blockNum + 1;
      status->current.time     = status->head->header.time + Seconds(1);

      db.kvPut(StatusRow::db, status->key(), *status);

      // TODO: store block proofs somewhere
      // TODO: avoid repacking
      db.kvPut(DbId::blockLog, current.header.blockNum, current);
      db.kvPut(DbId::blockProof, current.header.blockNum,
               prover.prove(BlockSignatureInfo(*status->head), claim));

      callOnBlock();

      return {session.writeRevision(status->head->blockId), status->head->blockId};
   }

   void BlockContext::verifyProof(const SignedTransaction&                 trx,
                                  TransactionTrace&                        trace,
                                  size_t                                   i,
                                  std::optional<std::chrono::microseconds> watchdogLimit,
                                  BlockContext*                            errorContext)
   {
      try
      {
         checkActive();
         TransactionContext t{*this, trx, trace, DbMode::verify()};
         if (watchdogLimit)
            t.setWatchdog(*watchdogLimit);
         t.execVerifyProof(i);
         if (!t.subjectiveData.empty())
            throw std::runtime_error("proof called a subjective service");
      }
      catch (const std::exception& e)
      {
         auto id     = sha256(trx.transaction.data(), trx.transaction.size());
         trace.error = e.what();
         BOOST_LOG_SCOPED_THREAD_TAG("TransactionId", id);
         BOOST_LOG_SCOPED_LOGGER_TAG(trxLogger, "Trace", trace);
         PSIBASE_LOG(trxLogger, info) << "Transaction signature verification failed";
         if (errorContext)
            errorContext->callOnTransaction(id, trace);
         throw;
      }
      catch (...)
      {
         throw;
      }
   }

   void BlockContext::checkFirstAuth(const SignedTransaction&                 trx,
                                     TransactionTrace&                        trace,
                                     std::optional<std::chrono::microseconds> watchdogLimit,
                                     BlockContext*                            errorContext)
   {
      try
      {
         checkActive();
         TransactionContext t{*this, trx, trace, DbMode::firstAuth()};
         if (watchdogLimit)
            t.setWatchdog(*watchdogLimit);
         t.checkFirstAuth();
      }
      catch (const std::exception& e)
      {
         auto id     = sha256(trx.transaction.data(), trx.transaction.size());
         trace.error = e.what();
         BOOST_LOG_SCOPED_THREAD_TAG("TransactionId", id);
         BOOST_LOG_SCOPED_LOGGER_TAG(trxLogger, "Trace", trace);
         PSIBASE_LOG(trxLogger, info) << "Transaction check first auth failed";
         if (errorContext)
            errorContext->callOnTransaction(id, trace);
         throw;
      }
   }

   void BlockContext::pushTransaction(SignedTransaction&&                      trx,
                                      TransactionTrace&                        trace,
                                      std::optional<std::chrono::microseconds> initialWatchdogLimit,
                                      bool                                     enableUndo,
                                      bool                                     commit)
   {
      check(!trx.subjectiveData, "Subjective data should be set by the block producer");
      trx.subjectiveData = exec(trx, trace, initialWatchdogLimit, enableUndo, commit);
      current.transactions.push_back(std::move(trx));
   }

   void BlockContext::execAsyncAction(Action&& action)
   {
      SignedTransaction  trx;
      TransactionTrace   trace;
      auto&              atrace = trace.actionTraces.emplace_back();
      TransactionContext tc{*this, trx, trace, DbMode::rpc()};

      tc.execNonTrxAction(0, action, atrace);
   }

   auto BlockContext::execAsyncExport(std::string_view fn, Action&& action, TransactionTrace& trace)
       -> ActionTrace&
   {
      SignedTransaction  trx;
      auto&              atrace = trace.actionTraces.emplace_back();
      TransactionContext tc{*this, trx, trace, DbMode::rpc()};

      tc.execExport(fn, action, atrace);
      return atrace;
   }

   // TODO: call callStartBlock() here? caller's responsibility?
   // TODO: caller needs to verify proofs
   void BlockContext::execAllInBlock()
   {
      for (auto& trx : current.transactions)
      {
         check(!!trx.subjectiveData, "Missing subjective data");
         TransactionTrace trace;
         exec(trx, trace, std::nullopt, false, true);
      }
   }

   std::vector<std::vector<char>> BlockContext::exec(
       const SignedTransaction&                 trx,
       TransactionTrace&                        trace,
       std::optional<std::chrono::microseconds> initialWatchdogLimit,
       bool                                     enableUndo,
       bool                                     commit)
   {
      auto id = sha256(trx.transaction.data(), trx.transaction.size());
      BOOST_LOG_SCOPED_THREAD_TAG("TransactionId", id);
      try
      {
         checkActive();
         check(enableUndo || commit, "neither enableUndo or commit is set");

         // TODO: fracpack verify, allow new fields. Might be redundant elsewhere?
         check(!commit || !(trx.transaction->tapos().flags() & Tapos::do_not_broadcast_flag),
               "cannot commit a do_not_broadcast transaction");

         // if !enableUndo then BlockContext becomes unusable if transaction fails.
         active = enableUndo;

         Database::Session session;
         if (enableUndo)
            session = db.startWrite(writer);

         std::vector<std::vector<char>> result;
         {
            TransactionContext t{*this, trx, trace, DbMode::transaction()};
            if (initialWatchdogLimit)
               t.setWatchdog(*initialWatchdogLimit);
            t.execTransaction();

            if (!isProducing)
            {
               check(t.nextSubjectiveRead == trx.subjectiveData->size(),
                     "transaction has unread subjective data");
            }
            result = std::move(t.subjectiveData);
         }

         if (commit)
         {
            session.commit();
            callOnTransaction(id, trace);
            active = true;
         }
         BOOST_LOG_SCOPED_LOGGER_TAG(trxLogger, "Trace", trace);
         PSIBASE_LOG(trxLogger, info) << "Transaction succeeded";
         return result;
      }
      catch (const std::exception& e)
      {
         trace.error = e.what();
         BOOST_LOG_SCOPED_LOGGER_TAG(trxLogger, "Trace", trace);
         PSIBASE_LOG(trxLogger, info) << "Transaction failed";
         callOnTransaction(id, trace);
         throw;
      }
   }

   psibase::BlockTime BlockContext::getHeadBlockTime()
   {
      auto status = db.kvGet<StatusRow>(StatusRow::db, statusKey());
      if (!status || !(status->head))
      {
         return psibase::TimePointSec{};
      }
      else
      {
         return status->head->header.time;
      }
   }

}  // namespace psibase<|MERGE_RESOLUTION|>--- conflicted
+++ resolved
@@ -501,16 +501,6 @@
          // look up the account
          if (auto row = db.kvGet<CodeRow>(CodeRow::db, codeKey(account)))
          {
-<<<<<<< HEAD
-            auto row = db.kvGet<CodeRow>(CodeRow::db, codeKey(name));
-            assert(!!row);
-            if (row->codeHash != Checksum256{})
-            {
-               modifiedAuthServices.push_back({.codeNum   = row->codeNum,
-                                               .codeHash  = row->codeHash,
-                                               .vmType    = row->vmType,
-                                               .vmVersion = row->vmVersion});
-=======
             if (row->flags & CodeRow::isAuthService)
             {
                BlockHeaderAuthAccount item{.codeNum   = row->codeNum,
@@ -519,7 +509,6 @@
                                            .vmVersion = row->vmVersion};
                if (hasCode(item, existing && *existing == item))
                   modifiedAuthServices.push_back(item);
->>>>>>> b468fb65
             }
          }
       }
