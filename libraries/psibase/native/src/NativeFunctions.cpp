#include <psibase/NativeFunctions.hpp>

#include <psibase/ActionContext.hpp>
#include <psibase/Socket.hpp>
#include <psibase/saturating.hpp>

#include <random>

namespace psibase
{
   namespace
   {
      inline constexpr uint16_t wasi_errno_inval = 28;

      template <typename F>
      auto timeDb(NativeFunctions& self, F f)
      {
         auto start  = std::chrono::steady_clock::now();
         auto result = f();
         self.currentActContext->transactionContext.databaseTime +=
             std::chrono::steady_clock::now() - start;
         return result;
      }

      template <typename F>
      void timeDbVoid(NativeFunctions& self, F f)
      {
         auto start = std::chrono::steady_clock::now();
         f();
         self.currentActContext->transactionContext.databaseTime +=
             std::chrono::steady_clock::now() - start;
      }

      bool isSubjectiveContext(NativeFunctions& self)
      {
         return (self.code.flags & CodeRow::isSubjective) || self.dbMode.isSubjective;
      }

      DbId getDbRead(NativeFunctions& self, uint32_t db, psio::input_stream key)
      {
         if (db == uint32_t(DbId::service) || db == uint32_t(DbId::native))
         {
            check(self.dbMode.isSubjective || self.dbMode.isSync,
                  "database access disabled during proof verification");
            return (DbId)db;
         }
         if (db == uint32_t(DbId::subjective) || db == uint32_t(DbId::temporary))
         {
            uint64_t prefix = self.code.codeNum.value;
            std::reverse(reinterpret_cast<char*>(&prefix), reinterpret_cast<char*>(&prefix + 1));
            check(key.remaining() >= sizeof(prefix) && !memcmp(key.pos, &prefix, sizeof(prefix)),
                  "key prefix must match service for accessing the subjective database");
            check(isSubjectiveContext(self),
                  "subjective databases cannot be read in a deterministic context");
            return (DbId)db;
         }
         if (db == uint32_t(DbId::writeOnly) || db == uint32_t(DbId::blockLog))
         {
            check(isSubjectiveContext(self),
                  "subjective databases cannot be read in a deterministic context");
            return (DbId)db;
         }
         if (db == uint32_t(DbId::nativeSubjective))
         {
            check(isSubjectiveContext(self),
                  "subjective databases cannot be read in a deterministic context");
            check(self.code.flags & CodeRow::allowNativeSubjective, "service may not read this db");
            return (DbId)db;
         }
         throw std::runtime_error("service may not read this db, or must use another intrinsic");
      }

      DbId getDbReadSequential(NativeFunctions& self, uint32_t db)
      {
         if (db == uint32_t(DbId::historyEvent) || db == uint32_t(DbId::uiEvent) ||
             db == uint32_t(DbId::merkleEvent))
         {
            check(isSubjectiveContext(self),
                  "subjective databases cannot be read in a deterministic context");
            return (DbId)db;
         }
         throw std::runtime_error("service may not read this db, or must use another intrinsic");
      }

      bool keyHasServicePrefix(uint32_t db)
      {
         return db == uint32_t(DbId::service) || db == uint32_t(DbId::writeOnly) ||
                db == uint32_t(DbId::subjective) || db == uint32_t(DbId::temporary);
      }

      struct Writable
      {
         DbId db;
         bool chargeable;
         bool refundable;
      };

      Writable getDbWrite(NativeFunctions& self, uint32_t db, psio::input_stream key)
      {
         if (keyHasServicePrefix(db))
         {
            uint64_t prefix = self.code.codeNum.value;
            std::reverse(reinterpret_cast<char*>(&prefix), reinterpret_cast<char*>(&prefix + 1));
            check(key.remaining() >= sizeof(prefix) && !memcmp(key.pos, &prefix, sizeof(prefix)),
                  "key prefix must match service during write");
         };

         if (db == uint32_t(DbId::subjective) || db == uint32_t(DbId::temporary))
         {
            check(isSubjectiveContext(self),
                  "subjective databases cannot be written in a deterministic context");
            check((self.code.flags & CodeRow::allowWriteSubjective),
                  "service may not write this db");
            return {(DbId)db, false, false};
         }

         if (db == uint32_t(DbId::nativeSubjective))
         {
            check(isSubjectiveContext(self),
                  "subjective databases cannot be written in a deterministic context");
            check((self.code.flags & CodeRow::allowNativeSubjective),
                  "service may not write this db");
            return {(DbId)db, false, false};
         }

         if (db == uint32_t(DbId::writeOnly))
         {
            check(self.dbMode.isSync, "writeOnly database cannot be written in an async context");
            check(self.transactionContext.dbMode.isSubjective ||
                      !(self.code.flags & CodeRow::isSubjective) ||
                      (self.code.flags & CodeRow::forceReplay),
                  "subjective services may only write to DbId::subjective");
            return {(DbId)db, !(self.code.flags & CodeRow::isSubjective), false};
         }

         if (db == uint32_t(DbId::service) || db == uint32_t(DbId::native))
         {
            check(!isSubjectiveContext(self), "database cannot be written in subjective context");
            check(self.dbMode.isSync, "database cannot be written in async context");

            if (db == uint32_t(DbId::native))
               check(self.code.flags & CodeRow::allowWriteNative,
                     "service may not write this database");

            return {(DbId)db, true, true};
         }
         throw std::runtime_error("service may not write this db (" + std::to_string(db) +
                                  "), or must use another intrinsic");
      }

      // Caution: All sequential databases are currently non-refundable. If this
      //          changes, then this function needs to return Writable and the
      //          functions which call it need to adjust their logic.
      DbId getDbWriteSequential(NativeFunctions& self, uint32_t db)
      {
         check(!isSubjectiveContext(self),
               "sequential database cannot be written in subjective context");
         check(self.dbMode.isSync, "sequential database cannot be written in async context");

         if (db == uint32_t(DbId::historyEvent))
            return (DbId)db;
         if (db == uint32_t(DbId::uiEvent))
            return (DbId)db;
         if (db == uint32_t(DbId::merkleEvent))
            return (DbId)db;
         throw std::runtime_error("service may not write this db (" + std::to_string(db) +
                                  "), or must use another intrinsic");
      }

      void verifyStatusRow(psio::input_stream                key,
                           psio::input_stream                value,
                           std::optional<psio::input_stream> oldValue)
      {
         check(psio::fracpack_validate_strict<StatusRow>({value.pos, value.end}),
               "StatusRow has invalid format");
         // TODO: Verify that only nextConsensus has changed
         auto expectedKey = psio::convert_to_key(statusKey());
         check(key.remaining() == expectedKey.size() &&
                   !std::memcmp(key.pos, expectedKey.data(), key.remaining()),
               "StatusRow has incorrect key");
      }

      void verifyCodeRow(TransactionContext&               ctx,
                         psio::input_stream                key,
                         psio::input_stream                value,
                         std::optional<psio::input_stream> oldValue)
      {
         check(psio::fracpack_validate_strict<CodeRow>(value), "CodeRow has invalid format");
         auto code      = psio::view<const CodeRow>(psio::prevalidated{value});
         bool oldIsAuth = false;
         if (oldValue)
         {
            auto oldCode = psio::view<const CodeRow>(psio::prevalidated{*oldValue});
            if (oldCode.flags() & CodeRow::isAuthService)
            {
               oldIsAuth = true;
            }
            //ctx.incCode(oldCode.codeHash(), oldCode.vmType(), oldCode.vmVersion(), -1);
         }
         bool isAuth = code.flags() & CodeRow::isAuthService;
         if (oldIsAuth || isAuth)
         {
            ctx.blockContext.modifiedAuthAccounts.insert(code.codeNum());
         }
         //ctx.incCode(code.codeHash(), code.vmType(), code.vmVersion(), 1);
         auto expected_key = psio::convert_to_key(codeKey(code.codeNum()));
         check(key.remaining() == expected_key.size() &&
                   !std::memcmp(key.pos, expected_key.data(), key.remaining()),
               "CodeRow has incorrect key");
      }

      void verifyRemoveCodeRow(TransactionContext& ctx,
                               psio::input_stream  key,
                               psio::input_stream  value)
      {
         auto code = psio::view<const CodeRow>(psio::prevalidated{value});
         if (code.flags() & CodeRow::isAuthService)
         {
            ctx.blockContext.modifiedAuthAccounts.insert(code.codeNum());
         }
         //ctx.incCode(code.codeHash(), code.vmType(), code.vmVersion(), -1);
      }

      void verifyCodeByHashRow(psio::input_stream key, psio::input_stream value)
      {
         check(psio::fracpack_validate_strict<CodeByHashRow>({value.pos, value.end}),
               "CodeByHashRow has invalid format");
         // TODO: use a view here instead of unpacking to a rich object
         auto code =
             psio::from_frac<CodeByHashRow>(psio::prevalidated{std::span{value.pos, value.end}});
         auto codeHash = sha256(code.code.data(), code.code.size());
         check(code.codeHash == codeHash, "CodeByHashRow has incorrect codeHash");
         auto expected_key = psio::convert_to_key(code.key());
         check(key.remaining() == expected_key.size() &&
                   !memcmp(key.pos, expected_key.data(), key.remaining()),
               "CodeByHashRow has incorrect key");
      }

      void verifyRemoveCodeByHashRow(TransactionContext& ctx,
                                     psio::input_stream  key,
                                     psio::input_stream  value)
      {
         auto code = psio::view<const CodeByHashRow>(psio::prevalidated{value});
         ctx.blockContext.removedCode.insert(
             codeByHashKey(code.codeHash(), code.vmType(), code.vmVersion()));
      }

      void verifyConfigRow(psio::input_stream key, psio::input_stream value)
      {
         check(psio::fracpack_validate_strict<ConfigRow>({value.pos, value.end}),
               "ConfigRow has invalid format");
         auto row = psio::from_frac<ConfigRow>(psio::prevalidated{std::span{value.pos, value.end}});
         auto expected_key = psio::convert_to_key(row.key());
         check(key.remaining() == expected_key.size() &&
                   !memcmp(key.pos, expected_key.data(), key.remaining()),
               "ConfigRow has incorrect key");

         // Both of these are on the conservative side for triedent. The actual
         // max values are odd.
         check(row.maxKeySize <= 128, "maxKeySize too big for triedent");
         check(row.maxValueSize <= (15 << 20), "maxValueSize too big for triedent");
      }

      void verifyWasmConfigRow(NativeTableNum     table,
                               psio::input_stream key,
                               psio::input_stream value)
      {
         check(psio::fracpack_validate_strict<WasmConfigRow>({value.pos, value.end}),
               "WasmConfigRow has invalid format");
         auto row =
             psio::from_frac<WasmConfigRow>(psio::prevalidated{std::span{value.pos, value.end}});
         auto expected_key = psio::convert_to_key(row.key(table));
         check(key.remaining() == expected_key.size() &&
                   !memcmp(key.pos, expected_key.data(), key.remaining()),
               "WasmConfigRow has incorrect key");
      }

      void verifyNotifyTableRow(psio::input_stream key, psio::input_stream value)
      {
         // The notifyTable is only processed subjectively
      }

      void verifySubjectiveNotifyTableRow(Database&          db,
                                          psio::input_stream key,
                                          psio::input_stream value)
      {
         // The notifyTable is only processed subjectively
         if (psio::fracpack_validate<NotifyRow>({value.pos, value.end}))
         {
            auto row =
                psio::view<const NotifyRow>(psio::prevalidated{std::span{value.pos, value.end}});
            if (row.type() == NotifyType::nextTransaction)
            {
               db.setCallbackFlags(DatabaseCallbacks::nextTransactionFlag);
            }
         }
      }

<<<<<<< HEAD
      void verifySubjectiveCodeRow(psio::input_stream key, psio::input_stream value)
      {
         check(psio::fracpack_validate_strict<CodeRow>(value), "CodeRow has invalid format");
         auto code         = psio::view<const CodeRow>(psio::prevalidated{value});
         auto expected_key = psio::convert_to_key(codeKey(code.codeNum()));
         check(key.remaining() == expected_key.size() &&
                   !std::memcmp(key.pos, expected_key.data(), key.remaining()),
               "CodeRow has incorrect key");
=======
      void verifySubjectiveRunTableRow(Database&          db,
                                       psio::input_stream key,
                                       psio::input_stream value)
      {
         // The runTable is only processed subjectively
         if (psio::fracpack_validate<RunRow>({value.pos, value.end}))
         {
            auto row =
                psio::view<const NotifyRow>(psio::prevalidated{std::span{value.pos, value.end}});
            db.setCallbackFlags(DatabaseCallbacks::runQueueFlag);
         }
>>>>>>> 9895fbc5
      }

      void verifyScheduledSnapshotRow(psio::input_stream key, psio::input_stream value)
      {
         check(psio::fracpack_validate_strict<ScheduledSnapshotRow>({value.pos, value.end}),
               "ScheduledSnapshotRow has invalid format");
         auto row = psio::from_frac<ScheduledSnapshotRow>(
             psio::prevalidated{std::span{value.pos, value.end}});
         auto expected_key = psio::convert_to_key(row.key());
         check(key.remaining() == expected_key.size() &&
                   !memcmp(key.pos, expected_key.data(), key.remaining()),
               "ScheduledSnapshotRow has incorrect key");
      }

      void verifyWriteConstrained(TransactionContext&               context,
                                  psio::input_stream                key,
                                  psio::input_stream                value,
                                  std::optional<psio::input_stream> existing)
      {
         NativeTableNum table;
         check(key.remaining() >= sizeof(table), "Unrecognized key in nativeConstrained");
         memcpy(&table, key.pos, sizeof(table));
         std::reverse((char*)&table, (char*)(&table + 1));
         if (table == statusTable)
            verifyStatusRow(key, value, existing);
         else if (table == codeTable)
            verifyCodeRow(context, key, value, existing);
         else if (table == codeByHashTable)
            verifyCodeByHashRow(key, value);
         else if (table == configTable)
            verifyConfigRow(key, value);
         else if (table == transactionWasmConfigTable || table == proofWasmConfigTable)
            verifyWasmConfigRow(table, key, value);
         else if (table == notifyTable)
            verifyNotifyTableRow(key, value);
         else if (table == scheduledSnapshotTable)
            verifyScheduledSnapshotRow(key, value);
         else
            throw std::runtime_error("Unrecognized key in nativeConstrained");
      }

      void verifyWriteSubjective(Database& db, psio::input_stream key, psio::input_stream value)
      {
         NativeTableNum table;
         check(key.remaining() >= sizeof(table), "Unrecognized key in nativeSubjective");
         memcpy(&table, key.pos, sizeof(table));
         std::reverse((char*)&table, (char*)(&table + 1));
         if (table == notifyTable)
            verifySubjectiveNotifyTableRow(db, key, value);
<<<<<<< HEAD
         else if (table == codeTable)
            verifySubjectiveCodeRow(key, value);
         else if (table == codeByHashTable)
            verifyCodeByHashRow(key, value);
=======
         else if (table == runTable)
            verifySubjectiveRunTableRow(db, key, value);
>>>>>>> 9895fbc5
         else
            throw std::runtime_error("Unrecognized key in nativeSubjective");
      }

      void verifyRemoveConstrained(TransactionContext& context,
                                   psio::input_stream  key,
                                   psio::input_stream  value)
      {
         NativeTableNum table;
         check(key.remaining() >= sizeof(table), "Unrecognized key in nativeConstrained");
         memcpy(&table, key.pos, sizeof(table));
         std::reverse((char*)&table, (char*)(&table + 1));
         if (table == codeTable)
            verifyRemoveCodeRow(context, key, value);
         else if (table == codeByHashTable)
            verifyRemoveCodeByHashRow(context, key, value);
      }

      uint32_t clearResult(NativeFunctions& self)
      {
         self.result_key.clear();
         self.result_value.clear();
         return -1;
      }

      uint32_t setResult(NativeFunctions& self, std::vector<char> result)
      {
         self.result_key.clear();
         self.result_value = std::move(result);
         return self.result_value.size();
      }

      uint32_t setResult(NativeFunctions& self, const std::optional<psio::input_stream>& o)
      {
         if (!o)
            return clearResult(self);
         self.result_key.clear();
         self.result_value.assign(o->pos, o->end);
         return self.result_value.size();
      }

      uint32_t setResult(NativeFunctions& self, const std::optional<Database::KVResult>& o)
      {
         if (!o)
            return clearResult(self);
         self.result_key.assign(o->key.pos, o->key.end);
         self.result_value.assign(o->value.pos, o->value.end);
         return self.result_value.size();
      }

      KvResourceDelta& getDelta(KvResourceMap& deltas, const KvResourceKey& key)
      {
         auto pos = std::ranges::lower_bound(deltas, key, {}, &KvResourcePair::first);
         if (pos == deltas.end())
         {
            pos = deltas.insert(pos, KvResourcePair{key, {}});
         }
         return pos->second;
      }
   }  // namespace

   uint32_t NativeFunctions::getResult(eosio::vm::span<char> dest, uint32_t offset)
   {
      if (offset < result_value.size() && dest.size())
         memcpy(dest.data(), result_value.data() + offset,
                std::min(result_value.size() - offset, dest.size()));
      return result_value.size();
   }

   uint32_t NativeFunctions::getKey(eosio::vm::span<char> dest)
   {
      if (!result_key.empty())
         memcpy(dest.data(), result_key.data(), std::min(result_key.size(), dest.size()));
      return result_key.size();
   }

   void NativeFunctions::writeConsole(eosio::vm::span<const char> str)
   {
      // TODO: limit total console size across all executions within transaction
      if (currentActContext->actionTrace.innerTraces.empty() ||
          !std::holds_alternative<ConsoleTrace>(
              currentActContext->actionTrace.innerTraces.back().inner))
         currentActContext->actionTrace.innerTraces.push_back({ConsoleTrace{}});
      auto& console =
          std::get<ConsoleTrace>(currentActContext->actionTrace.innerTraces.back().inner).console;
      console.append(str.begin(), str.end());
   }

   void NativeFunctions::abortMessage(eosio::vm::span<const char> str)
   {
      throw std::runtime_error("service '" + code.codeNum.str() +
                               "' aborted with message: " + std::string(str.data(), str.size()));
   }

   int32_t NativeFunctions::clockTimeGet(uint32_t id, eosio::vm::argument_proxy<uint64_t*> time)
   {
      check(isSubjectiveContext(*this), "clockGetTime cannot be called in a deterministic context");
      clearResult(*this);
      std::chrono::nanoseconds result;
      if (id == 0)
      {  // CLOCK_REALTIME
         result = std::chrono::system_clock::now().time_since_epoch();
      }
      else if (id == 1)
      {  // CLOCK_MONOTONIC
         result = std::chrono::steady_clock::now().time_since_epoch();
      }
      else if (id == 2 || id == 3)
      {  // CLOCK_PROCESS_CPUTIME_ID or CLOCK_THREAD_CPUTIME_ID
         result = transactionContext.getBillableTime();
      }
      else
      {
         return wasi_errno_inval;
      }
      *time = result.count();
      return 0;
   }

   void NativeFunctions::getRandom(eosio::vm::span<char> dest)
   {
      check(isSubjectiveContext(*this), "getRandom cannot be called in a deterministic context");
      std::random_device rng;
      std::ranges::generate(dest, [&] { return rng(); });
   }

   void NativeFunctions::setMaxTransactionTime(uint64_t nanoseconds)
   {
      check(code.flags & CodeRow::canSetTimeLimit,
            "setMaxTransactionTime requires canSetTimeLimit privilege");
      clearResult(*this);
      // Ensure no overflow by capping the value. The exact value is not visible to
      // wasm and does not affect consensus and there's no way a transaction can
      // run for 300 years.
      if (transactionContext.blockContext.isProducing)
         transactionContext.setWatchdog(saturatingCast<CpuClock::duration>(
             std::chrono::duration<std::uint64_t, std::nano>(nanoseconds)));
   }

   uint32_t NativeFunctions::getCurrentAction()
   {
      return setResult(*this, psio::convert_to_frac(currentActContext->action));
   }

   // TODO: flags arg. potential flags:
   //   * Prevent writes. Caution: don't accidentally allow prohibited reads.
   //   * Not needed: prevent recursion; the dispatcher can do that
   //   * Run in parallel
   //      * generalization of execVerifyProofs
   //      * needs access to proofs
   //      * no return value
   //      * require prevent writes flag
   //      * allow nodes to optionally skip during block log replay. Normal replay
   //        includes since success is part of consensus; especially if this replaces
   //        execVerifyProofs. Production absolutely must not skip.
   //      * read snapshot: 1 block behind? Immediately before trx?
   //      * kvGetTransactionUsage needs to know number of parallel executions and
   //        execution time.
   //        CAUTION: kvGetTransactionUsage is currently objective.
   //          * Create a subjective one?
   //          * Make it wait until all parallel executions complete?
   //          * Caution with waiting: vulnerability when combined with canNotTimeOut
   //      * Flag to indicate that a parallel run failure is an authorization failure.
   //        Only privileged services can set this since it impacts billing.
   //        Iffy. There's got to be another way. Some of the billing policies seem to
   //        be leaking into native.
   //      * Need to prioritize proofs over other background tasks. Rely on the above flag?
   //      * Don't allow RPC to invoke parallel. High cost, no reward for queries since it
   //        can only indicate failure.
   //      * Consensus config: number of wasm memories for a parallel execution
   //      * Node config: number of parallel executions happening at the same time
   uint32_t NativeFunctions::call(eosio::vm::span<const char> data)
   {
      auto saved          = currentActContext->transactionContext.remainingStack;
      auto remainingStack = currentExecContext->remainingStack();
      check(remainingStack >= VMOptions::stack_usage_for_call, "stack overflow");
      remainingStack -= VMOptions::stack_usage_for_call;
      currentActContext->transactionContext.remainingStack = remainingStack;

      // TODO: don't unpack rawData
      check(psio::fracpack_validate_strict<Action>(data), "call: invalid data format");
      auto act = psio::from_frac<Action>(psio::prevalidated{data});
      check(act.sender == code.codeNum || (code.flags & CodeRow::allowSudo),
            "service is not authorized to call as another sender");

      currentActContext->actionTrace.innerTraces.push_back({ActionTrace{}});
      auto& inner_action_trace =
          std::get<ActionTrace>(currentActContext->actionTrace.innerTraces.back().inner);
      // TODO: avoid reserialization
      currentActContext->transactionContext.execCalledAction(code.flags, act, inner_action_trace);
      setResult(*this, inner_action_trace.rawRetval);

      currentActContext->transactionContext.remainingStack = saved;
      return result_value.size();
   }

   void NativeFunctions::setRetval(eosio::vm::span<const char> data)
   {
      currentActContext->actionTrace.rawRetval.assign(data.begin(), data.end());
      clearResult(*this);
   }

   void NativeFunctions::kvPut(uint32_t                    db,
                               eosio::vm::span<const char> key,
                               eosio::vm::span<const char> value)
   {
      timeDbVoid(
          *this,
          [&]
          {
             check(key.size() <= transactionContext.config.maxKeySize, "key is too big");
             check(value.size() <= transactionContext.config.maxValueSize, "value is too big");
             clearResult(*this);
             auto w = getDbWrite(*this, db, {key.data(), key.size()});
             if (w.chargeable)
             {
                auto& delta =
                    getDelta(transactionContext.kvResourceDeltas, KvResourceKey{code.codeNum, db});
                delta.records += 1;
                delta.keyBytes += key.size();
                delta.valueBytes += value.size();
                if (w.refundable)
                {
                   auto existing = database.kvGetRaw(w.db, {key.data(), key.size()});
                   if (existing)
                   {
                      delta.records -= 1;
                      delta.keyBytes -= key.size();
                      delta.valueBytes -= existing->remaining();
                   }
                   // nativeConstrained is both refundable and chargeable
                   if (db == uint32_t(DbId::native))
                   {
                      verifyWriteConstrained(transactionContext, {key.data(), key.size()},
                                             {value.data(), value.size()}, existing);
                   }
                }
             }
             else if (db == uint32_t(DbId::nativeSubjective))
             {
                verifyWriteSubjective(database, {key.data(), key.size()},
                                      {value.data(), value.size()});
             }
             database.kvPutRaw(w.db, {key.data(), key.size()}, {value.data(), value.size()});
          });
   }

   uint64_t NativeFunctions::putSequential(uint32_t db, eosio::vm::span<const char> value)
   {
      return timeDb(  //
          *this,
          [&]
          {
             check(value.size() <= transactionContext.config.maxValueSize, "value is too big");
             clearResult(*this);
             auto m = getDbWriteSequential(*this, db);

             std::span<const char>     v{value.data(), value.size()};
             std::tuple<AccountNumber> service;
             if (!psio::from_frac(service, v) || std::get<0>(service) != code.codeNum)
             {
                check(false,
                      "value of putSequential must have service account as its first member");
             }

             auto dbStatus =
                 database.kvGet<DatabaseStatusRow>(DatabaseStatusRow::db, databaseStatusKey());
             check(!!dbStatus, "databaseStatus not set");

             uint64_t indexNumber;
             if (db == uint32_t(DbId::historyEvent))
                indexNumber = dbStatus->nextHistoryEventNumber++;
             else if (db == uint32_t(DbId::uiEvent))
                indexNumber = dbStatus->nextUIEventNumber++;
             else if (db == uint32_t(DbId::merkleEvent))
                indexNumber = dbStatus->nextMerkleEventNumber++;
             else
                check(false, "putSequential: unsupported db");
             database.kvPut(DatabaseStatusRow::db, dbStatus->key(), *dbStatus);

             database.kvPutRaw(m, psio::convert_to_key(indexNumber), {value.data(), value.size()});
             return indexNumber;
          });
   }  // putSequential()

   void NativeFunctions::kvRemove(uint32_t db, eosio::vm::span<const char> key)
   {
      timeDbVoid(*this,
                 [&]
                 {
                    clearResult(*this);
                    auto w = getDbWrite(*this, db, {key.data(), key.size()});
                    if (w.refundable)
                    {
                       if (auto existing = database.kvGetRaw(w.db, {key.data(), key.size()}))
                       {
                          auto& delta = getDelta(transactionContext.kvResourceDeltas,
                                                 KvResourceKey{code.codeNum, db});
                          delta.records -= 1;
                          delta.keyBytes -= key.size();
                          delta.valueBytes -= existing->remaining();
                          if (db == uint32_t(DbId::native))
                          {
                             verifyRemoveConstrained(transactionContext, {key.data(), key.size()},
                                                     *existing);
                          }
                       }
                    }
                    database.kvRemoveRaw(w.db, {key.data(), key.size()});
                 });
   }

   uint32_t NativeFunctions::kvGet(uint32_t db, eosio::vm::span<const char> key)
   {
      return timeDb(  //
          *this,
          [&]
          {
             return setResult(*this,
                              database.kvGetRaw(getDbRead(*this, db, {key.data(), key.size()}),
                                                {key.data(), key.size()}));
          });
   }

   uint32_t NativeFunctions::getSequential(uint32_t db, uint64_t indexNumber)
   {
      return timeDb(  //
          *this,
          [&]
          {
             auto m = getDbReadSequential(*this, db);
             return setResult(*this, database.kvGetRaw(m, psio::convert_to_key(indexNumber)));
          });
   }

   uint32_t NativeFunctions::kvGreaterEqual(uint32_t                    db,
                                            eosio::vm::span<const char> key,
                                            uint32_t                    matchKeySize)
   {
      return timeDb(  //
          *this,
          [&]
          {
             check(matchKeySize <= key.size(), "matchKeySize is larger than key");
             if (keyHasServicePrefix(db))
                check(matchKeySize >= sizeof(AccountNumber::value),
                      "matchKeySize is smaller than 8 bytes");
             return setResult(
                 *this, database.kvGreaterEqualRaw(getDbRead(*this, db, {key.data(), key.size()}),
                                                   {key.data(), key.size()}, matchKeySize));
          });
   }

   uint32_t NativeFunctions::kvLessThan(uint32_t                    db,
                                        eosio::vm::span<const char> key,
                                        uint32_t                    matchKeySize)
   {
      return timeDb(  //
          *this,
          [&]
          {
             check(matchKeySize <= key.size(), "matchKeySize is larger than key");
             if (keyHasServicePrefix(db))
                check(matchKeySize >= sizeof(AccountNumber::value),
                      "matchKeySize is smaller than 8 bytes");
             return setResult(*this,
                              database.kvLessThanRaw(getDbRead(*this, db, {key.data(), key.size()}),
                                                     {key.data(), key.size()}, matchKeySize));
          });
   }

   uint32_t NativeFunctions::kvMax(uint32_t db, eosio::vm::span<const char> key)
   {
      return timeDb(  //
          *this,
          [&]
          {
             if (keyHasServicePrefix(db))
                check(key.size() >= sizeof(AccountNumber::value), "key is shorter than 8 bytes");
             return setResult(*this,
                              database.kvMaxRaw(getDbRead(*this, db, {key.data(), key.size()}),
                                                {key.data(), key.size()}));
          });
   }

   // TODO: return an extensible struct instead of a vector.
   //       maybe include intrinsic usage so transact can veto?
   uint32_t NativeFunctions::kvGetTransactionUsage()
   {
      auto size = setResult(*this, psio::convert_to_frac(transactionContext.kvResourceDeltas));
      return size;
   }

   void NativeFunctions::checkoutSubjective()
   {
      database.checkoutSubjective();
   }
   bool NativeFunctions::commitSubjective()
   {
      return database.commitSubjective(*transactionContext.blockContext.systemContext.sockets,
                                       transactionContext.ownedSockets);
   }
   void NativeFunctions::abortSubjective()
   {
      database.abortSubjective();
   }

   int32_t NativeFunctions::socketSend(int32_t fd, eosio::vm::span<const char> msg)
   {
      check(isSubjectiveContext(*this), "Sockets are only available during subjective execution");
      check(code.flags & CodeRow::allowSocket, "Service is not allowed to write to socket");
      check(!dbMode.isReadOnly, "Sockets disabled during proof verification or first auth");
      return transactionContext.blockContext.systemContext.sockets->send(
          *transactionContext.blockContext.writer, fd, msg);
   }

   int32_t NativeFunctions::socketAutoClose(int32_t fd, bool value)
   {
      check(isSubjectiveContext(*this), "Sockets are only available during subjective execution");
      check(code.flags & CodeRow::allowSocket, "Service is not allowed to write to socket");
      check(!dbMode.isReadOnly, "Sockets disabled during proof verification or first auth");
      return database.socketAutoClose(fd, value,
                                      *transactionContext.blockContext.systemContext.sockets,
                                      transactionContext.ownedSockets);
   }

}  // namespace psibase<|MERGE_RESOLUTION|>--- conflicted
+++ resolved
@@ -296,7 +296,6 @@
          }
       }
 
-<<<<<<< HEAD
       void verifySubjectiveCodeRow(psio::input_stream key, psio::input_stream value)
       {
          check(psio::fracpack_validate_strict<CodeRow>(value), "CodeRow has invalid format");
@@ -305,7 +304,8 @@
          check(key.remaining() == expected_key.size() &&
                    !std::memcmp(key.pos, expected_key.data(), key.remaining()),
                "CodeRow has incorrect key");
-=======
+      }
+
       void verifySubjectiveRunTableRow(Database&          db,
                                        psio::input_stream key,
                                        psio::input_stream value)
@@ -317,7 +317,6 @@
                 psio::view<const NotifyRow>(psio::prevalidated{std::span{value.pos, value.end}});
             db.setCallbackFlags(DatabaseCallbacks::runQueueFlag);
          }
->>>>>>> 9895fbc5
       }
 
       void verifyScheduledSnapshotRow(psio::input_stream key, psio::input_stream value)
@@ -367,15 +366,12 @@
          std::reverse((char*)&table, (char*)(&table + 1));
          if (table == notifyTable)
             verifySubjectiveNotifyTableRow(db, key, value);
-<<<<<<< HEAD
          else if (table == codeTable)
             verifySubjectiveCodeRow(key, value);
          else if (table == codeByHashTable)
             verifyCodeByHashRow(key, value);
-=======
          else if (table == runTable)
             verifySubjectiveRunTableRow(db, key, value);
->>>>>>> 9895fbc5
          else
             throw std::runtime_error("Unrecognized key in nativeSubjective");
       }
