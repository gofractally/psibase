--- conflicted
+++ resolved
@@ -157,19 +157,15 @@
 
    {
       SocketRow row{socket->id, socket->info()};
-<<<<<<< HEAD
       if (db)
       {
          db->kvPut(SocketRow::db, row.key(), row);
       }
       else
       {
-         sharedDb.kvPutSubjective(writer, psio::convert_to_key(row.key()), psio::to_frac(row));
-      }
-=======
-      sharedDb.kvPutSubjective(writer, SocketRow::db, psio::convert_to_key(row.key()),
-                               psio::to_frac(row));
->>>>>>> 536773dc
+         sharedDb.kvPutSubjective(writer, SocketRow::db, psio::convert_to_key(row.key()),
+                                  psio::to_frac(row));
+      }
    }
 }
 void Sockets::set(Writer& writer, std::int32_t fd, const std::shared_ptr<Socket>& socket)
@@ -223,18 +219,14 @@
    if (matched)
    {
       auto key = socketKey(socket->id);
-<<<<<<< HEAD
       if (db)
       {
          db->kvRemove(SocketRow::db, key);
       }
       else
       {
-         sharedDb.kvRemoveSubjective(writer, psio::convert_to_key(key));
-      }
-=======
-      sharedDb.kvRemoveSubjective(writer, SocketRow::db, psio::convert_to_key(key));
->>>>>>> 536773dc
+         sharedDb.kvRemoveSubjective(writer, SocketRow::db, psio::convert_to_key(key));
+      }
    }
 }
 std::int32_t Sockets::autoClose(std::int32_t               fd,
