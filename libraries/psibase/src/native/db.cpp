#include <psibase/db.hpp>

#include <boost/filesystem/operations.hpp>
#include <mdbx.h++>

namespace psibase
{
   static std::unique_ptr<mdbx::env_managed> construct_env(const boost::filesystem::path& dir,
                                                           unsigned max_maps = 0)
   {
      mdbx::env_managed::create_parameters  cp;
      mdbx::env_managed::operate_parameters op;
      op.max_maps                          = max_maps;
      op.options.nested_write_transactions = true;
      op.options.orphan_read_transactions  = false;

      boost::filesystem::create_directories(dir);
      return std::make_unique<mdbx::env_managed>(dir.native(), cp, op);
   }

   static mdbx::map_handle construct_kv_map(mdbx::env_managed& env, const char* name)
   {
      mdbx::map_handle kv_map;
      auto             trx = env.start_write();
      kv_map               = trx.create_map(name);
      trx.commit();
      return kv_map;
   }

   struct shared_database_impl
   {
      const std::unique_ptr<mdbx::env_managed> state_env;
      const std::unique_ptr<mdbx::env_managed> subjective_env;
      const std::unique_ptr<mdbx::env_managed> write_only_env;
      const mdbx::map_handle                   contract_map;
      const mdbx::map_handle                   native_constrained_map;
      const mdbx::map_handle                   native_unconstrained_map;
      const mdbx::map_handle                   subjective_map;
      const mdbx::map_handle                   write_only_map;

      shared_database_impl(const boost::filesystem::path& dir)
          : state_env{construct_env(dir / "state", 3)},
            subjective_env{construct_env(dir / "subjective")},
            write_only_env{construct_env(dir / "write_only")},
            contract_map{construct_kv_map(*state_env, "contract")},
            native_constrained_map{construct_kv_map(*state_env, "native_constrained")},
            native_unconstrained_map{construct_kv_map(*state_env, "native_unconstrained")},
            subjective_map{construct_kv_map(*subjective_env, nullptr)},
            write_only_map{construct_kv_map(*write_only_env, nullptr)}
      {
      }

      mdbx::map_handle get_map(kv_map map)
      {
         // TODO: switch to array
         if (map == kv_map::contract)
            return contract_map;
         if (map == kv_map::native_constrained)
            return native_constrained_map;
         if (map == kv_map::native_unconstrained)
            return native_unconstrained_map;
         if (map == kv_map::subjective)
            return subjective_map;
         if (map == kv_map::write_only)
            return write_only_map;
         throw std::runtime_error("unknown kv_map");
      }
   };

   shared_database::shared_database(const boost::filesystem::path& dir)
       : impl{std::make_shared<shared_database_impl>(dir)}
   {
   }

   struct database_impl
   {
      shared_database                  shared;
      std::vector<mdbx::txn_managed>   transactions;
      std::vector<mdbx::txn_managed>   write_only_transactions;
      std::optional<mdbx::txn_managed> subjective_transaction;
      mdbx::cursor_managed             cursor;

      bool transactions_ok()
      {
         // This mismatch can occur if start_*() or commit() throw
         return transactions.size() == write_only_transactions.size() &&
                transactions.empty() == !subjective_transaction.has_value();
      }

      bool transactions_available() { return transactions_ok() && !transactions.empty(); }

      mdbx::txn_managed& get_trx(kv_map map)
      {
         eosio::check(transactions_available(), "no active database transactions");
         if (map == kv_map::subjective)
            return *subjective_transaction;
         else if (map == kv_map::write_only)
            return write_only_transactions.back();
         else
            return transactions.back();
      }
   };

   database::database(shared_database shared)
       : impl{std::make_unique<database_impl>(database_impl{std::move(shared)})}
   {
   }

   database::~database() {}

   database::session database::start_read()
   {
      eosio::check(impl->transactions_ok(), "database transactions mismatch");
      impl->transactions.push_back(impl->shared.impl->state_env->start_read());
      impl->write_only_transactions.push_back(impl->shared.impl->write_only_env->start_read());
      if (!impl->subjective_transaction)
         impl->subjective_transaction.emplace(impl->shared.impl->subjective_env->start_read());
      return {this};
   }

   database::session database::start_write()
   {
      eosio::check(impl->transactions_ok(), "database transactions mismatch");
      if (impl->transactions.empty())
      {
         impl->transactions.push_back(impl->shared.impl->state_env->start_write());
         impl->write_only_transactions.push_back(impl->shared.impl->write_only_env->start_write());
         impl->subjective_transaction.emplace(impl->shared.impl->subjective_env->start_write());
      }
      else
      {
         impl->transactions.push_back(impl->transactions.back().start_nested());
         impl->write_only_transactions.push_back(
             impl->write_only_transactions.back().start_nested());
      }
      return {this};
   }

   void database::commit(database::session&)
   {
      eosio::check(impl->transactions_available(), "no active database transactions during commit");
      impl->transactions.back().commit();
      impl->transactions.pop_back();
      impl->write_only_transactions.back().commit();
      impl->write_only_transactions.pop_back();
      if (impl->transactions.empty())
      {
         impl->subjective_transaction->commit();
         impl->subjective_transaction.reset();
      }
   }

   void database::abort(database::session&)
   {
      if (!impl->transactions_available())
         return;
      impl->transactions.pop_back();
      impl->write_only_transactions.pop_back();
      if (impl->transactions.empty() && impl->subjective_transaction.has_value())
      {
         // The subjective database has no undo stack and survives aborts; this
         // helps subjective contracts perform subjective mitigation.
         try
         {
            impl->subjective_transaction->commit();
         }
         catch (...)
         {
            // Ignore failures since this may be called from ~session()
            // and it's not a major problem if subjective data fails to
            // get committed.

            // TODO: log the failure since this may indicate a disk-space issue
            //       or a larger problem
         }
         impl->subjective_transaction.reset();
      }
   }

   void database::kv_put_raw(kv_map map, eosio::input_stream key, eosio::input_stream value)
   {
      impl->get_trx(map).upsert(impl->shared.impl->get_map(map), {key.pos, key.remaining()},
                                {value.pos, value.remaining()});
   }

   void database::kv_remove_raw(kv_map map, eosio::input_stream key)
   {
      impl->get_trx(map).erase(impl->shared.impl->get_map(map), {key.pos, key.remaining()});
   }

   std::optional<eosio::input_stream> database::kv_get_raw(kv_map map, eosio::input_stream key)
   {
      mdbx::slice k{key.pos, key.remaining()};
      mdbx::slice v;
      auto stat = ::mdbx_get(impl->get_trx(map), impl->shared.impl->get_map(map).dbi, &k, &v);
      if (stat == MDBX_NOTFOUND)
         return std::nullopt;
      mdbx::error::success_or_throw(stat);
      return eosio::input_stream{(const char*)v.data(), v.size()};
   }

   std::optional<database::kv_result> database::kv_greater_equal_raw(kv_map              map,
                                                                     eosio::input_stream key,
                                                                     size_t match_key_size)
   {
      mdbx::slice k{key.pos, key.remaining()};
      impl->cursor.bind(impl->get_trx(map), impl->shared.impl->get_map(map).dbi);
      auto result = impl->cursor.lower_bound(k, false);
      if (!result)
         return std::nullopt;
      if (result.key.size() < match_key_size || memcmp(result.key.data(), key.pos, match_key_size))
         return std::nullopt;
<<<<<<< HEAD
      return eosio::input_stream{(const char*)result.key.data(), result.key.size()};
=======
      return database::kv_result{
          eosio::input_stream{(const char*)result.key.data(), result.key.size()},
          eosio::input_stream{(const char*)result.value.data(), result.value.size()},
      };
>>>>>>> f6e1e2e8
   }

   std::optional<database::kv_result> database::kv_less_than_raw(kv_map              map,
                                                                 eosio::input_stream key,
                                                                 size_t              match_key_size)
   {
      mdbx::slice k{key.pos, key.remaining()};
      impl->cursor.bind(impl->get_trx(map), impl->shared.impl->get_map(map).dbi);
      auto result = impl->cursor.lower_bound(k, false);
      if (!result)
         result = impl->cursor.to_last(false);
      else
         result = impl->cursor.to_previous(false);
      if (!result)
         return std::nullopt;
      if (result.key.size() < match_key_size || memcmp(result.key.data(), key.pos, match_key_size))
         return std::nullopt;
<<<<<<< HEAD
      return eosio::input_stream{(const char*)result.key.data(), result.key.size()};
=======
      return database::kv_result{
          eosio::input_stream{(const char*)result.key.data(), result.key.size()},
          eosio::input_stream{(const char*)result.value.data(), result.value.size()},
      };
>>>>>>> f6e1e2e8
   }

   std::optional<database::kv_result> database::kv_max_raw(kv_map map, eosio::input_stream key)
   {
      std::vector<unsigned char> next(reinterpret_cast<const unsigned char*>(key.pos),
                                      reinterpret_cast<const unsigned char*>(key.end));
      while (!next.empty())
      {
         if (++next.back())
            break;
         next.pop_back();
      }
      std::optional<mdbx::cursor::move_result> result;
      if (next.empty())
      {
         result = impl->cursor.to_last(false);
      }
      else
      {
         mdbx::slice k{next.data(), next.size()};
         result = impl->cursor.lower_bound(k, false);
         if (!*result)
            result = impl->cursor.to_last(false);
         else
            result = impl->cursor.to_previous(false);
      }
      if (!*result)
         return std::nullopt;
      if (result->key.size() < key.remaining() ||
          memcmp(result->key.data(), key.pos, key.remaining()))
         return std::nullopt;
<<<<<<< HEAD
      return eosio::input_stream{(const char*)result->key.data(), result->key.size()};
=======
      return database::kv_result{
          eosio::input_stream{(const char*)result->key.data(), result->key.size()},
          eosio::input_stream{(const char*)result->value.data(), result->value.size()},
      };
>>>>>>> f6e1e2e8
   }

}  // namespace psibase<|MERGE_RESOLUTION|>--- conflicted
+++ resolved
@@ -210,14 +210,10 @@
          return std::nullopt;
       if (result.key.size() < match_key_size || memcmp(result.key.data(), key.pos, match_key_size))
          return std::nullopt;
-<<<<<<< HEAD
-      return eosio::input_stream{(const char*)result.key.data(), result.key.size()};
-=======
       return database::kv_result{
           eosio::input_stream{(const char*)result.key.data(), result.key.size()},
           eosio::input_stream{(const char*)result.value.data(), result.value.size()},
       };
->>>>>>> f6e1e2e8
    }
 
    std::optional<database::kv_result> database::kv_less_than_raw(kv_map              map,
@@ -235,14 +231,10 @@
          return std::nullopt;
       if (result.key.size() < match_key_size || memcmp(result.key.data(), key.pos, match_key_size))
          return std::nullopt;
-<<<<<<< HEAD
-      return eosio::input_stream{(const char*)result.key.data(), result.key.size()};
-=======
       return database::kv_result{
           eosio::input_stream{(const char*)result.key.data(), result.key.size()},
           eosio::input_stream{(const char*)result.value.data(), result.value.size()},
       };
->>>>>>> f6e1e2e8
    }
 
    std::optional<database::kv_result> database::kv_max_raw(kv_map map, eosio::input_stream key)
@@ -274,14 +266,10 @@
       if (result->key.size() < key.remaining() ||
           memcmp(result->key.data(), key.pos, key.remaining()))
          return std::nullopt;
-<<<<<<< HEAD
-      return eosio::input_stream{(const char*)result->key.data(), result->key.size()};
-=======
       return database::kv_result{
           eosio::input_stream{(const char*)result->key.data(), result->key.size()},
           eosio::input_stream{(const char*)result->value.data(), result->value.size()},
       };
->>>>>>> f6e1e2e8
    }
 
 }  // namespace psibase