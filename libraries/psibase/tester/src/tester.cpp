--- conflicted
+++ resolved
@@ -24,28 +24,16 @@
 {
 #define TESTER_NATIVE(name) [[clang::import_module("psibase"), clang::import_name(#name)]]
    // clang-format off
-<<<<<<< HEAD
-   [[clang::import_name("testerCreateChain")]]      uint32_t testerCreateChain(uint64_t hot_bytes, uint64_t warm_bytes, uint64_t cool_bytes, uint64_t cold_bytes);
-   [[clang::import_name("testerDestroyChain")]]     void     testerDestroyChain(uint32_t chain);
-   [[clang::import_name("testerFinishBlock")]]      void     testerFinishBlock(uint32_t chain_index);
-   [[clang::import_name("testerGetChainPath")]]     uint32_t testerGetChainPath(uint32_t chain, char* dest, uint32_t dest_size);
-   [[clang::import_name("testerPushTransaction")]]  uint32_t testerPushTransaction(uint32_t chain_index, const char* args_packed, uint32_t args_packed_size);
-   [[clang::import_name("testerHttpRequest")]]      int32_t testerHttpRequest(uint32_t chain_index, const char* args_packed, uint32_t args_packed_size);
-   [[clang::import_name("testerSocketRecv")]]       uint32_t testerSocketRecv(int32_t fd, std::size_t* size);
-   [[clang::import_name("testerSelectChainForDb")]] void     testerSelectChainForDb(uint32_t chain_index);
-   [[clang::import_name("testerShutdownChain")]]    void     testerShutdownChain(uint32_t chain);
-   [[clang::import_name("testerStartBlock")]]       void     testerStartBlock(uint32_t chain_index, uint32_t time_seconds);
-=======
    TESTER_NATIVE(createChain)      uint32_t testerCreateChain(uint64_t hot_addr_bits, uint64_t warm_addr_bits, uint64_t cool_addr_bits, uint64_t cold_addr_bits);
    TESTER_NATIVE(destroyChain)     void     testerDestroyChain(uint32_t chain);
    TESTER_NATIVE(finishBlock)      void     testerFinishBlock(uint32_t chain_index);
    TESTER_NATIVE(getChainPath)     uint32_t testerGetChainPath(uint32_t chain, char* dest, uint32_t dest_size);
    TESTER_NATIVE(pushTransaction)  uint32_t testerPushTransaction(uint32_t chain_index, const char* args_packed, uint32_t args_packed_size);
    TESTER_NATIVE(httpRequest)      uint32_t testerHttpRequest(uint32_t chain_index, const char* args_packed, uint32_t args_packed_size);
+   TESTER_NATIVE(socketRecv)       uint32_t testerSocketRecv(int32_t fd, std::size_t* size);
    TESTER_NATIVE(selectChainForDb) void     testerSelectChainForDb(uint32_t chain_index);
    TESTER_NATIVE(shutdownChain)    void     testerShutdownChain(uint32_t chain);
    TESTER_NATIVE(startBlock)       void     testerStartBlock(uint32_t chain_index, uint32_t time_seconds);
->>>>>>> d75ef272
    // clang-format on
 #undef TESTER_NATIVE
 
