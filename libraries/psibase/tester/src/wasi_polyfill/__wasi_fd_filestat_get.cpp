--- conflicted
+++ resolved
@@ -4,11 +4,7 @@
 extern "C" __wasi_errno_t POLYFILL_NAME(fd_filestat_get)(__wasi_fd_t fd, __wasi_filestat_t* stat)
     __attribute__((__import_module__("wasi_snapshot_preview1"), __import_name__("fd_filestat_get")))
 {
-<<<<<<< HEAD
-   abortMessage("__wasi_fd_filestat_get not implemented");
-=======
    [[clang::import_name("testerFdFilestatGet")]] __wasi_errno_t testerFdFilestatGet(
        __wasi_fd_t fd, void* stat, size_t statsize);
    return testerFdFilestatGet(fd, stat, sizeof(*stat));
->>>>>>> 633428c2
 }