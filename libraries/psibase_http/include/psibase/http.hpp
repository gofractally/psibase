--- conflicted
+++ resolved
@@ -274,7 +274,6 @@
 
    struct http_config
    {
-<<<<<<< HEAD
       uint32_t                  num_threads      = {};
       uint32_t                  max_request_size = {};
       std::chrono::milliseconds idle_timeout_ms  = {};
@@ -288,6 +287,7 @@
       push_transaction_t       push_transaction_async = {};
       accept_p2p_websocket_t   accept_p2p_websocket   = {};
       shutdown_t               shutdown               = {};
+      get_config_t             get_perf               = {};
       get_peers_t              get_peers              = {};
       connect_t                connect                = {};
       connect_t                disconnect             = {};
@@ -300,33 +300,6 @@
       std::atomic<bool>        enable_p2p;
       std::atomic<bool>        enable_transactions;
       std::atomic<http_status> status;
-=======
-      uint32_t                  num_threads            = {};
-      uint32_t                  max_request_size       = {};
-      std::chrono::milliseconds idle_timeout_ms        = {};
-      std::string               allow_origin           = {};
-      std::string               address                = {};
-      unsigned short            port                   = {};
-      std::string               unix_path              = {};  // TODO: remove? rename?
-      std::string               host                   = {};
-      push_boot_t               push_boot_async        = {};
-      push_transaction_t        push_transaction_async = {};
-      accept_p2p_websocket_t    accept_p2p_websocket   = {};
-      shutdown_t                shutdown               = {};
-      get_config_t              get_perf               = {};
-      get_peers_t               get_peers              = {};
-      connect_t                 connect                = {};
-      connect_t                 disconnect             = {};
-      get_config_t              get_config             = {};
-      connect_t                 set_config             = {};
-      get_config_t              get_keys               = {};
-      generic_json_t            new_key                = {};
-      admin_service             admin                  = {};
-      services_t                services;
-      std::atomic<bool>         enable_p2p;
-      std::atomic<bool>         enable_transactions;
-      std::atomic<http_status>  status;
->>>>>>> ad803d87
 
       mutable std::shared_mutex mutex;
    };
