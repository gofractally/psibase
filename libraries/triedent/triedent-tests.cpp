--- conflicted
+++ resolved
@@ -1,4 +1,5 @@
 #include <triedent/database.hpp>
+#include <random>
 
 template <typename S, typename T>
 S& operator<<(S& stream, const std::optional<T>& obj)
@@ -30,6 +31,26 @@
        database::read_write);
 }
 
+TEST_CASE("key round trip") 
+{
+   static std::mt19937 gen(0);
+   std::vector<uint8_t> data;
+   data.resize(4096);
+   for( auto& b : data ) 
+      b = gen();
+
+   database::session_base sb;
+   for( uint32_t i = 0; i < 10000; ++i ) {
+      auto offset = gen()%2096;
+      auto size   = gen()%255;
+      auto in_key = std::string_view( (char*)data.data()+offset, size );
+      auto k6 = sb.to_key6( in_key );
+      auto k8 = from_key6( k6 );
+      REQUIRE( k8 == in_key );
+   }
+
+}
+
 TEST_CASE("accidental inner removal")
 {
    // regression check: a missing compare caused a non-matching key to be removed
@@ -42,8 +63,4 @@
    session->remove({"\x00\x00\x02", 3});
    REQUIRE(session->get({"\x00\x01\x02", 3}) == std::optional{std::string_view{"value 1"}});
    REQUIRE(session->get({"\x00\x01\x03", 3}) == std::optional{std::string_view{"value 2"}});
-<<<<<<< HEAD
-}
-=======
-}
->>>>>>> a2a94879
+}