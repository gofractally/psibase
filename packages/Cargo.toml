--- conflicted
+++ resolved
@@ -25,10 +25,6 @@
     "user/Sites/plugin",
     "user/WebCrypto/plugin",
     "user/Workshop/plugin",
-<<<<<<< HEAD
-    "user/Config/plugin",
-=======
->>>>>>> 7fa8f622
 ]
 resolver = "2"
 
