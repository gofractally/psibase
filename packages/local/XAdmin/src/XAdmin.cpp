#include <services/local/XAdmin.hpp>

#include <psibase/dispatch.hpp>
#include <psio/json/any.hpp>
#include <services/local/XDb.hpp>
#include <services/local/XHttp.hpp>
#include <services/system/HttpServer.hpp>
#include <services/system/RTransact.hpp>

using namespace psibase;
using namespace LocalService;
using namespace SystemService;

namespace LocalService
{
   namespace
   {
      bool incrementRefCount(CodeRefCountTable& refsTable,
                             const Checksum256& codeHash,
                             std::uint8_t       vmType,
                             std::uint8_t       vmVersion)
      {
         auto count = CodeRefCountRow{codeHash, vmType, vmVersion, 0};
         if (auto row = refsTable.get(count.key()))
         {
            count = *row;
         }
         ++count.numRefs;
         check(count.numRefs != 0, "Integer overflow");
         refsTable.put(count);
         return count.numRefs > 1;
      }

      void decrementRefCount(CodeRefCountTable& refsTable,
                             CodeByHashTable&   codeTable,
                             const Checksum256& codeHash,
                             std::uint8_t       vmType,
                             std::uint8_t       vmVersion)
      {
         auto prevCount = refsTable.get(std::tuple(codeHash, vmType, vmVersion));
         check(prevCount.has_value(), "Missing reference count");
         if (--prevCount->numRefs)
            refsTable.put(*prevCount);
         else
         {
            refsTable.remove(*prevCount);
            codeTable.erase(std::tuple(codeHash, vmType, vmVersion));
         }
      }

      std::vector<char> toVec(std::string_view body)
      {
         return std::vector(body.begin(), body.end());
      }

      struct AdminAccountOp
      {
         AccountNumber account;
         bool          admin = true;
         PSIO_REFLECT(AdminAccountOp, account, admin)
      };

      struct LoginReply
      {
         std::string access_token;
         std::string token_type = "bearer";
      };
      PSIO_REFLECT(LoginReply, access_token, token_type)

      struct ShutdownRequest
      {
         bool restart = false;
         bool force   = false;
         bool soft    = false;
      };
      PSIO_REFLECT(ShutdownRequest, restart, force, soft);

      struct PsinodeShutdownArgs
      {
         std::optional<std::vector<std::string>> restart;
         bool                                    soft = false;
         std::optional<MicroSeconds>             deadline;
      };
      PSIO_REFLECT(PsinodeShutdownArgs, restart, soft, deadline)

      void initRefCounts()
      {
         auto refs      = XAdmin{}.open<CodeRefCountTable>();
         auto codeTable = Native::subjective(KvMode::read).open<CodeTable>();
         PSIBASE_SUBJECTIVE_TX
         {
            if (refs.getIndex<0>().empty())
            {
               for (auto row : codeTable.getIndex<0>())
               {
                  incrementRefCount(refs, row.codeHash, row.vmType, row.vmVersion);
               }
            }
         }
      }

      bool chainIsBooted()
      {
         auto mode   = KvMode::read;
         auto prefix = std::span<const char>();
         auto native = Native::Tables{to<XDb>().open(DbId::native, prefix, mode), mode};
         auto row    = native.open<StatusTable>().get({});
         return row && row->head;
      }

      bool isAdminSocket(std::optional<std::int32_t> socket)
<<<<<<< HEAD
      {
         if (socket)
         {
            std::optional<SocketRow> row;
            auto                     native = Native::session(KvMode::read);
            PSIBASE_SUBJECTIVE_TX
            {
               row = native.open<SocketTable>().get(*socket);
            }
            check(row.has_value(), "Missing socket row");
            check(std::holds_alternative<HttpSocketInfo>(row->info), "Wrong socket type");
            const auto& info = std::get<HttpSocketInfo>(row.value().info);
            check(info.endpoint.has_value(), "Missing endpoint for socket");
            const auto& endpoint = info.endpoint.value();
            if (isLoopback(endpoint))
               return true;

            std::optional<EnvRow> env;
            PSIBASE_SUBJECTIVE_TX
            {
               env = native.open<EnvTable>().get(std::string("PSIBASE_ADMIN_IP"));
            }
            if (env)
            {
               std::string_view            addrs = env->value;
               std::string_view::size_type prev  = 0;
               while (true)
               {
                  auto pos     = addrs.find(prev, ',');
                  auto addrStr = addrs.substr(prev, pos);
                  if (auto prefix = parseIPAddressPrefix(addrStr))
                  {
                     if (auto v4 = std::get_if<IPV4Endpoint>(&info.endpoint.value()))
                     {
                        if (prefix->contains(v4->address))
                           return true;
                     }
                     else if (auto v6 = std::get_if<IPV6Endpoint>(&info.endpoint.value()))
                     {
                        if (prefix->contains(v6->address))
                           return true;
                     }
=======
      {
         if (socket)
         {
            std::optional<SocketRow> row;
            auto                     native = Native::session(KvMode::read);
            PSIBASE_SUBJECTIVE_TX
            {
               row = native.open<SocketTable>().get(*socket);
            }
            check(row.has_value(), "Missing socket row");
            check(std::holds_alternative<HttpSocketInfo>(row->info), "Wrong socket type");
            const auto& info = std::get<HttpSocketInfo>(row.value().info);
            check(info.endpoint.has_value(), "Missing endpoint for socket");
            const auto& endpoint = info.endpoint.value();
            if (isLoopback(endpoint))
               return true;

            std::optional<EnvRow> env;
            PSIBASE_SUBJECTIVE_TX
            {
               env = native.open<EnvTable>().get(std::string("PSIBASE_ADMIN_IP"));
            }
            if (env)
            {
               std::string_view            addrs = env->value;
               std::string_view::size_type prev  = 0;
               while (true)
               {
                  auto pos     = addrs.find(prev, ',');
                  auto addrStr = addrs.substr(prev, pos);
                  if (auto prefix = parseIPAddressPrefix(addrStr))
                  {
                     if (auto v4 = std::get_if<IPV4Endpoint>(&info.endpoint.value()))
                     {
                        if (prefix->contains(v4->address))
                           return true;
                     }
                     else if (auto v6 = std::get_if<IPV6Endpoint>(&info.endpoint.value()))
                     {
                        if (prefix->contains(v6->address))
                           return true;
                     }
                  }
                  if (pos == std::string_view::npos)
                     break;
                  prev = pos + 1;
               }
            }
         }
         return false;
      }

      bool parseOptionValue(std::string_view value, const bool& default_)
      {
         if (value == "yes" || value == "true" || value == "on" || value == "1")
            return true;
         else if (value == "no" || value == "false" || value == "off" || value == "0")
            return false;
         else
            return default_;
      }

      bool parseOption(std::string_view name, std::string_view arg, bool& result)
      {
         if (arg.starts_with(name))
         {
            arg.remove_prefix(name.size());
            if (arg.empty())
            {
               result = true;
               return true;
            }
            else if (arg.starts_with('='))
            {
               result = parseOptionValue(arg.substr(1), false);
               return true;
            }
         }
         return false;
      }

      bool parseOption(const psio::json::any& opt, bool default_)
      {
         if (auto* b = opt.get_if<bool>())
            return *b;
         else if (auto* s = opt.get_if<std::string>())
         {
            return parseOptionValue(*s, default_);
         }
         return default_;
      }

      std::string parseOption(const psio::json::any& opt, std::string default_)
      {
         if (auto* s = opt.get_if<std::string>())
         {
            return *s;
         }
         return default_;
      }

      template <typename T>
      std::vector<T> parseOptionList(const psio::json::any& opt, const std::vector<T>& default_)
      {
         std::vector<T> result;
         if (auto* l = opt.get_if<psio::json::any_array>())
         {
            for (const auto& item : *l)
            {
               result.push_back(parseOption(item, T{}));
            }
         }
         else
         {
            return default_;
         }
         return result;
      }

      template <typename T>
      T parseOptionList(const psio::json::any& opt, const T& default_)
      {
         if (auto* l = opt.get_if<psio::json::any_array>())
         {
            if (!l->empty())
               return parseOption(l->back(), default_);
            else
               return default_;
         }
         else
         {
            return parseOption(opt, default_);
         }
      }

      struct PsinodeConfig
      {
         psio::json::any  host;
         psio::json::any  service;
         psio::json::any* hostOption(std::string_view key)
         {
            if (auto* s = host.get_if<psio::json::any_object>())
            {
               auto pos = std::ranges::find_if(*s, [key](auto& entry) { return entry.key == key; });
               if (pos != s->end())
               {
                  return &pos->value;
               }
            }
            return nullptr;
         }
         psio::json::any_object* serviceConfig()
         {
            if (auto* s = service.get_if<psio::json::any_object>())
            {
               auto pos =
                   std::ranges::find_if(*s, [](auto& entry) { return entry.key == "config"; });
               if (pos != s->end())
               {
                  return pos->value.get_if<psio::json::any_object>();
               }
            }
            return nullptr;
         }
         std::vector<std::string> serviceArgv()
         {
            if (auto* s = service.get_if<psio::json::any_object>())
            {
               auto pos = std::ranges::find_if(*s, [](auto& entry) { return entry.key == "argv"; });
               if (pos != s->end())
               {
                  if (auto* arr = pos->value.get_if<psio::json::any_array>())
                  {
                     std::vector<std::string> result;
                     for (const auto& arg : *arr)
                     {
                        if (auto* s = arg.get_if<std::string>())
                           result.push_back(*s);
                        else
                           return {};
                     }
                     return result;
                  }
               }
            }
            return {};
         }
         PSIO_REFLECT(PsinodeConfig, host, service)
      };

      // The result of /config merges the host psinode config with the AdminOptions row
      std::string readConfig()
      {
         AdminOptionsRow adminOpts;
         PsinodeConfig   json;
         PSIBASE_SUBJECTIVE_TX
         {
            HostConfigRow hostConfig = Native::session().open<HostConfigTable>().get({}).value();
            json                     = psio::convert_from_json<PsinodeConfig>(hostConfig.config);
            adminOpts = XAdmin{}.open<AdminOptionsTable>().get({}).value_or(AdminOptionsRow{});
         }
         psio::json::any_object result;
         if (auto* host = json.host.get_if<psio::json::any_object>())
         {
            for (auto& entry : *host)
            {
               // Rename host options that conflict with ours.
               // Note that we preserve the service defined options here,
               // because they are used by the UI, which is part of this
               // service. Unknown host options will not be displayed and
               // will be round-tripped unmodified.
               if (entry.key == "hosts")
                  continue;
               else if (psio::get_data_member<AdminOptionsRow>(entry.key, [](auto) {}) ||
                        // In the unlikely event that the host has a option that
                        // begins with "host.", writeConfig should not remove it
                        entry.key.starts_with("host."))
                  entry.key = "host." + entry.key;
               result.push_back(std::move(entry));
            }
         }
         result.push_back({"p2p", adminOpts.p2p});
         result.push_back({"hosts", psio::convert_from_json<psio::json::any>(
                                        psio::convert_to_json(adminOpts.hosts))});
         return psio::convert_to_json(psio::json::any{std::move(result)});
      }
      void writeConfig(std::string config)
      {
         PSIBASE_SUBJECTIVE_TX
         {
            auto            table      = Native::session().open<HostConfigTable>();
            HostConfigRow   hostConfig = table.get({}).value();
            AdminOptionsRow adminConfig{};
            auto json = psio::convert_from_json<psio::json::any_object>(std::move(config));
            psio::json::any_object host;
            psio::json::any_object service;
            for (auto& entry : json)
            {
               if (entry.key == "p2p")
               {
                  if (const bool* b = entry.value.get_if<bool>())
                  {
                     adminConfig.p2p = *b;
                     entry.value     = std::string(*b ? "on" : "off");
                     service.push_back(std::move(entry));
>>>>>>> 6076dde8
                  }
                  if (pos == std::string_view::npos)
                     break;
                  prev = pos + 1;
               }
<<<<<<< HEAD
=======
               else if (entry.key == "hosts")
               {
                  adminConfig.hosts = psio::convert_from_json<std::vector<std::string>>(
                      psio::convert_to_json(entry.value));
                  host.push_back(std::move(entry));
               }
               else
               {
                  if (entry.key.starts_with("host."))
                     entry.key = entry.key.substr(5);

                  host.push_back(std::move(entry));
               }
>>>>>>> 6076dde8
            }
            hostConfig.config = psio::convert_to_json(PsinodeConfig{
                .host = std::move(host),
                .service =
                    psio::json::any_object{psio::json::entry{"config", std::move(service)}}});
            table.put(hostConfig);
            XAdmin{}.open<AdminOptionsTable>().put(adminConfig);
         }
         return false;
      }
   }  // namespace

<<<<<<< HEAD
=======
   void XAdmin::startSession()
   {
      check(getSender() == XHttp::service, "Wrong sender");
      PSIBASE_SUBJECTIVE_TX
      {
         HostConfigRow hostConfig = Native::session().open<HostConfigTable>().get({}).value();
         auto          json       = psio::convert_from_json<PsinodeConfig>(hostConfig.config);

         AdminOptionsRow adminOpts{};
         if (auto* hosts = json.hostOption("hosts"))
         {
            adminOpts.hosts = parseOptionList(*hosts, std::vector<std::string>());
         }
         if (auto* config = json.serviceConfig())
         {
            for (const auto& entry : *config)
            {
               if (entry.key == "p2p")
               {
                  adminOpts.p2p = parseOptionList(entry.value, false);
               }
               else
               {
                  abortMessage(std::format("Unknown option: {}", entry.key));
               }
            }
         }
         for (const auto& opt : json.serviceArgv())
         {
            if (!parseOption("--p2p", opt, adminOpts.p2p))
            {
               abortMessage(std::format("Unknown option: {}", opt));
            }
         }
         open<AdminOptionsTable>().put(adminOpts);
      }
   }

   AdminOptionsRow XAdmin::options()
   {
      check(getSender() == XHttp::service, "Wrong sender");
      PSIBASE_SUBJECTIVE_TX
      {
         return open<AdminOptionsTable>().get({}).value_or(AdminOptionsRow{});
      }
      __builtin_unreachable();
   }

>>>>>>> 6076dde8
   // Returns nullopt on success, an appropriate error on failure
   std::optional<HttpReply> XAdmin::checkAuth(const HttpRequest&          req,
                                              std::optional<std::int32_t> socket)
   {
      if (isAdminSocket(socket))
         return {};

      if (chainIsBooted())
      {
         if (auto user = to<RTransact>().getUser(req))
         {
            PSIBASE_SUBJECTIVE_TX
            {
               if (open<AdminAccountTable>().get(*user).has_value())
                  return {};
            }
            return HttpReply{.status      = HttpStatus::forbidden,
                             .contentType = "text/html",
                             .body        = toVec("Not authorized")};
         }
      }

      return HttpReply{.status      = HttpStatus::unauthorized,
                       .contentType = "text/html",
                       .body        = toVec("Not authorized")};
   }

   bool XAdmin::isAdmin(std::optional<AccountNumber> account, std::optional<std::int32_t> socket)
   {
      if (account)
      {
         if (*account == XAdmin::service)
            return true;
         PSIBASE_SUBJECTIVE_TX
         {
            if (open<AdminAccountTable>().get(*account).has_value())
               return true;
         }
      }
      return isAdminSocket(socket);
   }

   std::optional<HttpReply> XAdmin::serveSys(HttpRequest req, std::optional<std::int32_t> socket)
   {
      check(getSender() == XHttp::service, "Wrong sender");

      auto target = req.path();
      if (target.starts_with("/native/"))
      {
         if (auto reply = checkAuth(req, socket))
            return reply;

         return {};
      }
      else if (target == "/config")
      {
         if (auto reply = checkAuth(req, socket))
            return reply;

         if (req.method == "GET")
         {
            auto config = readConfig();
            return HttpReply{
                .status      = HttpStatus::ok,
                .contentType = "application/json",
                .body        = std::vector(config.begin(), config.end()),
            };
         }
         else if (req.method == "PUT")
         {
            if (req.contentType != "application/json")
            {
               return HttpReply{
                   .status      = HttpStatus::unsupportedMediaType,
                   .contentType = "text/html",
                   .body        = toVec("Content-Type must be application/json\n"),
               };
            }
            writeConfig(std::string(req.body.begin(), req.body.end()));
            return HttpReply{
                .status = HttpStatus::ok,
            };
         }
         else
         {
            return HttpReply::methodNotAllowed(req);
         }
      }
      else if (target == "/shutdown")
      {
         if (auto reply = checkAuth(req, socket))
            return reply;

         if (req.method != "POST")
         {
            return HttpReply::methodNotAllowed(req);
         }
         if (req.contentType != "application/json")
         {
            return HttpReply{
                .status      = HttpStatus::unsupportedMediaType,
                .contentType = "text/html",
                .body        = toVec("Content-Type must be application/json\n"),
            };
         }
         auto body = psio::convert_from_json<ShutdownRequest>(
             std::string{req.body.begin(), req.body.end()});
         PSIBASE_SUBJECTIVE_TX
         {
            auto now = std::chrono::time_point_cast<MicroSeconds>(std::chrono::steady_clock::now())
                           .time_since_epoch();

            PsinodeShutdownArgs args{.restart  = std::nullopt,
                                     .soft     = body.soft,
                                     .deadline = body.force ? now : now + std::chrono::seconds{10}};
            if (body.restart)
            {
               HostConfigRow hostConfig = Native::session().open<HostConfigTable>().get({}).value();
               auto          opts       = psio::convert_from_json<PsinodeConfig>(hostConfig.config);
               args.restart             = opts.serviceArgv();
            }
            PendingShutdownRow row{.args = psio::convert_to_json(args)};

            auto table = Native::session(KvMode::readWrite).open<PendingShutdownTable>();
            table.put(row);
         }
         return HttpReply{};
      }
      else if (target.starts_with("/services/"))
      {
         if (auto reply = checkAuth(req, socket))
            return reply;

         auto service = AccountNumber{std::string_view{target}.substr(10)};
         if (service == AccountNumber{})
         {
            return {};
         }
         if (req.method == "PUT")
         {
            initRefCounts();
            if (req.contentType != "application/wasm")
            {
               return HttpReply{
                   .status      = HttpStatus::unsupportedMediaType,
                   .contentType = "text/html",
                   .body        = toVec("Content-Type must be application/wasm\n"),
               };
            }
            auto codeHash        = sha256(req.body.data(), req.body.size());
            auto refsTable       = open<CodeRefCountTable>();
            auto native          = Native::subjective(KvMode::readWrite);
            auto codeByHashTable = native.open<CodeByHashTable>();
            auto codeTable       = native.open<CodeTable>();
            PSIBASE_SUBJECTIVE_TX
            {
               auto account = codeTable.get(service);
               if (!account)
               {
                  account.emplace();
                  account->codeNum = service;
               }

               constexpr std::uint8_t vmType    = 0;
               constexpr std::uint8_t vmVersion = 0;

               if (vmType == account->vmType && vmVersion == account->vmVersion &&
                   codeHash == account->codeHash)
                  return HttpReply{};

               // decrement old reference count
               if (account->codeHash != Checksum256{})
               {
                  decrementRefCount(refsTable, codeByHashTable, account->codeHash, account->vmType,
                                    account->vmVersion);
               }

               account->codeHash  = codeHash;
               account->flags     = CodeRow::isPrivileged;
               account->vmType    = vmType;
               account->vmVersion = vmVersion;
               codeTable.put(*account);

               if (!incrementRefCount(refsTable, codeHash, vmType, vmVersion))
               {
                  CodeByHashRow code_obj{.codeHash  = account->codeHash,
                                         .vmType    = account->vmType,
                                         .vmVersion = account->vmVersion,
                                         .code{req.body.begin(), req.body.end()}};
                  codeByHashTable.put(code_obj);
               }
            }
            return HttpReply{};
         }
         else if (req.method == "GET")
         {
            auto native          = Native::subjective(KvMode::read);
            auto codeByHashTable = native.open<CodeByHashTable>();
            auto codeTable       = native.open<CodeTable>();
            PSIBASE_SUBJECTIVE_TX
            {
               if (auto account = codeTable.get(service))
               {
                  auto code = codeByHashTable.get(
                      std::tuple(account->codeHash, account->vmType, account->vmVersion));
                  check(code.has_value(), "CodeByHashRow is missing");
                  return HttpReply{.contentType = "application/wasm",
                                   .body{code->code.begin(), code->code.end()}};
               }
               else
               {
                  return {};
               }
            }
         }
         else if (req.method == "DELETE")
         {
            initRefCounts();
            // MUST delete all data to avoid exposing node secrets to on-chain services
         }
         return HttpReply::methodNotAllowed(req);
      }
      else if (target == "/admin_accounts")
      {
         if (auto reply = checkAuth(req, socket))
            return reply;

         auto adminAccounts = open<AdminAccountTable>();
         if (req.method == "POST")
         {
            if (req.contentType != "application/json")
            {
               return HttpReply{
                   .status      = HttpStatus::unsupportedMediaType,
                   .contentType = "text/html",
                   .body        = toVec("Content-Type must be application/json\n"),
               };
            }
            auto op = psio::convert_from_json<AdminAccountOp>(
                std::string(req.body.data(), req.body.size()));
            PSIBASE_SUBJECTIVE_TX
            {
               if (op.admin)
               {
                  adminAccounts.put({op.account});
               }
               else
               {
                  adminAccounts.erase(op.account);
               }
            }
            return HttpReply{};
         }
         else if (req.method == "GET")
         {
            std::vector<AccountNumber> result;
            PSIBASE_SUBJECTIVE_TX
            {
               for (auto row : adminAccounts.getIndex<0>())
               {
                  result.push_back(row.account);
               }
            }
            HttpReply reply{
                .contentType = "application/json",
            };
            psio::vector_stream stream{reply.body};
            psio::to_json(result, stream);
            return reply;
         }
         else
         {
            return HttpReply::methodNotAllowed(req);
         }
      }
      else if (target == "/admin_login")
      {
         if (auto reply = checkAuth(req, socket))
            return reply;

         if (req.method != "GET")
         {
            return HttpReply::methodNotAllowed(req);
         }

         HttpReply           reply{.contentType = "application/json"};
         psio::vector_stream stream{reply.body};
         to_json(LoginReply{to<RTransact>().login(to<XHttp>().rootHost(req.host))}, stream);
         return reply;
      }
      return {};
   }
}  // namespace LocalService

PSIBASE_DISPATCH(LocalService::XAdmin)<|MERGE_RESOLUTION|>--- conflicted
+++ resolved
@@ -109,50 +109,6 @@
       }
 
       bool isAdminSocket(std::optional<std::int32_t> socket)
-<<<<<<< HEAD
-      {
-         if (socket)
-         {
-            std::optional<SocketRow> row;
-            auto                     native = Native::session(KvMode::read);
-            PSIBASE_SUBJECTIVE_TX
-            {
-               row = native.open<SocketTable>().get(*socket);
-            }
-            check(row.has_value(), "Missing socket row");
-            check(std::holds_alternative<HttpSocketInfo>(row->info), "Wrong socket type");
-            const auto& info = std::get<HttpSocketInfo>(row.value().info);
-            check(info.endpoint.has_value(), "Missing endpoint for socket");
-            const auto& endpoint = info.endpoint.value();
-            if (isLoopback(endpoint))
-               return true;
-
-            std::optional<EnvRow> env;
-            PSIBASE_SUBJECTIVE_TX
-            {
-               env = native.open<EnvTable>().get(std::string("PSIBASE_ADMIN_IP"));
-            }
-            if (env)
-            {
-               std::string_view            addrs = env->value;
-               std::string_view::size_type prev  = 0;
-               while (true)
-               {
-                  auto pos     = addrs.find(prev, ',');
-                  auto addrStr = addrs.substr(prev, pos);
-                  if (auto prefix = parseIPAddressPrefix(addrStr))
-                  {
-                     if (auto v4 = std::get_if<IPV4Endpoint>(&info.endpoint.value()))
-                     {
-                        if (prefix->contains(v4->address))
-                           return true;
-                     }
-                     else if (auto v6 = std::get_if<IPV6Endpoint>(&info.endpoint.value()))
-                     {
-                        if (prefix->contains(v6->address))
-                           return true;
-                     }
-=======
       {
          if (socket)
          {
@@ -398,14 +354,8 @@
                      adminConfig.p2p = *b;
                      entry.value     = std::string(*b ? "on" : "off");
                      service.push_back(std::move(entry));
->>>>>>> 6076dde8
                   }
-                  if (pos == std::string_view::npos)
-                     break;
-                  prev = pos + 1;
-               }
-<<<<<<< HEAD
-=======
+               }
                else if (entry.key == "hosts")
                {
                   adminConfig.hosts = psio::convert_from_json<std::vector<std::string>>(
@@ -419,7 +369,6 @@
 
                   host.push_back(std::move(entry));
                }
->>>>>>> 6076dde8
             }
             hostConfig.config = psio::convert_to_json(PsinodeConfig{
                 .host = std::move(host),
@@ -428,12 +377,9 @@
             table.put(hostConfig);
             XAdmin{}.open<AdminOptionsTable>().put(adminConfig);
          }
-         return false;
       }
    }  // namespace
 
-<<<<<<< HEAD
-=======
    void XAdmin::startSession()
    {
       check(getSender() == XHttp::service, "Wrong sender");
@@ -482,7 +428,6 @@
       __builtin_unreachable();
    }
 
->>>>>>> 6076dde8
    // Returns nullopt on success, an appropriate error on failure
    std::optional<HttpReply> XAdmin::checkAuth(const HttpRequest&          req,
                                               std::optional<std::int32_t> socket)
