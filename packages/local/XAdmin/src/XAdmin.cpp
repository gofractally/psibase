#include <services/local/XAdmin.hpp>

#include <psibase/dispatch.hpp>
#include <psio/json/any.hpp>
#include <services/local/XDb.hpp>
#include <services/local/XHttp.hpp>
#include <services/system/HttpServer.hpp>
#include <services/system/RTransact.hpp>

using namespace psibase;
using namespace LocalService;
using namespace SystemService;

namespace LocalService
{
   namespace
   {
      bool incrementRefCount(CodeRefCountTable& refsTable,
                             const Checksum256& codeHash,
                             std::uint8_t       vmType,
                             std::uint8_t       vmVersion)
      {
         auto count = CodeRefCountRow{codeHash, vmType, vmVersion, 0};
         if (auto row = refsTable.get(count.key()))
         {
            count = *row;
         }
         ++count.numRefs;
         check(count.numRefs != 0, "Integer overflow");
         refsTable.put(count);
         return count.numRefs > 1;
      }

      void decrementRefCount(CodeRefCountTable& refsTable,
                             CodeByHashTable&   codeTable,
                             const Checksum256& codeHash,
                             std::uint8_t       vmType,
                             std::uint8_t       vmVersion)
      {
         auto prevCount = refsTable.get(std::tuple(codeHash, vmType, vmVersion));
         check(prevCount.has_value(), "Missing reference count");
         if (--prevCount->numRefs)
            refsTable.put(*prevCount);
         else
         {
            refsTable.remove(*prevCount);
            codeTable.erase(std::tuple(codeHash, vmType, vmVersion));
         }
      }

      std::vector<char> toVec(std::string_view body)
      {
         return std::vector(body.begin(), body.end());
      }

      struct AdminAccountOp
      {
         AccountNumber account;
         bool          admin = true;
         PSIO_REFLECT(AdminAccountOp, account, admin)
      };

      struct LoginReply
      {
         std::string access_token;
         std::string token_type = "bearer";
      };
      PSIO_REFLECT(LoginReply, access_token, token_type)

      struct ShutdownRequest
      {
         bool restart = false;
         bool force   = false;
         bool soft    = false;
      };
      PSIO_REFLECT(ShutdownRequest, restart, force, soft);

      struct PsinodeShutdownArgs
      {
         std::optional<std::vector<std::string>> restart;
         bool                                    soft = false;
         std::optional<MicroSeconds>             deadline;
      };
      PSIO_REFLECT(PsinodeShutdownArgs, restart, soft, deadline)

      void initRefCounts()
      {
         auto refs      = XAdmin{}.open<CodeRefCountTable>();
         auto codeTable = Native::subjective(KvMode::read).open<CodeTable>();
         PSIBASE_SUBJECTIVE_TX
         {
            if (refs.getIndex<0>().empty())
            {
               for (auto row : codeTable.getIndex<0>())
               {
                  incrementRefCount(refs, row.codeHash, row.vmType, row.vmVersion);
               }
            }
         }
      }

      bool chainIsBooted()
      {
         auto mode   = KvMode::read;
         auto prefix = std::span<const char>();
         auto native = Native::Tables{to<XDb>().open(DbId::native, prefix, mode), mode};
         auto row    = native.open<StatusTable>().get({});
         return row && row->head;
      }

      bool isAdminSocket(std::optional<std::int32_t> socket)
      {
         if (socket)
         {
            std::optional<SocketRow> row;
            auto                     native = Native::session(KvMode::read);
            PSIBASE_SUBJECTIVE_TX
            {
               row = native.open<SocketTable>().get(*socket);
            }
            check(row.has_value(), "Missing socket row");
            check(std::holds_alternative<HttpSocketInfo>(row->info), "Wrong socket type");
            const auto& info = std::get<HttpSocketInfo>(row.value().info);
            check(info.endpoint.has_value(), "Missing endpoint for socket");
            const auto& endpoint = info.endpoint.value();
            if (isLoopback(endpoint))
               return true;

            std::optional<EnvRow> env;
            PSIBASE_SUBJECTIVE_TX
            {
               env = native.open<EnvTable>().get(std::string("PSIBASE_ADMIN_IP"));
            }
            if (env)
            {
               std::string_view            addrs = env->value;
               std::string_view::size_type prev  = 0;
               while (true)
               {
                  auto pos     = addrs.find(prev, ',');
                  auto addrStr = addrs.substr(prev, pos);
                  if (auto prefix = parseIPAddressPrefix(addrStr))
                  {
                     if (auto v4 = std::get_if<IPV4Endpoint>(&info.endpoint.value()))
                     {
                        if (prefix->contains(v4->address))
                           return true;
                     }
                     else if (auto v6 = std::get_if<IPV6Endpoint>(&info.endpoint.value()))
                     {
                        if (prefix->contains(v6->address))
                           return true;
                     }
                  }
                  if (pos == std::string_view::npos)
                     break;
                  prev = pos + 1;
               }
            }
         }
         return false;
      }

      bool parseOptionValue(std::string_view value, const bool& default_)
      {
         if (value == "yes" || value == "true" || value == "on" || value == "1")
            return true;
         else if (value == "no" || value == "false" || value == "off" || value == "0")
            return false;
         else
            return default_;
      }

      bool parseOption(std::string_view name, std::string_view arg, bool& result)
      {
         if (arg.starts_with(name))
         {
            arg.remove_prefix(name.size());
            if (arg.empty())
            {
               result = true;
               return true;
            }
            else if (arg.starts_with('='))
            {
               result = parseOptionValue(arg.substr(1), false);
               return true;
            }
         }
         return false;
      }

      bool parseOption(const psio::json::any& opt, bool default_)
      {
         if (auto* b = opt.get_if<bool>())
            return *b;
         else if (auto* s = opt.get_if<std::string>())
         {
            return parseOptionValue(*s, default_);
         }
         return default_;
      }

      std::string parseOption(const psio::json::any& opt, std::string default_)
      {
         if (auto* s = opt.get_if<std::string>())
         {
            return *s;
         }
         return default_;
      }

      template <typename T>
      std::vector<T> parseOptionList(const psio::json::any& opt, const std::vector<T>& default_)
      {
         T result;
         if (auto* l = opt.get_if<psio::json::any_array>())
         {
            for (const auto& item : *l)
            {
               result.push_back(parseOption(item, T{}));
            }
         }
         else
         {
            return default_;
         }
         return result;
      }

      template <typename T>
      T parseOptionList(const psio::json::any& opt, const T& default_)
      {
         if (auto* l = opt.get_if<psio::json::any_array>())
         {
            if (!l->empty())
               return parseOption(l->back(), default_);
            else
               return default_;
         }
         else
         {
            return parseOption(opt, default_);
         }
      }

      struct PsinodeConfig
      {
         psio::json::any  host;
         psio::json::any  service;
         psio::json::any* hostOption(std::string_view key)
         {
            if (auto* s = host.get_if<psio::json::any_object>())
            {
               auto pos = std::ranges::find_if(*s, [key](auto& entry) { return entry.key == key; });
               if (pos != s->end())
               {
                  return &pos->value;
               }
            }
            return nullptr;
         }
         psio::json::any_object* serviceConfig()
         {
            if (auto* s = service.get_if<psio::json::any_object>())
            {
               auto pos =
                   std::ranges::find_if(*s, [](auto& entry) { return entry.key == "config"; });
               if (pos != s->end())
               {
                  return pos->value.get_if<psio::json::any_object>();
               }
            }
            return nullptr;
         }
         std::vector<std::string> serviceArgv()
         {
            if (auto* s = service.get_if<psio::json::any_object>())
            {
               auto pos = std::ranges::find_if(*s, [](auto& entry) { return entry.key == "argv"; });
               if (pos != s->end())
               {
                  if (auto* arr = pos->value.get_if<psio::json::any_array>())
                  {
                     std::vector<std::string> result;
                     for (const auto& arg : *arr)
                     {
                        if (auto* s = arg.get_if<std::string>())
                           result.push_back(*s);
                        else
                           return {};
                     }
                     return result;
                  }
               }
            }
            return {};
         }
         PSIO_REFLECT(PsinodeConfig, host, service)
      };

      // The result of /config merges the host psinode config with the AdminOptions row
      std::string readConfig()
      {
         AdminOptionsRow adminOpts;
         PsinodeConfig   json;
         PSIBASE_SUBJECTIVE_TX
         {
            HostConfigRow hostConfig = Native::session().open<HostConfigTable>().get({}).value();
            json                     = psio::convert_from_json<PsinodeConfig>(hostConfig.config);
            adminOpts = XAdmin{}.open<AdminOptionsTable>().get({}).value_or(AdminOptionsRow{});
         }
         psio::json::any_object result;
         if (auto* host = json.host.get_if<psio::json::any_object>())
         {
            for (auto& entry : *host)
            {
               // Rename host options that conflict with ours.
               // Note that we preserve the service defined options here,
               // because they are used by the UI, which is part of this
               // service. Unknown host options will not be displayed and
               // will be round-tripped unmodified.
<<<<<<< HEAD
               if (entry.key == "hosts")
                  continue;
               else if (psio::get_data_member<AdminOptionsRow>(entry.key, [](auto) {}) ||
                        entry.key.starts_with("host."))
=======
               if (psio::get_data_member<AdminOptionsRow>(entry.key, [](auto) {}) ||
                   // In the unlikely event that the host has a option that
                   // begins with "host.", writeConfig should not remove it
                   entry.key.starts_with("host."))
>>>>>>> e6a7e1ec
                  entry.key = "host." + entry.key;
               result.push_back(std::move(entry));
            }
         }
         result.push_back({"p2p", adminOpts.p2p});
         result.push_back({"hosts", psio::convert_from_json<psio::json::any>(
                                        psio::convert_to_json(adminOpts.hosts))});
         return psio::convert_to_json(psio::json::any{std::move(result)});
      }
      void writeConfig(std::string config)
      {
         PSIBASE_SUBJECTIVE_TX
         {
            auto            table      = Native::session().open<HostConfigTable>();
            HostConfigRow   hostConfig = table.get({}).value();
            AdminOptionsRow adminConfig{};
            auto json = psio::convert_from_json<psio::json::any_object>(std::move(config));
            psio::json::any_object host;
            psio::json::any_object service;
            for (auto& entry : json)
            {
               if (entry.key == "p2p")
               {
                  if (const bool* b = entry.value.get_if<bool>())
                  {
                     adminConfig.p2p = *b;
                     entry.value     = std::string(*b ? "on" : "off");
                     service.push_back(std::move(entry));
                  }
               }
               else if (entry.key == "hosts")
               {
                  adminConfig.hosts = psio::convert_from_json<std::vector<std::string>>(
                      psio::convert_to_json(entry.value));
                  host.push_back(std::move(entry));
               }
               else
               {
                  if (entry.key.starts_with("host."))
                     entry.key = entry.key.substr(5);

                  host.push_back(std::move(entry));
               }
            }
            hostConfig.config = psio::convert_to_json(PsinodeConfig{
                .host = std::move(host),
                .service =
                    psio::json::any_object{psio::json::entry{"config", std::move(service)}}});
            table.put(hostConfig);
            XAdmin{}.open<AdminOptionsTable>().put(adminConfig);
         }
      }
   }  // namespace

   void XAdmin::startSession()
   {
      check(getSender() == XHttp::service, "Wrong sender");
      PSIBASE_SUBJECTIVE_TX
      {
         HostConfigRow hostConfig = Native::session().open<HostConfigTable>().get({}).value();
         auto          json       = psio::convert_from_json<PsinodeConfig>(hostConfig.config);

         AdminOptionsRow adminOpts{};
         if (auto* hosts = json.hostOption("hosts"))
         {
            adminOpts.hosts =
                psio::convert_from_json<std::vector<std::string>>(psio::convert_to_json(*hosts));
         }
         if (auto* config = json.serviceConfig())
         {
            for (const auto& entry : *config)
            {
               if (entry.key == "p2p")
               {
                  adminOpts.p2p = parseOptionList(entry.value, false);
               }
               else
               {
                  abortMessage(std::format("Unknown option: {}", entry.key));
               }
            }
         }
         for (const auto& opt : json.serviceArgv())
         {
            if (!parseOption("--p2p", opt, adminOpts.p2p))
            {
               abortMessage(std::format("Unknown option: {}", opt));
            }
         }
         open<AdminOptionsTable>().put(adminOpts);
      }
   }

   AdminOptionsRow XAdmin::options()
   {
      check(getSender() == XHttp::service, "Wrong sender");
      PSIBASE_SUBJECTIVE_TX
      {
         return open<AdminOptionsTable>().get({}).value_or(AdminOptionsRow{});
      }
      __builtin_unreachable();
   }

   // Returns nullopt on success, an appropriate error on failure
   std::optional<HttpReply> XAdmin::checkAuth(const HttpRequest&          req,
                                              std::optional<std::int32_t> socket)
   {
      if (isAdminSocket(socket))
         return {};

      if (chainIsBooted())
      {
         if (auto user = to<RTransact>().getUser(req))
         {
            PSIBASE_SUBJECTIVE_TX
            {
               if (open<AdminAccountTable>().get(*user).has_value())
                  return {};
            }
            return HttpReply{.status      = HttpStatus::forbidden,
                             .contentType = "text/html",
                             .body        = toVec("Not authorized")};
         }
      }

      return HttpReply{.status      = HttpStatus::unauthorized,
                       .contentType = "text/html",
                       .body        = toVec("Not authorized")};
   }

   bool XAdmin::isAdmin(std::optional<AccountNumber> account, std::optional<std::int32_t> socket)
   {
      if (account)
      {
         if (*account == XAdmin::service)
            return true;
         PSIBASE_SUBJECTIVE_TX
         {
            if (open<AdminAccountTable>().get(*account).has_value())
               return true;
         }
      }
      return isAdminSocket(socket);
   }

   std::optional<HttpReply> XAdmin::serveSys(HttpRequest req, std::optional<std::int32_t> socket)
   {
      check(getSender() == XHttp::service, "Wrong sender");

      auto target = req.path();
      if (target.starts_with("/native/"))
      {
         if (auto reply = checkAuth(req, socket))
            return reply;

         return {};
      }
      else if (target == "/config")
      {
         if (auto reply = checkAuth(req, socket))
            return reply;

         if (req.method == "GET")
         {
            auto config = readConfig();
            return HttpReply{
                .status      = HttpStatus::ok,
                .contentType = "application/json",
                .body        = std::vector(config.begin(), config.end()),
            };
         }
         else if (req.method == "PUT")
         {
            if (req.contentType != "application/json")
            {
               return HttpReply{
                   .status      = HttpStatus::unsupportedMediaType,
                   .contentType = "text/html",
                   .body        = toVec("Content-Type must be application/json\n"),
               };
            }
            writeConfig(std::string(req.body.begin(), req.body.end()));
            return HttpReply{
                .status = HttpStatus::ok,
            };
         }
         else
         {
            return HttpReply::methodNotAllowed(req);
         }
      }
      else if (target == "/shutdown")
      {
         if (auto reply = checkAuth(req, socket))
            return reply;

         if (req.method != "POST")
         {
            return HttpReply::methodNotAllowed(req);
         }
         if (req.contentType != "application/json")
         {
            return HttpReply{
                .status      = HttpStatus::unsupportedMediaType,
                .contentType = "text/html",
                .body        = toVec("Content-Type must be application/json\n"),
            };
         }
         auto body = psio::convert_from_json<ShutdownRequest>(
             std::string{req.body.begin(), req.body.end()});
         PSIBASE_SUBJECTIVE_TX
         {
            auto now = std::chrono::time_point_cast<MicroSeconds>(std::chrono::steady_clock::now())
                           .time_since_epoch();

            PsinodeShutdownArgs args{.restart  = std::nullopt,
                                     .soft     = body.soft,
                                     .deadline = body.force ? now : now + std::chrono::seconds{10}};
            if (body.restart)
            {
               HostConfigRow hostConfig = Native::session().open<HostConfigTable>().get({}).value();
               auto          opts       = psio::convert_from_json<PsinodeConfig>(hostConfig.config);
               args.restart             = opts.serviceArgv();
            }
            PendingShutdownRow row{.args = psio::convert_to_json(args)};

            auto table = Native::session(KvMode::readWrite).open<PendingShutdownTable>();
            table.put(row);
         }
         return HttpReply{};
      }
      else if (target.starts_with("/services/"))
      {
         if (auto reply = checkAuth(req, socket))
            return reply;

         auto service = AccountNumber{std::string_view{target}.substr(10)};
         if (service == AccountNumber{})
         {
            return {};
         }
         if (req.method == "PUT")
         {
            initRefCounts();
            if (req.contentType != "application/wasm")
            {
               return HttpReply{
                   .status      = HttpStatus::unsupportedMediaType,
                   .contentType = "text/html",
                   .body        = toVec("Content-Type must be application/wasm\n"),
               };
            }
            auto codeHash        = sha256(req.body.data(), req.body.size());
            auto refsTable       = open<CodeRefCountTable>();
            auto native          = Native::subjective(KvMode::readWrite);
            auto codeByHashTable = native.open<CodeByHashTable>();
            auto codeTable       = native.open<CodeTable>();
            PSIBASE_SUBJECTIVE_TX
            {
               auto account = codeTable.get(service);
               if (!account)
               {
                  account.emplace();
                  account->codeNum = service;
               }

               constexpr std::uint8_t vmType    = 0;
               constexpr std::uint8_t vmVersion = 0;

               if (vmType == account->vmType && vmVersion == account->vmVersion &&
                   codeHash == account->codeHash)
                  return HttpReply{};

               // decrement old reference count
               if (account->codeHash != Checksum256{})
               {
                  decrementRefCount(refsTable, codeByHashTable, account->codeHash, account->vmType,
                                    account->vmVersion);
               }

               account->codeHash  = codeHash;
               account->flags     = CodeRow::isPrivileged;
               account->vmType    = vmType;
               account->vmVersion = vmVersion;
               codeTable.put(*account);

               if (!incrementRefCount(refsTable, codeHash, vmType, vmVersion))
               {
                  CodeByHashRow code_obj{.codeHash  = account->codeHash,
                                         .vmType    = account->vmType,
                                         .vmVersion = account->vmVersion,
                                         .code{req.body.begin(), req.body.end()}};
                  codeByHashTable.put(code_obj);
               }
            }
            return HttpReply{};
         }
         else if (req.method == "GET")
         {
            auto native          = Native::subjective(KvMode::read);
            auto codeByHashTable = native.open<CodeByHashTable>();
            auto codeTable       = native.open<CodeTable>();
            PSIBASE_SUBJECTIVE_TX
            {
               if (auto account = codeTable.get(service))
               {
                  auto code = codeByHashTable.get(
                      std::tuple(account->codeHash, account->vmType, account->vmVersion));
                  check(code.has_value(), "CodeByHashRow is missing");
                  return HttpReply{.contentType = "application/wasm",
                                   .body{code->code.begin(), code->code.end()}};
               }
               else
               {
                  return {};
               }
            }
         }
         else if (req.method == "DELETE")
         {
            initRefCounts();
            // MUST delete all data to avoid exposing node secrets to on-chain services
         }
         return HttpReply::methodNotAllowed(req);
      }
      else if (target == "/admin_accounts")
      {
         if (auto reply = checkAuth(req, socket))
            return reply;

         auto adminAccounts = open<AdminAccountTable>();
         if (req.method == "POST")
         {
            if (req.contentType != "application/json")
            {
               return HttpReply{
                   .status      = HttpStatus::unsupportedMediaType,
                   .contentType = "text/html",
                   .body        = toVec("Content-Type must be application/json\n"),
               };
            }
            auto op = psio::convert_from_json<AdminAccountOp>(
                std::string(req.body.data(), req.body.size()));
            PSIBASE_SUBJECTIVE_TX
            {
               if (op.admin)
               {
                  adminAccounts.put({op.account});
               }
               else
               {
                  adminAccounts.erase(op.account);
               }
            }
            return HttpReply{};
         }
         else if (req.method == "GET")
         {
            std::vector<AccountNumber> result;
            PSIBASE_SUBJECTIVE_TX
            {
               for (auto row : adminAccounts.getIndex<0>())
               {
                  result.push_back(row.account);
               }
            }
            HttpReply reply{
                .contentType = "application/json",
            };
            psio::vector_stream stream{reply.body};
            psio::to_json(result, stream);
            return reply;
         }
         else
         {
            return HttpReply::methodNotAllowed(req);
         }
      }
      else if (target == "/admin_login")
      {
         if (auto reply = checkAuth(req, socket))
            return reply;

         if (req.method != "GET")
         {
            return HttpReply::methodNotAllowed(req);
         }

         HttpReply           reply{.contentType = "application/json"};
         psio::vector_stream stream{reply.body};
         to_json(LoginReply{to<RTransact>().login(to<XHttp>().rootHost(req.host))}, stream);
         return reply;
      }
      return {};
   }
}  // namespace LocalService

PSIBASE_DISPATCH(LocalService::XAdmin)<|MERGE_RESOLUTION|>--- conflicted
+++ resolved
@@ -320,17 +320,12 @@
                // because they are used by the UI, which is part of this
                // service. Unknown host options will not be displayed and
                // will be round-tripped unmodified.
-<<<<<<< HEAD
                if (entry.key == "hosts")
                   continue;
                else if (psio::get_data_member<AdminOptionsRow>(entry.key, [](auto) {}) ||
+                        // In the unlikely event that the host has a option that
+                        // begins with "host.", writeConfig should not remove it
                         entry.key.starts_with("host."))
-=======
-               if (psio::get_data_member<AdminOptionsRow>(entry.key, [](auto) {}) ||
-                   // In the unlikely event that the host has a option that
-                   // begins with "host.", writeConfig should not remove it
-                   entry.key.starts_with("host."))
->>>>>>> e6a7e1ec
                   entry.key = "host." + entry.key;
                result.push_back(std::move(entry));
             }
