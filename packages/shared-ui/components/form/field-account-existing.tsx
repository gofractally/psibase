--- conflicted
+++ resolved
@@ -128,38 +128,6 @@
     },
 });
 
-<<<<<<< HEAD
-const zGetAccountReturn = z
-    .object({
-        accountNum: z.string(),
-        authService: z.string(),
-    })
-    .optional();
-
-export const doesAccountExist = async (
-    accountName: string,
-    supervisor: Supervisor,
-): Promise<boolean> => {
-    try {
-        const res = zGetAccountReturn.parse(
-            await supervisor.functionCall({
-                method: "getAccount",
-                params: [accountName],
-                service: "accounts",
-                intf: "api",
-            }),
-        );
-
-        return Boolean(res?.accountNum);
-    } catch (e) {
-        // TODO: read this error, actually throw if there's something wrong, other than being invalid
-        console.error(e);
-        return false;
-    }
-};
-
-=======
->>>>>>> 9d7333ae
 const UserStartContent = ({
     userNotFound,
     value,
