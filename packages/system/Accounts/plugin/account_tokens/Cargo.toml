[package]
name = "account-tokens"
version.workspace = true
edition.workspace = true

[dependencies]
wit-bindgen-rt.workspace = true
serde.workspace = true
serde_json.workspace = true
<<<<<<< HEAD
=======
psibase-plugin-workspace-hack.workspace = true
>>>>>>> 6076dde8

[lib]
crate-type = ["cdylib"]

[package.metadata.component]
package = "accounts:account-tokens"

[package.metadata.component.target]
world = "impl"

[package.metadata.component.dependencies]

[package.metadata.component.target.dependencies]
"host:common" = { path = "../../../../user/Host/plugin/common/wit/world.wit" }
"host:types" = { path = "../../../../user/Host/plugin/types/wit/world.wit" }
"base64:plugin" = { path = "../../../../user/Base64/plugin/wit/world.wit" }

[package.metadata.component.bindings]
derives = ["serde::Serialize", "serde::Deserialize"]<|MERGE_RESOLUTION|>--- conflicted
+++ resolved
@@ -7,10 +7,7 @@
 wit-bindgen-rt.workspace = true
 serde.workspace = true
 serde_json.workspace = true
-<<<<<<< HEAD
-=======
 psibase-plugin-workspace-hack.workspace = true
->>>>>>> 6076dde8
 
 [lib]
 crate-type = ["cdylib"]
