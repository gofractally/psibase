--- conflicted
+++ resolved
@@ -6,16 +6,10 @@
 [dependencies]
 url = "2.5.2"
 wit-bindgen-rt.workspace = true
-<<<<<<< HEAD
-psibase = { path = "../../../../../rust/psibase/" }
-serde = "1.0.204"
-serde_json = "1.0.120"
-=======
 psibase.workspace = true
 serde.workspace = true
 serde_json.workspace = true
 psibase-plugin-workspace-hack.workspace = true
->>>>>>> 6076dde8
 
 [lib]
 crate-type = ["cdylib"]
