use serde::Deserialize;

use crate::bindings::host::common::server::post_graphql_get_json;
use crate::errors::ErrorType::*;
use crate::plugin::AccountsPlugin;

use crate::bindings::accounts::account_tokens::{api::*, types::ConnectionToken};
use crate::bindings::exports::accounts::plugin::admin::Guest as Admin;
use crate::bindings::exports::accounts::plugin::api::*;
use crate::bindings::host::auth::api as HostAuth;
use crate::bindings::host::common::client as Client;
use crate::db::apps_table::*;
use crate::db::user_table::*;
<<<<<<< HEAD
use crate::helpers::*;
use std::collections::HashSet;

// Asserts that the caller is the active app, and that it's the `accounts` app.
fn get_assert_caller_admin(context: &str) -> String {
    let caller = get_assert_top_level_app("admin interface", &vec![]).unwrap();
    assert!(
        caller == Client::get_receiver() || caller == "x-admin",
        "{} only callable by `accounts` or `x-admin`",
        context
    );
    caller
}

fn assert_caller_admin(context: &str) {
    let _ = get_assert_caller_admin(context);
}
=======
use crate::trust::*;
>>>>>>> 1d39d20b

fn prune_invalid_accounts(accounts: Vec<String>) {
    let app = AppsTable::new(&Client::get_receiver());
    for account in accounts {
        app.disconnect(&account);
    }
}

impl Admin for AccountsPlugin {
    fn login_direct(app: String, user: String) {
        assert_authorized(FunctionName::login_direct).unwrap();

        println!("WARNING: login_direct is deprecated");

        assert_valid_account(&user);

        // We want to authenticate as the user who is logging in to the 3rd-party app.
        // So we need to log in as this user in accounts because accounts is the active app
        // (because we redirected to accounts to do the login).
        AppsTable::new(&Client::get_receiver()).login(&user);

        AppsTable::new(&app).login(&user);
        UserTable::new(&user).add_connected_app(&app);

        if HostAuth::set_logged_in_user(&user, &app).is_err() {
            AppsTable::new(&app).logout();
            UserTable::new(&user).remove_connected_app(&app);
        }

        // Logging out to reverse accounts login above
        AppsTable::new(&Client::get_receiver()).logout();
    }

    fn decode_connection_token(token: String) -> Option<ConnectionToken> {
<<<<<<< HEAD
        assert_caller_admin("decode_connection_token");

        println!("WARNING: decode_connection_token is deprecated");

=======
>>>>>>> 1d39d20b
        if let Some(token) = deserialize_token(&token) {
            match token {
                Token::ConnectionToken(t) => return Some(t),
                _ => None,
            }
        } else {
            None
        }
    }

    fn get_connected_apps(user: String) -> Vec<String> {
        assert_authorized_with_whitelist(FunctionName::get_connected_apps, vec!["homepage".into()])
            .unwrap();
        UserTable::new(&user).get_connected_apps()
    }

    fn import_account(account: String) {
        assert_authorized_with_whitelist(FunctionName::import_account, vec!["x-admin".into()])
            .unwrap();
        assert_valid_account(&account);
        AppsTable::new(&Client::get_receiver()).connect(&account);
    }

    fn get_all_accounts() -> Vec<String> {
<<<<<<< HEAD
        let sender = Client::get_sender();
        assert!(sender == Client::get_receiver() || sender == "supervisor");
=======
        assert_authorized_with_whitelist(FunctionName::get_all_accounts, vec!["supervisor".into()])
            .unwrap();
>>>>>>> 1d39d20b
        AppsTable::new(&Client::get_receiver()).get_connected_accounts()
    }

    fn get_auth_services() -> Result<Vec<String>, Error> {
        assert_authorized_with_whitelist(
            FunctionName::get_auth_services,
            vec!["supervisor".into()],
        )
        .unwrap();

        let connected_accounts = Self::get_all_accounts();
        let accounts = connected_accounts
            .iter()
            .map(|a| format!("\"{}\"", a))
            .collect::<Vec<String>>()
            .join(",");
        let graphql_query = format!(
            "query {{
                getAccounts(accountNames: [{}]) {{
                    accountNum,
                    authService
                }}
            }}",
            accounts
        );

        #[derive(Deserialize, Debug)]
        struct ResponseRoot {
            data: Data,
        }

        #[allow(non_snake_case)]
        #[derive(Deserialize, Debug)]
        struct Data {
            getAccounts: Vec<Option<Accnt>>,
        }

        #[allow(non_snake_case)]
        #[derive(Deserialize, Debug)]
        struct Accnt {
            accountNum: String,
            authService: String,
        }

        let auth_services_res = post_graphql_get_json(&graphql_query)?;
        let response_root = serde_json::from_str::<ResponseRoot>(&auth_services_res)
            .map_err(|e| DeserializationError(e.to_string()))?;

        let valid_account_nums: HashSet<String> = response_root
            .data
            .getAccounts
            .iter()
            .filter_map(|opt_acc| opt_acc.as_ref().map(|accnt| accnt.accountNum.clone()))
            .collect();

        let invalid_accounts: Vec<String> = connected_accounts
            .iter()
            .filter(|account| !valid_account_nums.contains(*account))
            .cloned()
            .collect();

        if !invalid_accounts.is_empty() {
            prune_invalid_accounts(invalid_accounts);
        }

        let auth_services: Vec<String> = response_root
            .data
            .getAccounts
            .into_iter()
            .filter_map(|opt_accnt| opt_accnt.map(|accnt| accnt.authService))
            .collect();
        Ok(auth_services)
    }
}<|MERGE_RESOLUTION|>--- conflicted
+++ resolved
@@ -11,27 +11,9 @@
 use crate::bindings::host::common::client as Client;
 use crate::db::apps_table::*;
 use crate::db::user_table::*;
-<<<<<<< HEAD
-use crate::helpers::*;
+use crate::trust::*;
 use std::collections::HashSet;
 
-// Asserts that the caller is the active app, and that it's the `accounts` app.
-fn get_assert_caller_admin(context: &str) -> String {
-    let caller = get_assert_top_level_app("admin interface", &vec![]).unwrap();
-    assert!(
-        caller == Client::get_receiver() || caller == "x-admin",
-        "{} only callable by `accounts` or `x-admin`",
-        context
-    );
-    caller
-}
-
-fn assert_caller_admin(context: &str) {
-    let _ = get_assert_caller_admin(context);
-}
-=======
-use crate::trust::*;
->>>>>>> 1d39d20b
 
 fn prune_invalid_accounts(accounts: Vec<String>) {
     let app = AppsTable::new(&Client::get_receiver());
@@ -66,13 +48,8 @@
     }
 
     fn decode_connection_token(token: String) -> Option<ConnectionToken> {
-<<<<<<< HEAD
-        assert_caller_admin("decode_connection_token");
-
         println!("WARNING: decode_connection_token is deprecated");
 
-=======
->>>>>>> 1d39d20b
         if let Some(token) = deserialize_token(&token) {
             match token {
                 Token::ConnectionToken(t) => return Some(t),
@@ -97,13 +74,8 @@
     }
 
     fn get_all_accounts() -> Vec<String> {
-<<<<<<< HEAD
-        let sender = Client::get_sender();
-        assert!(sender == Client::get_receiver() || sender == "supervisor");
-=======
         assert_authorized_with_whitelist(FunctionName::get_all_accounts, vec!["supervisor".into()])
             .unwrap();
->>>>>>> 1d39d20b
         AppsTable::new(&Client::get_receiver()).get_connected_accounts()
     }
 
