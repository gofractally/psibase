use crate::bindings::exports::accounts::plugin::api::{Guest as API, *};
use crate::bindings::host::common::{client as Client, server as Server};
use crate::bindings::transact::plugin::intf as Transact;
use crate::errors::ErrorType::*;
use crate::helpers::generate_account;
use crate::plugin::AccountsPlugin;
use crate::db::apps_table::*;

use psibase::AccountNumber;
use psibase::services::accounts as AccountsService;
use psibase::fracpack::Pack;
use serde::Deserialize;
use crate::trust::*;

#[derive(Deserialize, Debug)]
struct ResponseRoot {
    data: Data,
}

#[allow(non_snake_case)]
#[derive(Deserialize, Debug)]
struct Data {
    getAccount: Option<AccountsService::Account>,
}

impl API for AccountsPlugin {
    fn is_logged_in() -> bool {
        assert_authorized(FunctionName::is_logged_in).unwrap();
        Self::get_current_user().is_some()
    }

    fn get_account(name: String) -> Result<Option<Account>, Error> {
        assert_authorized(FunctionName::get_account)?;
        let acct_num = AccountNumber::from_exact(&name).map_err(|err| InvalidAccountName(err.to_string()))?;

        let query = format!(
            "query {{ getAccount(accountName: \"{}\") {{ accountNum, authService, resourceBalance {{ value }} }} }}",
            acct_num 
        );

        let response_str = Server::post_graphql_get_json(&query).map_err(|e| QueryError(e.message))?;
        let response_root = serde_json::from_str::<ResponseRoot>(&response_str).map_err(|e| QueryError(e.to_string()))?;

        match response_root.data.getAccount {
            Some(acct_val) => {
                Ok(Some(Account {
                    account_num: acct_val.accountNum.to_string(),
                    auth_service: acct_val.authService.to_string(),
                    resource_balance: Some(match acct_val.resourceBalance {
                        Some(val) => val.value,
                        None => 0,
                    }),
                }))
            },
            None => Ok(None)
        }
    }

    fn set_auth_service(service_name: String) -> Result<(), Error> {
        assert_authorized_with_whitelist(FunctionName::set_auth_service, vec!["homepage".into()])?;

        let account_num: AccountNumber = AccountNumber::from_exact(&service_name)
            .map_err(|_| InvalidAccountName(service_name))?;
        Transact::add_action_to_transaction(
            "setAuthServ",
            &AccountsService::action_structs::setAuthServ {
                authService: account_num,
            }
            .packed(),
        )?;
        Ok(())
    }

    fn get_current_user() -> Option<String> {
        assert_authorized(FunctionName::get_current_user).unwrap();
        AppsTable::new(&Client::get_active_app()).get_logged_in_user()
    }

    fn gen_rand_account(prefix: Option<String>) -> Result<String, Error> {
<<<<<<< HEAD
=======
        assert_authorized(FunctionName::gen_rand_account)?;
>>>>>>> 3131d303
        generate_account(prefix)
    }
}<|MERGE_RESOLUTION|>--- conflicted
+++ resolved
@@ -77,10 +77,7 @@
     }
 
     fn gen_rand_account(prefix: Option<String>) -> Result<String, Error> {
-<<<<<<< HEAD
-=======
         assert_authorized(FunctionName::gen_rand_account)?;
->>>>>>> 3131d303
         generate_account(prefix)
     }
 }