--- conflicted
+++ resolved
@@ -11,12 +11,8 @@
     "dependencies": {
         "@hookform/resolvers": "^5.1.1",
         "@psibase/common-lib": "workspace:*",
-<<<<<<< HEAD
         "@tanstack/react-form": "^1.23.8",
-        "@tanstack/react-query": "^5.90.5",
-=======
         "@tanstack/react-query": "^5.90.6",
->>>>>>> 7b851596
         "dayjs": "^1.11.13",
         "lucide-react": "^0.429.0",
         "react": "^19.1.0",
