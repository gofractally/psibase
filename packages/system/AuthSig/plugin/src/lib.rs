#[allow(warnings)]
mod bindings;
mod errors;
use errors::ErrorType::*;
mod helpers;
use helpers::*;
mod types;

use trust::*;

// Other plugins
use bindings::host::crypto::keyvault as HostCrypto;
use bindings::host::types::types as HostTypes;
use bindings::host::types::types::{Keypair, Pem};
use bindings::transact::plugin::intf as Transact;

// Exported interfaces
use bindings::exports::auth_sig::plugin::{actions::Guest as Actions, keyvault::Guest as KeyVault};
use bindings::exports::transact_hook_user_auth::{Guest as HookUserAuth, *};

// Services
use psibase::services::auth_sig::action_structs as MyService;

use psibase::fracpack::Pack;

use crate::errors::ErrorType;

psibase::define_trust! {
    descriptions {
        Low => "
        Low trust grants these abilities:
            - Import keypairs
        ",
        Medium => "Medium trust grants the abilities of all lower trust levels, plus these abilities:
            - Create new accounts
        ",
        High => "
        High trust grants the abilities of all lower trust levels, plus these abilities:
            - Set the public key for your account
            - Sign transactions on your behalf
        ",
    }
    functions {
<<<<<<< HEAD
        None => [generate_unmanaged_keypair, pub_from_priv, to_der],
        Low => [import_key, sign_explicit],
        Medium => [create_account],
=======
        None => [generate_unmanaged_keypair, pub_from_priv, to_der, sign_explicit],
        Low => [import_key],
>>>>>>> b29f5255
        High => [set_key, sign],
    }
}

struct AuthSig;

impl HookUserAuth for AuthSig {
    fn on_user_auth_claim(account_name: String) -> Result<Option<Claim>, Error> {
        if !from_transact() {
            return Err(Unauthorized("on_user_auth_claim".to_string()).into());
        }

        Ok(Some(Claim {
            verify_service: psibase::services::verify_sig::SERVICE.to_string(),
            raw_data: AuthSig::to_der(get_pubkey(&account_name)?)?,
        }))
    }

    fn on_user_auth_proof(
        account_name: String,
        transaction_hash: Vec<u8>,
    ) -> Result<Option<Proof>, Error> {
        if !from_transact() {
            return Err(Unauthorized("get_proofs".to_string()).into());
        }

        let public_key = HostCrypto::to_der(&get_pubkey(&account_name)?)?;
        let signature = AuthSig::sign(transaction_hash, public_key)?;
        Ok(Some(Proof { signature }))
    }
}

impl KeyVault for AuthSig {
    fn generate_unmanaged_keypair() -> Result<Keypair, HostTypes::Error> {
        assert_authorized(FunctionName::generate_unmanaged_keypair)?;
        HostCrypto::generate_unmanaged_keypair()
    }

    fn pub_from_priv(private_key: Pem) -> Result<Pem, HostTypes::Error> {
        assert_authorized(FunctionName::pub_from_priv)?;
        HostCrypto::pub_from_priv(&private_key)
    }

    fn to_der(key: Pem) -> Result<Vec<u8>, HostTypes::Error> {
        assert_authorized(FunctionName::to_der)?;
        HostCrypto::to_der(&key)
    }

    fn sign_explicit(
        hashed_message: Vec<u8>,
        private_key: Vec<u8>,
    ) -> Result<Vec<u8>, HostTypes::Error> {
        assert_authorized(FunctionName::sign_explicit)?;
        HostCrypto::sign_explicit(&hashed_message, &private_key)
    }

    fn sign(hashed_message: Vec<u8>, public_key: Vec<u8>) -> Result<Vec<u8>, HostTypes::Error> {
        assert_authorized_with_whitelist(FunctionName::sign, vec!["transact".into()])?;
        HostCrypto::sign(&hashed_message, &public_key)
    }

    fn import_key(private_key: Pem) -> Result<Pem, HostTypes::Error> {
        assert_authorized_with_whitelist(
            FunctionName::import_key,
            vec!["accounts".into(), "x-admin".into(), "invite".into()],
        )?;
        HostCrypto::import_key(&private_key)
    }
}

impl Actions for AuthSig {
    fn set_key(public_key: Pem) -> Result<(), HostTypes::Error> {
        assert_authorized(FunctionName::set_key)?;

        Transact::add_action_to_transaction(
            MyService::setKey::ACTION_NAME,
            &MyService::setKey {
                key: AuthSig::to_der(public_key)?.into(),
            }
            .packed(),
        )?;

        Ok(())
    }

    fn create_account(new_account_name: String) -> Result<String, HostTypes::Error> {
        assert_authorized_with_whitelist(FunctionName::create_account, vec!["accounts".into()])?;

        let name = psibase::AccountNumber::from_exact(&new_account_name)
            .map_err(|_| ErrorType::InvalidAccountName(&new_account_name))?;

        let keypair = HostCrypto::generate_unmanaged_keypair()?;
        let key = HostCrypto::to_der(&keypair.public_key)?;

        Transact::add_action_to_transaction(
            MyService::newAccount::ACTION_NAME,
            &MyService::newAccount {
                name,
                key: key.into(),
            }
            .packed(),
        )?;

        HostCrypto::import_key(&keypair.private_key)?;

        Ok(keypair.private_key)
    }
}

bindings::export!(AuthSig with_types_in bindings);<|MERGE_RESOLUTION|>--- conflicted
+++ resolved
@@ -41,14 +41,9 @@
         ",
     }
     functions {
-<<<<<<< HEAD
-        None => [generate_unmanaged_keypair, pub_from_priv, to_der],
-        Low => [import_key, sign_explicit],
-        Medium => [create_account],
-=======
         None => [generate_unmanaged_keypair, pub_from_priv, to_der, sign_explicit],
         Low => [import_key],
->>>>>>> b29f5255
+        Medium => [create_account],
         High => [set_key, sign],
     }
 }
