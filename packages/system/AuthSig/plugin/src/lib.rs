--- conflicted
+++ resolved
@@ -29,14 +29,10 @@
     descriptions {
         Low => "
         Low trust grants these abilities:
-<<<<<<< HEAD
             - Import keypairs
         ",
         Medium => "Medium trust grants the abilities of all lower trust levels, plus these abilities:
             - Create new accounts
-=======
-            - Import existing keypairs
->>>>>>> 37e71168
         ",
         High => "
         🚨 WARNING 🚨 
@@ -50,10 +46,7 @@
     functions {
         None => [generate_unmanaged_keypair, pub_from_priv, to_der, sign_explicit],
         Low => [import_key],
-<<<<<<< HEAD
         Medium => [create_account],
-=======
->>>>>>> 37e71168
         High => [set_key, sign],
     }
 }
