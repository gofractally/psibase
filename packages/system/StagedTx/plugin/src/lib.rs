#[allow(warnings)]
mod bindings;

use bindings::*;

use accounts::plugin::api::get_account;
use exports::staged_tx::plugin::{proposer::Guest as Proposer, respondent::Guest as Respondent};
use exports::transact_hook_actions_sender::Guest as HookActionsSender;
use exports::transact_hook_tx_transform::{Guest as HookTxTransform, *};
use host::common::{client as Client, server as Server};
use host::types::types::Error;
use psibase::fracpack::Pack;
use psibase::services::staged_tx::action_structs::propose;
use psibase::{AccountNumber, Checksum256, Hex, MethodNumber};
use staged_tx::action_structs::*;
use transact::plugin::{hooks::*, intf::add_action_to_transaction};
mod db;
use db::*;

use serde::{Deserialize, Serialize};

mod errors;
use crate::trust::*;
use errors::ErrorType;

psibase::define_trust! {
    descriptions {
        Low => "",
        Medium => "",
        High => "
        🚨 WARNING 🚨 
        This approval will grant the caller the ability to accept/reject transactions on your behalf! Make sure you completely trust the caller's legitimacy.

        High trust grants these abilities:
            - Accept staged transactions
            - Reject staged transactions
        ",
    }
    functions {
<<<<<<< HEAD
        None => [remove, execute],
        Low => [],
        High => [accept, reject],
=======
        None => [execute],
        Low => [],
        High => [accept, reject, remove],
>>>>>>> 3131d303
        Max => [set_propose_latch, propose],
    }
}

fn validate_account(account: &str) -> Result<(), Error> {
    match get_account(account) {
        Ok(Some(_)) => Ok(()),
        Ok(None) => Err(ErrorType::InvalidAccount(account.to_string()).into()),
        Err(e) => Err(e),
    }
}

fn get_assert_caller(context: &str, allowed_apps: &[&str]) -> Result<(), Error> {
    let caller_app = Client::get_sender();
    if !allowed_apps.contains(&caller_app.as_str()) {
        return Err(ErrorType::Unauthorized(context.to_string(), caller_app.to_string()).into());
    }
    Ok(())
}

#[derive(Deserialize, Serialize)]
struct StagedTxDetails {
    data: StagedTxData,
}

#[derive(Deserialize, Serialize)]
struct StagedTxData {
    details: StagedTxDetailsInner,
}

#[derive(Deserialize, Serialize)]
#[serde(rename_all = "camelCase")]
struct StagedTxDetailsInner {
    txid: Checksum256,
    propose_block: u32,
    propose_date: String,
    proposer: String,
    action_list: ActionList,
}

#[derive(Deserialize, Serialize)]
struct ActionList {
    actions: Vec<ActionDetails>,
}

#[derive(Deserialize, Serialize)]
struct ActionDetails {
    sender: String,
    service: String,
    method: String,
    #[serde(rename = "rawData")]
    raw_data: String,
}

fn get_staged_txid(id: u32) -> Result<Checksum256, Error> {
    let query = format!(
        r#"query {{
            details(id: {id}) {{
                txid
                proposeBlock
                proposeDate
                proposer
                actionList {{
                    actions {{
                        sender
                        service
                        method
                        rawData
                    }}
                }}
            }}
        }}"#,
        id = id
    );

    let details = Server::post_graphql_get_json(&query).unwrap();
    let details = serde_json::from_str::<StagedTxDetails>(&details).unwrap();
    Ok(details.data.details.txid)
}

struct StagedTxPlugin;

/* TODO
 * Currently, to correctly use the propose latch requires that the user should call `set_propose_latch(None)`
 *   when they are finished.
 * To simplify usage, it would be better to return an owned resource that sets the propose latch on construction,
 *   and clears it on drop.
 * This depends on general support for passing wasm component resources.
*/

impl Proposer for StagedTxPlugin {
    fn set_propose_latch(account: Option<String>) -> Result<(), Error> {
        assert_authorized_with_whitelist(
            FunctionName::set_propose_latch,
            vec![Client::get_active_app()],
        )?;

        if let Some(acc) = &account {
            validate_account(acc)?;
            hook_actions_sender();
        } else {
            unhook_actions_sender();
        }

        hook_tx_transform_label(account.as_deref());
        CurrentSender::set(account);
        Ok(())
    }

    fn propose(actions: Vec<Action>, auto_exec: bool) -> Result<(), Error> {
        assert_authorized_with_whitelist(FunctionName::propose, vec!["packages".into()])?;

        add_action_to_transaction(
            propose::ACTION_NAME,
            &propose {
                actions: actions.into_iter().map(|a| a.into()).collect(),
                auto_exec,
            }
            .packed(),
        )
    }

    fn remove(id: u32) -> Result<(), Error> {
        assert_authorized(FunctionName::remove)?;
        add_action_to_transaction(
            remove::ACTION_NAME,
            &remove {
                id,
                txid: get_staged_txid(id)?,
            }
            .packed(),
        )
    }
}

impl Respondent for StagedTxPlugin {
    fn accept(id: u32) -> Result<(), Error> {
        assert_authorized_with_whitelist(
            FunctionName::accept,
            vec!["config".into(), "workshop".into()],
        )?;

        add_action_to_transaction(
            accept::ACTION_NAME,
            &accept {
                id,
                txid: get_staged_txid(id)?,
            }
            .packed(),
        )
    }

    fn reject(id: u32) -> Result<(), Error> {
        assert_authorized_with_whitelist(
            FunctionName::reject,
            vec!["config".into(), "workshop".into()],
        )?;

        add_action_to_transaction(
            reject::ACTION_NAME,
            &reject {
                id,
                txid: get_staged_txid(id)?,
            }
            .packed(),
        )
    }

    fn execute(id: u32) -> Result<(), Error> {
        assert_authorized(FunctionName::execute)?;
        add_action_to_transaction(
            execute::ACTION_NAME,
            &execute {
                id,
                txid: get_staged_txid(id)?,
            }
            .packed(),
        )
    }
}

impl HookTxTransform for StagedTxPlugin {
    fn on_tx_transform(
        label: Option<String>,
        actions: Vec<Action>,
    ) -> Result<Option<Vec<Action>>, Error> {
        let Some(label) = label else {
            return Ok(None);
        };

        let transact = psibase::services::transact::SERVICE.to_string();
        get_assert_caller("on_tx_transform", &[&transact])?;

        for action in &actions {
            if action.sender != label {
                return Err(ErrorType::InvalidSender(action.sender.clone()).into());
            }
        }

        let Some(sender) = accounts::plugin::api::get_current_user() else {
            return Err(ErrorType::NoCurrentUser.into());
        };

        let actions = vec![propose_wrap(sender, actions)];
        Ok(Some(actions))
    }
}

fn propose_wrap(sender: String, actions: Vec<Action>) -> Action {
    let actions: Vec<psibase::Action> = actions.into_iter().map(Into::into).collect();

    Action {
        sender,
        service: psibase::services::staged_tx::SERVICE.to_string(),
        method: propose::ACTION_NAME.to_string(),
        raw_data: propose {
            actions,
            auto_exec: true,
        }
        .packed(),
    }
}

impl From<Action> for psibase::Action {
    fn from(action: Action) -> Self {
        psibase::Action {
            sender: AccountNumber::from(action.sender.as_str()),
            service: AccountNumber::from(action.service.as_str()),
            method: MethodNumber::from(action.method.as_str()),
            rawData: Hex::from(action.raw_data),
        }
    }
}

impl HookActionsSender for StagedTxPlugin {
    fn on_actions_sender(_: String, _: String) -> Result<Option<String>, Error> {
        let transact = psibase::services::transact::SERVICE.to_string();
        get_assert_caller("on_actions_sender", &[&transact])?;

        Ok(CurrentSender::get())
    }
}

bindings::export!(StagedTxPlugin with_types_in bindings);<|MERGE_RESOLUTION|>--- conflicted
+++ resolved
@@ -37,15 +37,9 @@
         ",
     }
     functions {
-<<<<<<< HEAD
-        None => [remove, execute],
-        Low => [],
-        High => [accept, reject],
-=======
         None => [execute],
         Low => [],
         High => [accept, reject, remove],
->>>>>>> 3131d303
         Max => [set_propose_latch, propose],
     }
 }
