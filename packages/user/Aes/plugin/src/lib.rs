#[allow(warnings)]
mod bindings;
use bindings::*;

use aes_gcm::{
    aead::{Aead, AeadCore, KeyInit, OsRng},
<<<<<<< HEAD
    Aes128Gcm, Aes256Gcm, Key, Nonce,
=======
    Aes256Gcm, Nonce,
>>>>>>> cf769b70
};
use exports::aes::plugin::types as AesTypes;
use exports::aes::plugin::with_key::Guest as WithKey;
use exports::aes::plugin::with_password::Guest as WithPassword;
use host::types::types::{Error, PluginId};
use kdf::plugin::api as Kdf;

const NONCE_SIZE: usize = 12;

<<<<<<< HEAD
fn encrypt_with_aes<C>(key: &[u8], data: &[u8]) -> Vec<u8>
where
    C: AeadCore + Aead + KeyInit,
{
    let aes_key = Key::<C>::from_slice(key);
    let cipher = C::new(aes_key);
    let nonce = C::generate_nonce(&mut OsRng);
=======
fn encrypt_with_aes(key: &[u8; AES_KEY_SIZE], data: &[u8]) -> Vec<u8> {
    let cipher = Aes256Gcm::new_from_slice(key).unwrap();
    let nonce = Aes256Gcm::generate_nonce(&mut OsRng);
>>>>>>> cf769b70

    let ciphertext = match cipher.encrypt(&nonce, data) {
        Ok(ct) => ct,
        Err(e) => {
            panic!("Failed to encrypt data: {}", e.to_string());
        }
    };

    let mut result = Vec::with_capacity(NONCE_SIZE + ciphertext.len());
    result.extend_from_slice(nonce.as_ref());
    result.extend_from_slice(&ciphertext);
    result
}

fn decrypt_with_aes<C>(key: &[u8], encrypted_data: &[u8]) -> Result<Vec<u8>, Error>
where
    C: AeadCore + Aead + KeyInit,
{
    if encrypted_data.len() < NONCE_SIZE {
        panic!("Encrypted data too short");
    }

    // The first NONCE_SIZE bytes are the nonce, the rest is the ciphertext
    let nonce_bytes = &encrypted_data[..NONCE_SIZE];
    let nonce_array: [u8; NONCE_SIZE] = nonce_bytes.try_into().unwrap();
    let nonce = Nonce::from(nonce_array);

<<<<<<< HEAD
    let aes_key = Key::<C>::from_slice(key);
    let cipher = C::new(aes_key);
=======
    let cipher = Aes256Gcm::new_from_slice(key).unwrap();
>>>>>>> cf769b70

    let ciphertext = &encrypted_data[NONCE_SIZE..];
    let decrypted = match cipher.decrypt(&nonce, ciphertext) {
        Ok(pt) => pt,
        Err(_) => {
            return Err(Error {
                code: 0,
                producer: PluginId {
                    service: "aes".to_string(),
                    plugin: "plugin".to_string(),
                },
                message: "Failed to decrypt data".to_string(),
            });
        }
    };

    Ok(decrypted)
}

impl WithKey for AesPlugin {
    fn encrypt(key: AesTypes::Key, data: Vec<u8>) -> Vec<u8> {
        match key.strength {
            AesTypes::Strength::Aes128 => encrypt_with_aes::<Aes128Gcm>(&key.key_data, &data),
            AesTypes::Strength::Aes256 => encrypt_with_aes::<Aes256Gcm>(&key.key_data, &data),
        }
    }

    fn decrypt(key: AesTypes::Key, cipher: Vec<u8>) -> Result<Vec<u8>, Error> {
        match key.strength {
            AesTypes::Strength::Aes128 => decrypt_with_aes::<Aes128Gcm>(&key.key_data, &cipher),
            AesTypes::Strength::Aes256 => decrypt_with_aes::<Aes256Gcm>(&key.key_data, &cipher),
        }
    }
}

struct AesPlugin;
impl WithPassword for AesPlugin {
    fn encrypt(password: Vec<u8>, data: Vec<u8>, salt: String) -> Vec<u8> {
        let aes_key = Kdf::derive_key(Kdf::Keytype::Aes, &password, &salt);
        encrypt_with_aes::<Aes256Gcm>(&aes_key, &data)
    }

    fn decrypt(password: Vec<u8>, encrypted: Vec<u8>, salt: String) -> Result<Vec<u8>, Error> {
        let aes_key = Kdf::derive_key(Kdf::Keytype::Aes, &password, &salt);
        Ok(decrypt_with_aes::<Aes256Gcm>(&aes_key, &encrypted)?)
    }
}

bindings::export!(AesPlugin with_types_in bindings);<|MERGE_RESOLUTION|>--- conflicted
+++ resolved
@@ -4,11 +4,7 @@
 
 use aes_gcm::{
     aead::{Aead, AeadCore, KeyInit, OsRng},
-<<<<<<< HEAD
-    Aes128Gcm, Aes256Gcm, Key, Nonce,
-=======
-    Aes256Gcm, Nonce,
->>>>>>> cf769b70
+    Aes128Gcm, Aes256Gcm, Nonce,
 };
 use exports::aes::plugin::types as AesTypes;
 use exports::aes::plugin::with_key::Guest as WithKey;
@@ -18,19 +14,12 @@
 
 const NONCE_SIZE: usize = 12;
 
-<<<<<<< HEAD
 fn encrypt_with_aes<C>(key: &[u8], data: &[u8]) -> Vec<u8>
 where
     C: AeadCore + Aead + KeyInit,
 {
-    let aes_key = Key::<C>::from_slice(key);
-    let cipher = C::new(aes_key);
-    let nonce = C::generate_nonce(&mut OsRng);
-=======
-fn encrypt_with_aes(key: &[u8; AES_KEY_SIZE], data: &[u8]) -> Vec<u8> {
-    let cipher = Aes256Gcm::new_from_slice(key).unwrap();
-    let nonce = Aes256Gcm::generate_nonce(&mut OsRng);
->>>>>>> cf769b70
+    let cipher = <C>::new_from_slice(key).unwrap();
+    let nonce = <C>::generate_nonce(&mut OsRng);
 
     let ciphertext = match cipher.encrypt(&nonce, data) {
         Ok(ct) => ct,
@@ -55,15 +44,9 @@
 
     // The first NONCE_SIZE bytes are the nonce, the rest is the ciphertext
     let nonce_bytes = &encrypted_data[..NONCE_SIZE];
-    let nonce_array: [u8; NONCE_SIZE] = nonce_bytes.try_into().unwrap();
-    let nonce = Nonce::from(nonce_array);
-
-<<<<<<< HEAD
-    let aes_key = Key::<C>::from_slice(key);
-    let cipher = C::new(aes_key);
-=======
-    let cipher = Aes256Gcm::new_from_slice(key).unwrap();
->>>>>>> cf769b70
+    let mut nonce = Nonce::default();
+    nonce.copy_from_slice(nonce_bytes);
+    let cipher = <C>::new_from_slice(key).unwrap();
 
     let ciphertext = &encrypted_data[NONCE_SIZE..];
     let decrypted = match cipher.decrypt(&nonce, ciphertext) {
