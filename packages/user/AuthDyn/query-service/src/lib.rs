#[psibase::service]
#[allow(non_snake_case)]
mod service {
    use async_graphql::{connection::Connection, *};
    use auth_dyn::tables::{Management, ManagementTable};
    use psibase::*;

    struct Query;

    #[Object]
    impl Query {
<<<<<<< HEAD
        async fn management(&self, account: AccountNumber) -> Option<Management> {
            Management::get(account)
        }

        async fn managements(
=======
        async fn get_management(&self, account: AccountNumber) -> Option<Management> {
            Management::get(account)
        }

        async fn get_managed(
>>>>>>> fe7523e7
            &self,
            manager: AccountNumber,
            first: Option<i32>,
            last: Option<i32>,
            before: Option<String>,
            after: Option<String>,
        ) -> async_graphql::Result<Connection<RawKey, Management>> {
            TableQuery::subindex::<AccountNumber>(
                ManagementTable::with_service(auth_dyn::SERVICE).get_index_by_manager(),
                &(manager),
            )
            .first(first)
            .last(last)
            .before(before)
            .after(after)
            .query()
            .await
        }
    }

    #[action]
    #[allow(non_snake_case)]
    fn serveSys(request: HttpRequest) -> Option<HttpReply> {
        // Services graphql queries
        None.or_else(|| serve_graphql(&request, Query))
            // Serves a GraphiQL UI interface at the /graphiql endpoint
            .or_else(|| serve_graphiql(&request))
    }
}<|MERGE_RESOLUTION|>--- conflicted
+++ resolved
@@ -9,19 +9,11 @@
 
     #[Object]
     impl Query {
-<<<<<<< HEAD
-        async fn management(&self, account: AccountNumber) -> Option<Management> {
-            Management::get(account)
-        }
-
-        async fn managements(
-=======
         async fn get_management(&self, account: AccountNumber) -> Option<Management> {
             Management::get(account)
         }
 
         async fn get_managed(
->>>>>>> fe7523e7
             &self,
             manager: AccountNumber,
             first: Option<i32>,
