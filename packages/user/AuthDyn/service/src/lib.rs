#[psibase::service_tables]
pub mod tables {
    use async_graphql::SimpleObject;
    use psibase::services::auth_dyn::int_wrapper;
    use psibase::{
        check, check_some, services::auth_dyn::interfaces::DynamicAuthPolicy, AccountNumber,
<<<<<<< HEAD
        Caller, Fracpack, ServiceCaller, Table, ToSchema,
=======
        Fracpack, Table, ToSchema,
>>>>>>> fe7523e7
    };
    use serde::{Deserialize, Serialize};

    #[table(name = "ManagementTable", index = 0)]
    #[derive(Fracpack, ToSchema, SimpleObject, Serialize, Deserialize, Debug)]
    pub struct Management {
        #[primary_key]
        pub account: AccountNumber,
        pub manager: AccountNumber,
    }

    impl Management {
        #[secondary_key(1)]
        fn by_manager(&self) -> (AccountNumber, AccountNumber) {
            (self.manager, self.account)
        }

        fn new(account: AccountNumber, manager: AccountNumber) -> Self {
            Self { account, manager }
        }

        pub fn get(account: AccountNumber) -> Option<Self> {
            ManagementTable::read().get_index_pk().get(&account)
        }

        pub fn get_assert(account: AccountNumber) -> Self {
            check_some(Self::get(account), "failed to find management")
        }

        pub fn has_policy(&self) -> bool {
<<<<<<< HEAD
            psibase::services::auth_dyn::int_wrapper::call_to(self.manager).has_policy(self.account)
        }

        pub fn dynamic_policy(&self) -> Option<DynamicAuthPolicy> {
            let service_caller = ServiceCaller {
                flags: 0,
                sender: crate::Wrapper::SERVICE,
                service: self.manager,
            };
=======
            int_wrapper::call_to(self.manager).has_policy(self.account)
        }
>>>>>>> fe7523e7

        pub fn dynamic_policy(&self) -> Option<DynamicAuthPolicy> {
            int_wrapper::call_to(self.manager).get_policy(self.account)
        }

        pub fn set(account: AccountNumber, policy: AccountNumber) -> Self {
            let instance = Self::new(account, policy);
            instance.save();
            instance
        }

        pub fn assert_has_policy(&self) {
            check(
                self.has_policy(),
                "management service does not support user",
            )
        }

        fn save(&self) {
            ManagementTable::read_write().put(self).unwrap();
        }
    }
}

#[psibase::service(name = "auth-dyn", tables = "tables", recursive = true)]
pub mod service {
    use crate::tables::Management;
    use psibase::services::accounts::Wrapper as Accounts;
    use psibase::services::auth_dyn::interfaces::DynamicAuthPolicy;
    use psibase::services::transact::ServiceMethod;
    use psibase::*;

    #[action]
    #[allow(non_snake_case)]
    fn newAccount(account: AccountNumber) {
        Management::set(account, get_sender());
        Accounts::call().newAccount(account, Wrapper::SERVICE, true);
    }

    #[action]
    fn set_mgmt(account: AccountNumber, manager: AccountNumber) {
        check(
            Accounts::call().exists(manager),
            "manager account does not exist",
        );
        check(Accounts::call().exists(account), "account does not exist");

        let sender = get_sender();
        let existing_management = Management::get(account);
        if let Some(existing_management) = existing_management {
            check(
                sender == existing_management.manager,
                "existing managements must be updated by management account",
            )
        } else {
            check(
                sender == account,
                "new policies must be created by user account",
            );
        }

        let management = Management::set(account, manager);
        management.assert_has_policy();
    }

    #[action]
    #[allow(non_snake_case)]
    fn checkAuthSys(
        _flags: u32,
        _requester: AccountNumber,
        _sender: AccountNumber,
        _action: ServiceMethod,
        _allowedActions: Vec<ServiceMethod>,
        _claims: Vec<Claim>,
    ) {
        abort_message("This account can only be exercised through staged transactions.")
    }

    #[action]
    #[allow(non_snake_case)]
    fn isAuthSys(
        sender: AccountNumber,
        authorizers: Vec<AccountNumber>,
        authSet: Option<Vec<AccountNumber>>,
    ) -> bool {
        is_auth(sender, authorizers, authSet, true)
    }

    #[action]
    #[allow(non_snake_case)]
    fn isRejectSys(
        sender: AccountNumber,
        rejecters: Vec<AccountNumber>,
        authSet: Option<Vec<AccountNumber>>,
    ) -> bool {
        is_auth(sender, rejecters, authSet, false)
    }

    fn is_auth_other(
        sender: AccountNumber,
        authorizers: Vec<AccountNumber>,
        auth_set: Vec<AccountNumber>,
        is_approval: bool,
    ) -> bool {
        use psibase::services::transact::auth_interface::AuthWrapper;

        let auth_service = AuthWrapper::call_to(Accounts::call().getAuthOf(sender));

        if is_approval {
            auth_service.isAuthSys(sender, authorizers, Some(auth_set))
        } else {
            auth_service.isRejectSys(sender, authorizers, Some(auth_set))
        }
    }

    fn is_auth(
        sender: AccountNumber,
        authorizers: Vec<AccountNumber>,
        auth_set: Option<Vec<AccountNumber>>,
        is_approval: bool,
    ) -> bool {
        // Make sure we're not in a loop
        let mut auth_set = auth_set.unwrap_or_default();
        if auth_set.contains(&sender) {
            return false;
        }
        auth_set.push(sender);

        match Management::get_assert(sender).dynamic_policy() {
            None => false,
            Some(DynamicAuthPolicy::Single(single_auth)) => {
                authorizers.contains(&single_auth.authorizer)
<<<<<<< HEAD
                    || is_auth_other(
                        Accounts::call().getAuthOf(single_auth.authorizer),
                        single_auth.authorizer,
                        authorizers,
                        auth_set,
                        is_approval,
                    )
            }
            Some(DynamicAuthPolicy::Multi(mut multi_auth)) => {
=======
                    || is_auth_other(single_auth.authorizer, authorizers, auth_set, is_approval)
            }
            Some(DynamicAuthPolicy::Multi(multi_auth)) => {
>>>>>>> fe7523e7
                check(
                    multi_auth.threshold != 0,
                    "multi auth threshold cannot be 0",
                );

                let total_possible_weight = multi_auth
                    .authorizers
                    .iter()
                    .fold(0, |acc, authorizer| acc + authorizer.weight);

                check(
                    multi_auth.threshold <= total_possible_weight,
                    "threshold exceeds total possible weight",
                );

                let required_weight = if is_approval {
                    multi_auth.threshold
                } else {
                    total_possible_weight - multi_auth.threshold + 1
                };

                let mut total_weight_approved = 0;

                for weight_authorizer in multi_auth.authorizers {
                    let is_auth = authorizers.contains(&weight_authorizer.account)
                        || is_auth_other(
                            weight_authorizer.account,
                            authorizers.clone(),
                            auth_set.clone(),
                            is_approval,
                        );
                    if is_auth {
                        total_weight_approved += weight_authorizer.weight;
                        if total_weight_approved >= required_weight {
                            return true;
                        }
                    }
                }

                false
            }
        }
    }

    #[action]
    #[allow(non_snake_case)]
    fn canAuthUserSys(user: AccountNumber) {
        let management = check_some(Management::get(user), "no manager set for user");
        management.assert_has_policy();
    }
}<|MERGE_RESOLUTION|>--- conflicted
+++ resolved
@@ -4,11 +4,7 @@
     use psibase::services::auth_dyn::int_wrapper;
     use psibase::{
         check, check_some, services::auth_dyn::interfaces::DynamicAuthPolicy, AccountNumber,
-<<<<<<< HEAD
-        Caller, Fracpack, ServiceCaller, Table, ToSchema,
-=======
         Fracpack, Table, ToSchema,
->>>>>>> fe7523e7
     };
     use serde::{Deserialize, Serialize};
 
@@ -39,20 +35,8 @@
         }
 
         pub fn has_policy(&self) -> bool {
-<<<<<<< HEAD
-            psibase::services::auth_dyn::int_wrapper::call_to(self.manager).has_policy(self.account)
-        }
-
-        pub fn dynamic_policy(&self) -> Option<DynamicAuthPolicy> {
-            let service_caller = ServiceCaller {
-                flags: 0,
-                sender: crate::Wrapper::SERVICE,
-                service: self.manager,
-            };
-=======
             int_wrapper::call_to(self.manager).has_policy(self.account)
         }
->>>>>>> fe7523e7
 
         pub fn dynamic_policy(&self) -> Option<DynamicAuthPolicy> {
             int_wrapper::call_to(self.manager).get_policy(self.account)
@@ -185,21 +169,9 @@
             None => false,
             Some(DynamicAuthPolicy::Single(single_auth)) => {
                 authorizers.contains(&single_auth.authorizer)
-<<<<<<< HEAD
-                    || is_auth_other(
-                        Accounts::call().getAuthOf(single_auth.authorizer),
-                        single_auth.authorizer,
-                        authorizers,
-                        auth_set,
-                        is_approval,
-                    )
-            }
-            Some(DynamicAuthPolicy::Multi(mut multi_auth)) => {
-=======
                     || is_auth_other(single_auth.authorizer, authorizers, auth_set, is_approval)
             }
             Some(DynamicAuthPolicy::Multi(multi_auth)) => {
->>>>>>> fe7523e7
                 check(
                     multi_auth.threshold != 0,
                     "multi auth threshold cannot be 0",
