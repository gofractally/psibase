[package]
name = "branding-pkg"                                           # Crate name
description = "Allow operators to rebrand their network easily"
version.workspace = true
rust-version.workspace = true
edition.workspace = true
repository.workspace = true
homepage.workspace = true
publish.workspace = true

[package.metadata.psibase]
package-name = "Branding"
services = ["branding"]

[package.metadata.psibase.dependencies]
HttpServer = "0.22.0"
Sites = "0.22.0"

[lib]
crate-type = ["rlib"]

[dependencies]
<<<<<<< HEAD
branding = { path = "service", version = "0.22.0" }
branding-plugin = { path = "plugin", version = "0.22.0" }
user-workspace-hack = { version = "0.1", path = "../user-workspace-hack" }
=======
branding = { path = "service", version = "0.21.1" }
branding-plugin = { path = "plugin", version = "0.21.1" }
psibase-user-workspace-hack.workspace = true
>>>>>>> 560ef3be
<|MERGE_RESOLUTION|>--- conflicted
+++ resolved
@@ -20,12 +20,6 @@
 crate-type = ["rlib"]
 
 [dependencies]
-<<<<<<< HEAD
 branding = { path = "service", version = "0.22.0" }
 branding-plugin = { path = "plugin", version = "0.22.0" }
-user-workspace-hack = { version = "0.1", path = "../user-workspace-hack" }
-=======
-branding = { path = "service", version = "0.21.1" }
-branding-plugin = { path = "plugin", version = "0.21.1" }
-psibase-user-workspace-hack.workspace = true
->>>>>>> 560ef3be
+psibase-user-workspace-hack.workspace = true