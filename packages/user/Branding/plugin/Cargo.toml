--- conflicted
+++ resolved
@@ -12,13 +12,8 @@
 serde.workspace = true
 serde_json.workspace = true
 wit-bindgen-rt.workspace = true
-<<<<<<< HEAD
 branding = { path = "../service/", version = "0.22.0" }
-user-workspace-hack = { version = "0.1", path = "../../user-workspace-hack" }
-=======
-branding = { path = "../service/", version = "0.21.1" }
 psibase-user-workspace-hack.workspace = true
->>>>>>> 560ef3be
 
 [lib]
 crate-type = ["cdylib"]
