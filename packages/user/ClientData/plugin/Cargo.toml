[package]
name = "clientdata"
version.workspace = true
edition.workspace = true

[dependencies]
wit-bindgen-rt.workspace = true
psibase.workspace = true
<<<<<<< HEAD
=======
psibase-plugin-workspace-hack.workspace = true
>>>>>>> 6076dde8

[lib]
crate-type = ["cdylib"]

[package.metadata.component]
package = "clientdata:plugin"

[package.metadata.component.target.dependencies]
"host:common" = { path = "../../Host/plugin/common/wit/world.wit" }
"host:types" = { path = "../../Host/plugin/types/wit/world.wit" }
# Needed for some manually-run unit tests
"setcode:plugin" = { path = "../../../system/SetCode/plugin/wit/world.wit" }
"chainmail:plugin" = { path = "../../Chainmail/plugin/wit/world.wit" }

[package.metadata.component.target]
world = "impl"<|MERGE_RESOLUTION|>--- conflicted
+++ resolved
@@ -6,10 +6,7 @@
 [dependencies]
 wit-bindgen-rt.workspace = true
 psibase.workspace = true
-<<<<<<< HEAD
-=======
 psibase-plugin-workspace-hack.workspace = true
->>>>>>> 6076dde8
 
 [lib]
 crate-type = ["cdylib"]
