--- conflicted
+++ resolved
@@ -1,12 +1,8 @@
 package config:plugin;
 
 interface branding {
-<<<<<<< HEAD
     use host:types/types.{error};
     use sites:plugin/types.{file};
-=======
-    use host:common/types.{error};
->>>>>>> f4a543db
     use producers:plugin/types.{producer};
 
     upload-network-logo: func(logo: list<u8>) -> result<_, error>;
@@ -20,12 +16,8 @@
 }
 
 interface producers {
-<<<<<<< HEAD
     use host:types/types.{error};
     use sites:plugin/types.{file};
-=======
-    use host:common/types.{error};
->>>>>>> f4a543db
     use producers:plugin/types.{producer};
 
     /// Set the producers for CFT consensus.
