#[allow(warnings)]
mod bindings;

use bindings::exports::fractal_core::plugin::admin_fractal::Guest as AdminFractal;
use bindings::exports::fractal_core::plugin::admin_guild::Guest as AdminGuild;

use bindings::exports::fractal_core::plugin::user_eval::Guest as UserEval;
use bindings::exports::fractal_core::plugin::user_fractal::Guest as UserFractal;
use bindings::exports::fractal_core::plugin::user_guild::Guest as UserGuild;

use bindings::host::types::types::Error;

use psibase::define_trust;
mod errors;
mod propose;

use bindings::fractals::plugin as FractalsPlugin;

use trust::{assert_authorized, FunctionName};

define_trust! {
    descriptions {
        Low => "
        Low trust grants these abilities:
            - Starting an evaluation cycle
            - Closing an evaluation cycle
            - Trigger a fractal wide token distribution
            - Initialise fractal token
        ",
        Medium => "
        Medium trust grants the abilities of the Low trust level, plus these abilities:
            - Joining the fractal
            - Registering for a guild evaluation
            - Unregistering from guild evaluation
            - Applying to join a guild
            - Attesting guild membership for a fractal member
            - Retrieving a proposal in evaluation
            ",
            High => "
            High trust grants the abilities of all lower trust levels, plus these abilities:
            - Proposing a vote in evaluation cycle
            - Exiling a member from a fractal
            - Set the fractal token distribution schedule
            - Setting the guild evaluation schedule
            - Setting the guild display name, bio and description
            - Attesting in an evaluation
            - Creating a new guild
            - Resign, remove or set a new Guild representative
            - Set ranked guilds
            - Set minimum scorers required to enable consensus rewards
            - Conclude membership applications
            - Set token init and guild ranking threshold
            ",
    }
    functions {
        None => [get_group_users],
<<<<<<< HEAD
        Low => [start_eval, close_eval],
        Medium => [join, register, unregister, apply_guild, attest_membership_app, get_proposal],
        High => [exile_member, con_membership_app, set_rank_ordering_threshold, set_token_threshold, init_token, set_min_scorers, set_ranked_guilds, set_ranked_guild_slots, set_dist_interval, propose, set_schedule, set_display_name, set_bio, set_description, attest, create_guild, set_guild_rep, resign_guild_rep, remove_guild_rep],
=======
        Low => [start_eval, close_eval, dist_token],
        Medium => [join, register, unregister, apply_guild, attest_membership_app, get_proposal, register_candidacy],
        High => [exile_member, set_rank_ordering_threshold, set_token_threshold, init_token, set_min_scorers, set_ranked_guilds, set_ranked_guild_slots, set_dist_interval, propose, set_schedule, set_display_name, set_bio, set_description, attest, create_guild, set_guild_rep, resign_guild_rep, remove_guild_rep],
>>>>>>> 122fe546
    }
}

struct FractalCorePlugin;

impl AdminFractal for FractalCorePlugin {
    fn set_ranked_guild_slots(slots_count: u8) -> Result<(), Error> {
        assert_authorized(FunctionName::set_ranked_guild_slots)?;
        propose::legislature()?;

        FractalsPlugin::admin_fractal::set_ranked_guild_slots(slots_count)
    }

    fn set_ranked_guilds(ranked_guilds: Vec<String>) -> Result<(), Error> {
        assert_authorized(FunctionName::set_ranked_guilds)?;
        propose::legislature()?;

        FractalsPlugin::admin_fractal::set_ranked_guilds(ranked_guilds.as_slice())
    }

    fn set_dist_interval(interval_seconds: u32) -> Result<(), Error> {
        assert_authorized(FunctionName::set_dist_interval)?;
        propose::legislature()?;

        FractalsPlugin::admin_fractal::set_dist_interval(interval_seconds)
    }

    fn exile_member(member_account: String) -> Result<(), Error> {
        assert_authorized(FunctionName::exile_member)?;
        propose::judiciary()?;

        FractalsPlugin::admin_fractal::exile_member(&member_account)
    }

    fn set_token_threshold(threshold: u8) -> Result<(), Error> {
        assert_authorized(FunctionName::set_token_threshold)?;
        propose::judiciary()?;

        FractalsPlugin::admin_fractal::set_token_threshold(threshold)
    }

    fn init_token() -> Result<(), Error> {
        assert_authorized(FunctionName::init_token)?;
        propose::judiciary()?;

        FractalsPlugin::admin_fractal::init_token()
    }
}

impl AdminGuild for FractalCorePlugin {
    fn con_membership_app(
        guild_account: String,
        member: String,
        accepted: bool,
    ) -> Result<(), Error> {
        assert_authorized(FunctionName::con_membership_app)?;
        propose::guild(&guild_account)?;

        FractalsPlugin::admin_guild::con_membership_app(&guild_account, &member, accepted)
    }

    fn set_rank_ordering_threshold(guild_account: String, threshold: u8) -> Result<(), Error> {
        assert_authorized(FunctionName::set_rank_ordering_threshold)?;
        propose::guild(&guild_account)?;

        FractalsPlugin::admin_guild::set_rank_ordering_threshold(threshold)
    }

    fn set_guild_rep(guild_account: String, rep: String) -> Result<(), Error> {
        assert_authorized(FunctionName::set_guild_rep)?;
        propose::guild(&guild_account)?;

        FractalsPlugin::admin_guild::set_guild_rep(&guild_account, &rep)
    }

    fn resign_guild_rep(guild_account: String) -> Result<(), Error> {
        assert_authorized(FunctionName::resign_guild_rep)?;
        propose::representative(&guild_account)?;

        FractalsPlugin::admin_guild::resign_guild_rep(&guild_account)
    }

    fn remove_guild_rep(guild_account: String) -> Result<(), Error> {
        assert_authorized(FunctionName::remove_guild_rep)?;
        propose::council(&guild_account)?;

        FractalsPlugin::admin_guild::remove_guild_rep(&guild_account)
    }

    fn set_schedule(
        guild_account: String,
        registration: u32,
        deliberation: u32,
        submission: u32,
        finish_by: u32,
        interval_seconds: u32,
    ) -> Result<(), Error> {
        assert_authorized(FunctionName::set_schedule)?;
        propose::guild(&guild_account)?;

        FractalsPlugin::admin_guild::set_eval_schedule(
            &guild_account,
            registration,
            deliberation,
            submission,
            finish_by,
            interval_seconds,
        )
    }

    fn close_eval(guild_account: String) -> Result<(), Error> {
        assert_authorized(FunctionName::close_eval)?;
        FractalsPlugin::admin_guild::close_eval(&guild_account)
    }

    fn set_display_name(guild_account: String, display_name: String) -> Result<(), Error> {
        assert_authorized(FunctionName::set_display_name)?;
        propose::guild(&guild_account)?;
        FractalsPlugin::admin_guild::set_display_name(&guild_account, &display_name)
    }

    fn set_bio(guild_account: String, bio: String) -> Result<(), Error> {
        assert_authorized(FunctionName::set_bio)?;
        propose::guild(&guild_account)?;
        FractalsPlugin::admin_guild::set_bio(&guild_account, &bio)
    }

    fn set_description(guild_account: String, description: String) -> Result<(), Error> {
        assert_authorized(FunctionName::set_description)?;
        propose::guild(&guild_account)?;
        FractalsPlugin::admin_guild::set_description(&guild_account, &description)
    }

    fn start_eval(guild_account: String) -> Result<(), Error> {
        assert_authorized(FunctionName::start_eval)?;
        FractalsPlugin::admin_guild::start_eval(&guild_account)
    }

    fn create_guild(display_name: String, account: String) -> Result<(), Error> {
        assert_authorized(FunctionName::create_guild)?;
        FractalsPlugin::admin_guild::create_guild(&display_name, &account)
    }
}

impl UserEval for FractalCorePlugin {
    fn propose(
        guild_account: String,
        group_number: u32,
        proposal: Vec<String>,
    ) -> Result<(), Error> {
        assert_authorized(FunctionName::propose)?;
        FractalsPlugin::user_eval::propose(&guild_account, group_number, &proposal)
    }

    fn get_group_users(guild_account: String, group_number: u32) -> Result<Vec<String>, Error> {
        FractalsPlugin::user_eval::get_group_users(&guild_account, group_number)
    }

    fn get_proposal(
        guild_account: String,
        group_number: u32,
    ) -> Result<Option<Vec<String>>, Error> {
        assert_authorized(FunctionName::get_proposal)?;
        FractalsPlugin::user_eval::get_proposal(&guild_account, group_number)
    }

    fn attest(guild_account: String, group_number: u32) -> Result<(), Error> {
        assert_authorized(FunctionName::attest)?;
        FractalsPlugin::user_eval::attest(&guild_account, group_number)
    }

    fn register(guild_account: String) -> Result<(), Error> {
        assert_authorized(FunctionName::register)?;
        FractalsPlugin::user_eval::register(&guild_account)
    }

    fn unregister(guild_account: String) -> Result<(), Error> {
        assert_authorized(FunctionName::unregister)?;
        FractalsPlugin::user_eval::unregister(&guild_account)
    }
}

impl UserFractal for FractalCorePlugin {
    fn join() -> Result<(), Error> {
        assert_authorized(FunctionName::join)?;
        FractalsPlugin::user_fractal::join()
    }

    fn dist_token() -> Result<(), Error> {
        assert_authorized(FunctionName::dist_token)?;
        FractalsPlugin::user_fractal::dist_token()
    }
}

impl UserGuild for FractalCorePlugin {
    fn apply_guild(guild_account: String, app: String) -> Result<(), Error> {
        assert_authorized(FunctionName::apply_guild)?;
        FractalsPlugin::user_guild::apply_guild(&guild_account, &app)
    }

    fn register_candidacy(guild_account: String, active: bool) -> Result<(), Error> {
        assert_authorized(FunctionName::register_candidacy)?;
        FractalsPlugin::user_guild::register_candidacy(&guild_account, active)
    }

    fn attest_membership_app(
        guild_account: String,
        applicant: String,
        comment: String,
        endorses: bool,
    ) -> Result<(), Error> {
        assert_authorized(FunctionName::attest_membership_app)?;
        FractalsPlugin::user_guild::attest_membership_app(
            &guild_account,
            &applicant,
            &comment,
            endorses,
        )
    }
}

bindings::export!(FractalCorePlugin with_types_in bindings);<|MERGE_RESOLUTION|>--- conflicted
+++ resolved
@@ -54,15 +54,9 @@
     }
     functions {
         None => [get_group_users],
-<<<<<<< HEAD
-        Low => [start_eval, close_eval],
-        Medium => [join, register, unregister, apply_guild, attest_membership_app, get_proposal],
-        High => [exile_member, con_membership_app, set_rank_ordering_threshold, set_token_threshold, init_token, set_min_scorers, set_ranked_guilds, set_ranked_guild_slots, set_dist_interval, propose, set_schedule, set_display_name, set_bio, set_description, attest, create_guild, set_guild_rep, resign_guild_rep, remove_guild_rep],
-=======
-        Low => [start_eval, close_eval, dist_token],
-        Medium => [join, register, unregister, apply_guild, attest_membership_app, get_proposal, register_candidacy],
-        High => [exile_member, set_rank_ordering_threshold, set_token_threshold, init_token, set_min_scorers, set_ranked_guilds, set_ranked_guild_slots, set_dist_interval, propose, set_schedule, set_display_name, set_bio, set_description, attest, create_guild, set_guild_rep, resign_guild_rep, remove_guild_rep],
->>>>>>> 122fe546
+        Low => [close_eval, dist_token, start_eval],
+        Medium => [apply_guild, attest_membership_app, get_proposal, join, register, register_candidacy, unregister],
+        High => [attest, con_membership_app, create_guild, exile_member, init_token, propose, remove_guild_rep, resign_guild_rep, set_bio, set_description, set_display_name, set_dist_interval, set_guild_rep, set_min_scorers, set_rank_ordering_threshold, set_ranked_guild_slots, set_ranked_guilds, set_schedule, set_token_threshold],
     }
 }
 
