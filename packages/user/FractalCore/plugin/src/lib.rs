#[allow(warnings)]
mod bindings;

use bindings::exports::fractal_core::plugin::admin_fractal::Guest as AdminFractal;
use bindings::exports::fractal_core::plugin::admin_guild::Guest as AdminGuild;

use bindings::exports::fractal_core::plugin::user_eval::Guest as UserEval;
use bindings::exports::fractal_core::plugin::user_fractal::Guest as UserFractal;
use bindings::exports::fractal_core::plugin::user_guild::Guest as UserGuild;

use bindings::host::types::types::Error;

use psibase::define_trust;
mod errors;
mod propose;

use bindings::fractals::plugin as FractalsPlugin;

use trust::{assert_authorized, FunctionName};

define_trust! {
    descriptions {
        Low => "
        Low trust grants these abilities:
            - Starting an evaluation cycle
            - Closing an evaluation cycle
<<<<<<< HEAD
            - Trigger a fractal wide token distribution
=======
            - Initialise fractal token
>>>>>>> b11da460
        ",
        Medium => "
        Medium trust grants the abilities of the Low trust level, plus these abilities:
            - Joining the fractal
            - Registering for a guild evaluation
            - Unregistering from guild evaluation
            - Applying to join a guild
            - Attesting guild membership for a fractal member
            - Retrieving a proposal in evaluation
            ",
            High => "
            High trust grants the abilities of all lower trust levels, plus these abilities:
            - Proposing a vote in evaluation cycle
            - Exiling a member from a fractal
            - Set the fractal token distribution schedule
            - Setting the guild evaluation schedule
            - Setting the guild display name, bio and description
            - Attesting in an evaluation
            - Creating a new guild
            - Resign, remove or set a new Guild representative
            - Set ranked guilds
            - Set token init and guild ranking threshold
        ",
    }
    functions {
        None => [get_group_users],
        Low => [start_eval, close_eval, dist_token],
        Medium => [join, register, unregister, apply_guild, attest_membership_app, get_proposal],
        High => [exile_member, set_rank_ordering_threshold, set_token_threshold, init_token, set_min_scorers, set_ranked_guilds, set_ranked_guild_slots, set_dist_interval, propose, set_schedule, set_display_name, set_bio, set_description, attest, create_guild, set_guild_rep, resign_guild_rep, remove_guild_rep],
    }
}

struct FractalCorePlugin;

impl AdminFractal for FractalCorePlugin {
    fn set_ranked_guild_slots(slots_count: u8) -> Result<(), Error> {
        assert_authorized(FunctionName::set_ranked_guild_slots)?;
        propose::legislature()?;

        FractalsPlugin::admin_fractal::set_ranked_guild_slots(slots_count)
    }

    fn set_ranked_guilds(ranked_guilds: Vec<String>) -> Result<(), Error> {
        assert_authorized(FunctionName::set_ranked_guilds)?;
        propose::legislature()?;

        FractalsPlugin::admin_fractal::set_ranked_guilds(ranked_guilds.as_slice())
    }

    fn set_dist_interval(interval_seconds: u32) -> Result<(), Error> {
        assert_authorized(FunctionName::set_dist_interval)?;
        propose::legislature()?;

        FractalsPlugin::admin_fractal::set_dist_interval(interval_seconds)
    }

    fn exile_member(member_account: String) -> Result<(), Error> {
        assert_authorized(FunctionName::exile_member)?;
        propose::judiciary()?;

        FractalsPlugin::admin_fractal::exile_member(&member_account)
    }

    fn set_token_threshold(threshold: u8) -> Result<(), Error> {
        assert_authorized(FunctionName::set_token_threshold)?;
        propose::judiciary()?;

        FractalsPlugin::admin_fractal::set_token_threshold(threshold)
    }

    fn init_token() -> Result<(), Error> {
        assert_authorized(FunctionName::init_token)?;
        propose::judiciary()?;

        FractalsPlugin::admin_fractal::init_token()
    }
}

impl AdminGuild for FractalCorePlugin {
    fn set_rank_ordering_threshold(guild_account: String, threshold: u8) -> Result<(), Error> {
        assert_authorized(FunctionName::set_rank_ordering_threshold)?;
        propose::guild(&guild_account)?;

        FractalsPlugin::admin_guild::set_rank_ordering_threshold(threshold)
    }

    fn set_guild_rep(guild_account: String, rep: String) -> Result<(), Error> {
        assert_authorized(FunctionName::set_guild_rep)?;
        propose::guild(&guild_account)?;

        FractalsPlugin::admin_guild::set_guild_rep(&guild_account, &rep)
    }

    fn resign_guild_rep(guild_account: String) -> Result<(), Error> {
        assert_authorized(FunctionName::resign_guild_rep)?;
        propose::representative(&guild_account)?;

        FractalsPlugin::admin_guild::resign_guild_rep(&guild_account)
    }

    fn remove_guild_rep(guild_account: String) -> Result<(), Error> {
        assert_authorized(FunctionName::remove_guild_rep)?;
        propose::council(&guild_account)?;

        FractalsPlugin::admin_guild::remove_guild_rep(&guild_account)
    }

    fn set_schedule(
        guild_account: String,
        registration: u32,
        deliberation: u32,
        submission: u32,
        finish_by: u32,
        interval_seconds: u32,
    ) -> Result<(), Error> {
        assert_authorized(FunctionName::set_schedule)?;
        propose::guild(&guild_account)?;

        FractalsPlugin::admin_guild::set_eval_schedule(
            &guild_account,
            registration,
            deliberation,
            submission,
            finish_by,
            interval_seconds,
        )
    }

    fn close_eval(guild_account: String) -> Result<(), Error> {
        assert_authorized(FunctionName::close_eval)?;
        FractalsPlugin::admin_guild::close_eval(&guild_account)
    }

    fn set_display_name(guild_account: String, display_name: String) -> Result<(), Error> {
        assert_authorized(FunctionName::set_display_name)?;
        propose::guild(&guild_account)?;
        FractalsPlugin::admin_guild::set_display_name(&guild_account, &display_name)
    }

    fn set_bio(guild_account: String, bio: String) -> Result<(), Error> {
        assert_authorized(FunctionName::set_bio)?;
        propose::guild(&guild_account)?;
        FractalsPlugin::admin_guild::set_bio(&guild_account, &bio)
    }

    fn set_description(guild_account: String, description: String) -> Result<(), Error> {
        assert_authorized(FunctionName::set_description)?;
        propose::guild(&guild_account)?;
        FractalsPlugin::admin_guild::set_description(&guild_account, &description)
    }

    fn start_eval(guild_account: String) -> Result<(), Error> {
        assert_authorized(FunctionName::start_eval)?;
        FractalsPlugin::admin_guild::start_eval(&guild_account)
    }

    fn create_guild(display_name: String, account: String) -> Result<(), Error> {
        assert_authorized(FunctionName::create_guild)?;
        FractalsPlugin::admin_guild::create_guild(&display_name, &account)
    }
}

impl UserEval for FractalCorePlugin {
    fn propose(
        guild_account: String,
        group_number: u32,
        proposal: Vec<String>,
    ) -> Result<(), Error> {
        assert_authorized(FunctionName::propose)?;
        FractalsPlugin::user_eval::propose(&guild_account, group_number, &proposal)
    }

    fn get_group_users(guild_account: String, group_number: u32) -> Result<Vec<String>, Error> {
        FractalsPlugin::user_eval::get_group_users(&guild_account, group_number)
    }

    fn get_proposal(
        guild_account: String,
        group_number: u32,
    ) -> Result<Option<Vec<String>>, Error> {
        assert_authorized(FunctionName::get_proposal)?;
        FractalsPlugin::user_eval::get_proposal(&guild_account, group_number)
    }

    fn attest(guild_account: String, group_number: u32) -> Result<(), Error> {
        assert_authorized(FunctionName::attest)?;
        FractalsPlugin::user_eval::attest(&guild_account, group_number)
    }

    fn register(guild_account: String) -> Result<(), Error> {
        assert_authorized(FunctionName::register)?;
        FractalsPlugin::user_eval::register(&guild_account)
    }

    fn unregister(guild_account: String) -> Result<(), Error> {
        assert_authorized(FunctionName::unregister)?;
        FractalsPlugin::user_eval::unregister(&guild_account)
    }
}

impl UserFractal for FractalCorePlugin {
    fn join() -> Result<(), Error> {
        assert_authorized(FunctionName::join)?;
        FractalsPlugin::user_fractal::join()
    }

    fn dist_token() -> Result<(), Error> {
        assert_authorized(FunctionName::dist_token)?;
        FractalsPlugin::user_fractal::dist_token()
    }
}

impl UserGuild for FractalCorePlugin {
    fn apply_guild(guild_account: String, app: String) -> Result<(), Error> {
        assert_authorized(FunctionName::apply_guild)?;
        FractalsPlugin::user_guild::apply_guild(&guild_account, &app)
    }

    fn attest_membership_app(
        guild_account: String,
        member: String,
        comment: String,
        endorses: bool,
    ) -> Result<(), Error> {
        assert_authorized(FunctionName::attest_membership_app)?;
        FractalsPlugin::user_guild::attest_membership_app(
            &guild_account,
            &member,
            &comment,
            endorses,
        )
    }
}

bindings::export!(FractalCorePlugin with_types_in bindings);<|MERGE_RESOLUTION|>--- conflicted
+++ resolved
@@ -24,11 +24,8 @@
         Low trust grants these abilities:
             - Starting an evaluation cycle
             - Closing an evaluation cycle
-<<<<<<< HEAD
             - Trigger a fractal wide token distribution
-=======
             - Initialise fractal token
->>>>>>> b11da460
         ",
         Medium => "
         Medium trust grants the abilities of the Low trust level, plus these abilities:
