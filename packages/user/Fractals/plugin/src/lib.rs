--- conflicted
+++ resolved
@@ -62,22 +62,15 @@
             - Resign, remove or set a new Guild representative
             - Set ranked guilds
             - Set minimum scorers required to enable consensus rewards
-<<<<<<< HEAD
             - Conclude membership applications
-=======
             - Set token init and guild ranking threshold
->>>>>>> b11da460
             ",
     }
     functions {
         None => [get_group_users, exile_member, set_dist_interval, init_token],
         Low => [start, close_eval],
         Medium => [join, register, unregister, apply_guild, attest_membership_app, get_proposal, create_fractal],
-<<<<<<< HEAD
-        High => [propose, con_membership_app, set_min_scorers, set_ranked_guilds, set_ranked_guild_slots, set_schedule, set_display_name, set_bio, set_description, attest, create_guild, set_guild_rep, resign_guild_rep, remove_guild_rep
-=======
-        High => [propose, set_rank_ordering_threshold, set_token_threshold, set_ranked_guilds, set_ranked_guild_slots, set_schedule, set_display_name, set_bio, set_description, attest, create_guild, set_guild_rep, resign_guild_rep, remove_guild_rep
->>>>>>> b11da460
+        High => [propose, con_membership_app, set_rank_ordering_threshold, set_min_scorers, set_ranked_guilds, set_ranked_guild_slots, set_schedule, set_display_name, set_bio, set_description, attest, create_guild, set_guild_rep, resign_guild_rep, remove_guild_rep
 ],
     }
 }
