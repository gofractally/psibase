--- conflicted
+++ resolved
@@ -60,11 +60,8 @@
             - Attesting in an evaluation
             - Creating a new guild
             - Resign, remove or set a new Guild representative
-<<<<<<< HEAD
-=======
             - Set ranked guilds
             - Set minimum scorers required to enable consensus rewards
->>>>>>> ddcda8ed
             ",
     }
     functions {
