#[allow(warnings)]
mod bindings;

use std::str::FromStr;

use bindings::exports::fractals::plugin::admin_fractal::Guest as AdminFractal;
use bindings::exports::fractals::plugin::admin_guild::Guest as AdminGuild;
use bindings::exports::fractals::plugin::queries::Guest as Queries;
use bindings::exports::fractals::plugin::user_guild::Guest as UserGuild;

use bindings::exports::fractals::plugin::user_eval::Guest as UserEval;
use bindings::exports::fractals::plugin::user_fractal::Guest as UserFractal;

use bindings::host::types::types::Error;
use bindings::transact::plugin::intf::add_action_to_transaction;

use psibase::fracpack::Pack;

mod errors;
mod graphql;
mod helpers;
use psibase::{AccountNumber, Memo};

use bindings::evaluations::plugin::admin::close;
use bindings::evaluations::plugin::user as EvaluationsUser;

use crate::bindings::accounts;
use crate::bindings::exports::fractals::plugin::types;
use crate::errors::ErrorType;
use crate::graphql::fractal::get_fractal;
use crate::graphql::guild::{get_guild, Guild};
use crate::helpers::get_sender_app;
use crate::trust::{assert_authorized, assert_authorized_with_whitelist};
use psibase::define_trust;
use trust::FunctionName;

define_trust! {
    descriptions {
        Low => "
        Low trust grants these abilities:
            - Unregistering from guild evaluation
            - Closing an evaluation cycle
        ",
        Medium => "
        Medium trust grants the abilities of the Low trust level, plus these abilities:
            - Joining the fractal
            - Registering for a guild evaluation
            - Unregistering from guild evaluation
            - Applying to join a guild
            - Attesting guild membership for a fractal member
            - Retrieving a proposal in evaluation
            - Creating a new fractal
            ",
            High => "
            High trust grants the abilities of all lower trust levels, plus these abilities:
            - Proposing a vote in evaluation cycle
            - Exiling a fractal member
            - Setting the guild evaluation schedule
            - Setting the guild display name, bio and description
            - Attesting in an evaluation
            - Creating a new guild
            - Resign, remove or set a new Guild representative
            - Set ranked guilds
            - Set minimum scorers required to enable consensus rewards
            - Set token init and guild ranking threshold
            ",
    }
    functions {
<<<<<<< HEAD
        None => [get_group_users, exile_member, set_dist_interval, dist_token],
=======
        None => [get_group_users, exile_member, set_dist_interval, init_token],
>>>>>>> b11da460
        Low => [start, close_eval],
        Medium => [join, register, unregister, apply_guild, attest_membership_app, get_proposal, create_fractal],
        High => [propose, set_rank_ordering_threshold, set_token_threshold, set_ranked_guilds, set_ranked_guild_slots, set_schedule, set_display_name, set_bio, set_description, attest, create_guild, set_guild_rep, resign_guild_rep, remove_guild_rep
],
    }
}

impl Guild {
    fn assert_authorized(&self, function: FunctionName) -> Result<(), Error> {
        assert_authorized_with_whitelist(function, vec![self.fractal.to_string()])
    }

    fn eval_id(&self) -> Result<u32, ErrorType> {
        self.evaluation_id.ok_or(ErrorType::NoPendingEvaluation)
    }
}

struct FractallyPlugin;

impl AdminFractal for FractallyPlugin {
    fn set_ranked_guild_slots(slots_count: u8) -> Result<(), Error> {
        assert_authorized(FunctionName::set_ranked_guild_slots)?;

        let packed_args = fractals::action_structs::set_rank_g_s {
            fractal: get_sender_app()?,
            slots_count,
        }
        .packed();
        add_action_to_transaction(
            fractals::action_structs::set_rank_g_s::ACTION_NAME,
            &packed_args,
        )
    }

    fn set_ranked_guilds(ranked_guilds: Vec<String>) -> Result<(), Error> {
        assert_authorized(FunctionName::set_ranked_guilds)?;

        let packed_args = fractals::action_structs::rank_guilds {
            fractal: get_sender_app()?,
            guilds: ranked_guilds
                .into_iter()
                .map(|guild| AccountNumber::from(guild.as_str()))
                .collect(),
        }
        .packed();
        add_action_to_transaction(
            fractals::action_structs::rank_guilds::ACTION_NAME,
            &packed_args,
        )
    }

    fn create_fractal(
        fractal_account: String,
        guild_account: String,
        name: String,
        mission: String,
    ) -> Result<(), Error> {
        assert_authorized(FunctionName::create_fractal)?;
        let packed_args = fractals::action_structs::create_fractal {
            fractal_account: fractal_account.parse().unwrap(),
            guild_account: guild_account.parse().unwrap(),
            name,
            mission,
            council_role: accounts::plugin::api::gen_rand_account(Some("c-"))?
                .as_str()
                .into(),
            rep_role: accounts::plugin::api::gen_rand_account(Some("r-"))?
                .as_str()
                .into(),
        }
        .packed();
        add_action_to_transaction(
            fractals::action_structs::create_fractal::ACTION_NAME,
            &packed_args,
        )
    }

    fn init_token() -> Result<(), Error> {
        assert_authorized(FunctionName::init_token)?;

        let packed_args = fractals::action_structs::init_token {
            fractal: get_sender_app()?,
        }
        .packed();
        add_action_to_transaction(
            fractals::action_structs::init_token::ACTION_NAME,
            &packed_args,
        )
    }

    fn set_token_threshold(threshold: u8) -> Result<(), Error> {
        assert_authorized(FunctionName::set_token_threshold)?;

        let packed_args = fractals::action_structs::set_tkn_thrs {
            fractal: get_sender_app()?,
            threshold,
        }
        .packed();
        add_action_to_transaction(
            fractals::action_structs::set_dist_int::ACTION_NAME,
            &packed_args,
        )
    }

    fn exile_member(member: String) -> Result<(), Error> {
        assert_authorized(FunctionName::exile_member)?;
        let packed_args = fractals::action_structs::exile_member {
            fractal: get_sender_app()?,
            member: member.parse().unwrap(),
        }
        .packed();
        add_action_to_transaction(
            fractals::action_structs::exile_member::ACTION_NAME,
            &packed_args,
        )
    }

    fn set_dist_interval(distribution_interval_secs: u32) -> Result<(), Error> {
        assert_authorized(FunctionName::set_dist_interval)?;
        let packed_args = fractals::action_structs::set_dist_int {
            fractal: get_sender_app()?,
            distribution_interval_secs,
        }
        .packed();
        add_action_to_transaction(
            fractals::action_structs::set_dist_int::ACTION_NAME,
            &packed_args,
        )
    }
}

impl AdminGuild for FractallyPlugin {
    fn create_guild(display_name: String, guild_account: String) -> Result<(), Error> {
        let guild = get_guild(guild_account.clone())?;

        guild.assert_authorized(FunctionName::create_guild)?;

        let packed_args = fractals::action_structs::create_guild {
            fractal: guild.fractal,
            display_name: Memo::try_from(display_name).unwrap(),
            guild_account: guild_account.as_str().into(),
            council_role: accounts::plugin::api::gen_rand_account(Some("c-"))?
                .as_str()
                .into(),
            rep_role: accounts::plugin::api::gen_rand_account(Some("r-"))?
                .as_str()
                .into(),
        }
        .packed();

        add_action_to_transaction(
            fractals::action_structs::create_guild::ACTION_NAME,
            &packed_args,
        )
    }

    fn set_rank_ordering_threshold(threshold: u8) -> Result<(), Error> {
        assert_authorized(FunctionName::set_rank_ordering_threshold)?;

        let packed_args = fractals::action_structs::set_rnk_thrs { threshold }.packed();

        add_action_to_transaction(
            fractals::action_structs::set_rank_g_s::ACTION_NAME,
            &packed_args,
        )
    }

    fn set_display_name(guild: String, display_name: String) -> Result<(), Error> {
        get_guild(guild)?.assert_authorized(FunctionName::set_display_name)?;

        let packed_args = fractals::action_structs::set_g_disp {
            display_name: display_name.try_into().unwrap(),
        }
        .packed();

        add_action_to_transaction(
            fractals::action_structs::set_g_disp::ACTION_NAME,
            &packed_args,
        )
    }

    fn set_bio(guild: String, bio: String) -> Result<(), Error> {
        get_guild(guild)?.assert_authorized(FunctionName::set_bio)?;

        let packed_args = fractals::action_structs::set_g_bio {
            bio: bio.try_into().unwrap(),
        }
        .packed();

        add_action_to_transaction(
            fractals::action_structs::set_g_bio::ACTION_NAME,
            &packed_args,
        )
    }

    fn set_description(guild_account: String, description: String) -> Result<(), Error> {
        get_guild(guild_account)?.assert_authorized(FunctionName::set_description)?;

        let packed_args = fractals::action_structs::set_g_desc { description }.packed();

        add_action_to_transaction(
            fractals::action_structs::set_g_desc::ACTION_NAME,
            &packed_args,
        )
    }

    fn set_eval_schedule(
        guild_account: String,
        registration: u32,
        deliberation: u32,
        submission: u32,
        finish_by: u32,
        interval_seconds: u32,
    ) -> Result<(), Error> {
        get_guild(guild_account)?.assert_authorized(FunctionName::set_schedule)?;

        let packed_args = fractals::action_structs::set_schedule {
            deliberation,
            finish_by,
            interval_seconds,
            registration,
            submission,
        }
        .packed();

        add_action_to_transaction(
            fractals::action_structs::set_schedule::ACTION_NAME,
            &packed_args,
        )
    }

    fn set_guild_rep(guild_account: String, rep: String) -> Result<(), Error> {
        let guild = get_guild(guild_account)?;
        guild.assert_authorized(FunctionName::set_guild_rep)?;

        let packed_args = fractals::action_structs::set_g_rep {
            new_representative: rep.as_str().into(),
        }
        .packed();

        add_action_to_transaction(
            fractals::action_structs::set_g_rep::ACTION_NAME,
            &packed_args,
        )
    }
    fn resign_guild_rep(guild_account: String) -> Result<(), Error> {
        get_guild(guild_account)?.assert_authorized(FunctionName::resign_guild_rep)?;

        let packed_args = fractals::action_structs::resign_g_rep {}.packed();

        add_action_to_transaction(
            fractals::action_structs::resign_g_rep::ACTION_NAME,
            &packed_args,
        )
    }

    fn remove_guild_rep(guild_account: String) -> Result<(), Error> {
        get_guild(guild_account)?.assert_authorized(FunctionName::remove_guild_rep)?;

        let packed_args = fractals::action_structs::remove_g_rep {}.packed();

        add_action_to_transaction(
            fractals::action_structs::remove_g_rep::ACTION_NAME,
            &packed_args,
        )
    }

    fn start_eval(guild_account: String) -> Result<(), Error> {
        let guild = get_guild(guild_account.clone())?;
        guild.assert_authorized(FunctionName::start)?;

        let packed_args = fractals::action_structs::start_eval {
            guild_account: guild_account.as_str().into(),
        }
        .packed();

        add_action_to_transaction(
            fractals::action_structs::start_eval::ACTION_NAME,
            &packed_args,
        )
    }

    fn close_eval(guild_account: String) -> Result<(), Error> {
        let guild = get_guild(guild_account)?;
        guild.assert_authorized(FunctionName::close_eval)?;

        close(&"fractals".to_string(), guild.eval_id()?)
    }
}

impl UserFractal for FractallyPlugin {
    fn join() -> Result<(), Error> {
        assert_authorized(FunctionName::join)?;
        let packed_args = fractals::action_structs::join {
            fractal: get_sender_app()?,
        }
        .packed();
        add_action_to_transaction(fractals::action_structs::join::ACTION_NAME, &packed_args)
    }

    fn dist_token() -> Result<(), Error> {
        assert_authorized(FunctionName::dist_token)?;
        let packed_args = fractals::action_structs::dist_token {
            fractal: get_sender_app()?,
        }
        .packed();
        add_action_to_transaction(
            fractals::action_structs::dist_token::ACTION_NAME,
            &packed_args,
        )
    }
}

impl UserGuild for FractallyPlugin {
    fn apply_guild(guild_account: String, extra_info: String) -> Result<(), Error> {
        get_guild(guild_account.clone())?.assert_authorized(FunctionName::apply_guild)?;

        let packed_args = fractals::action_structs::apply_guild {
            guild_account: guild_account.as_str().into(),
            extra_info,
        }
        .packed();

        add_action_to_transaction(
            fractals::action_structs::apply_guild::ACTION_NAME,
            &packed_args,
        )
    }

    fn attest_membership_app(
        guild_account: String,
        member: String,
        comment: String,
        endorses: bool,
    ) -> Result<(), Error> {
        let guild = get_guild(guild_account.clone())?;
        guild.assert_authorized(FunctionName::attest_membership_app)?;

        let packed_args = fractals::action_structs::at_mem_app {
            comment,
            endorses,
            guild_account: guild_account.as_str().into(),
            member: member.as_str().into(),
        }
        .packed();

        add_action_to_transaction(
            fractals::action_structs::at_mem_app::ACTION_NAME,
            &packed_args,
        )
    }
}

impl UserEval for FractallyPlugin {
    fn register(guild_account: String) -> Result<(), Error> {
        let guild = get_guild(guild_account)?;
        guild.assert_authorized(FunctionName::register)?;

        EvaluationsUser::register(&"fractals".to_string(), guild.eval_id()?)
    }

    fn unregister(guild_account: String) -> Result<(), Error> {
        let guild = get_guild(guild_account)?;
        guild.assert_authorized(FunctionName::unregister)?;

        EvaluationsUser::unregister(&"fractals".to_string(), guild.eval_id()?)
    }

    fn get_group_users(guild_account: String, group_number: u32) -> Result<Vec<String>, Error> {
        let guild = get_guild(guild_account)?;
        EvaluationsUser::get_group_users(&"fractals".to_string(), guild.eval_id()?, group_number)
    }

    fn get_proposal(
        guild_account: String,
        group_number: u32,
    ) -> Result<Option<Vec<String>>, Error> {
        let guild = get_guild(guild_account)?;
        guild.assert_authorized(FunctionName::get_proposal)?;
        let evaluation_id = guild.eval_id()?;

        match EvaluationsUser::get_proposal(&"fractals".to_string(), evaluation_id, group_number)? {
            None => Ok(None),
            Some(rank_numbers) => {
                let users: Vec<AccountNumber> = EvaluationsUser::get_group_users(
                    &"fractals".to_string(),
                    evaluation_id,
                    group_number,
                )?
                .iter()
                .map(|account| AccountNumber::from_str(account).unwrap())
                .collect();

                let res: Vec<String> = helpers::parse_rank_to_accounts(rank_numbers, users)
                    .into_iter()
                    .map(|user| user.to_string())
                    .collect();

                Ok(Some(res))
            }
        }
    }

    fn propose(
        guild_account: String,
        group_number: u32,
        proposal: Vec<String>,
    ) -> Result<(), Error> {
        let guild = get_guild(guild_account)?;
        guild.assert_authorized(FunctionName::propose)?;
        let evaluation_id = guild.eval_id()?;

        let all_users: Vec<AccountNumber> =
            EvaluationsUser::get_group_users(&"fractals".to_string(), evaluation_id, group_number)?
                .iter()
                .map(|account| AccountNumber::from_str(account).unwrap())
                .collect();

        let ranked_accounts: Vec<AccountNumber> = proposal
            .iter()
            .map(|user| AccountNumber::from_str(user).unwrap())
            .collect();

        let res: Vec<String> = helpers::parse_accounts_to_ranks(all_users, ranked_accounts)
            .into_iter()
            .map(|num| num.to_string())
            .collect();

        EvaluationsUser::propose(&"fractals".to_string(), evaluation_id, group_number, &res)
    }

    fn attest(guild_account: String, group_number: u32) -> Result<(), Error> {
        let guild = get_guild(guild_account)?;
        guild.assert_authorized(FunctionName::attest)?;
        EvaluationsUser::attest(&"fractals".to_string(), guild.eval_id()?, group_number)
    }
}

impl Queries for FractallyPlugin {
    fn get_guild(guild_account: String) -> Result<types::Guild, Error> {
        let guild = get_guild(guild_account)?;
        Ok(types::Guild {
            fractal: guild.fractal.to_string(),
            guild: guild.guild.to_string(),
            evaluation_id: guild.evaluation_id,
            council_role: guild.council_role.to_string(),
            rep_role: guild.rep_role.to_string(),
        })
    }

    fn get_fractal(fractal_account: String) -> Result<types::Fractal, Error> {
        let fractal = get_fractal(fractal_account)?;
        Ok(types::Fractal {
            fractal: fractal.account.to_string(),
            judiciary: fractal.judiciary.to_string(),
            legislature: fractal.legislature.to_string(),
            token_id: fractal.token_id,
        })
    }
}

bindings::export!(FractallyPlugin with_types_in bindings);<|MERGE_RESOLUTION|>--- conflicted
+++ resolved
@@ -66,12 +66,8 @@
             ",
     }
     functions {
-<<<<<<< HEAD
-        None => [get_group_users, exile_member, set_dist_interval, dist_token],
-=======
         None => [get_group_users, exile_member, set_dist_interval, init_token],
->>>>>>> b11da460
-        Low => [start, close_eval],
+        Low => [start, close_eval, dist_token],
         Medium => [join, register, unregister, apply_guild, attest_membership_app, get_proposal, create_fractal],
         High => [propose, set_rank_ordering_threshold, set_token_threshold, set_ranked_guilds, set_ranked_guild_slots, set_schedule, set_display_name, set_bio, set_description, attest, create_guild, set_guild_rep, resign_guild_rep, remove_guild_rep
 ],
