#[allow(warnings)]
mod bindings;

use std::str::FromStr;

use bindings::exports::fractals::plugin::admin_fractal::Guest as AdminFractal;
use bindings::exports::fractals::plugin::admin_guild::Guest as AdminGuild;
use bindings::exports::fractals::plugin::queries::Guest as Queries;
use bindings::exports::fractals::plugin::user_guild::Guest as UserGuild;

use bindings::exports::fractals::plugin::user_eval::Guest as UserEval;
use bindings::exports::fractals::plugin::user_fractal::Guest as UserFractal;

use bindings::host::types::types::Error;
use bindings::transact::plugin::intf::add_action_to_transaction;

use psibase::fracpack::Pack;

mod errors;
mod graphql;
mod helpers;
use psibase::{AccountNumber, Memo};

use bindings::evaluations::plugin::admin::close;
use bindings::evaluations::plugin::user as EvaluationsUser;

use crate::bindings::accounts;
use crate::bindings::exports::fractals::plugin::types;
use crate::errors::ErrorType;
use crate::graphql::fractal::get_fractal;
use crate::graphql::guild::{get_guild, Guild};
use crate::helpers::get_sender_app;
use crate::trust::{assert_authorized, assert_authorized_with_whitelist};
use psibase::define_trust;
use trust::FunctionName;

define_trust! {
    descriptions {
        Low => "
        Low trust grants these abilities:
            - Unregistering from guild evaluation
            - Closing an evaluation cycle
        ",
        Medium => "
        Medium trust grants the abilities of the Low trust level, plus these abilities:
            - Joining the fractal
            - Registering for a guild evaluation
            - Unregistering from guild evaluation
            - Applying to join a guild
            - Attesting guild membership for a fractal member
            - Retrieving a proposal in evaluation
            - Creating a new fractal
            ",
            High => "
            High trust grants the abilities of all lower trust levels, plus these abilities:
            - Proposing a vote in evaluation cycle
            - Exiling a fractal member
            - Setting the guild evaluation schedule
            - Setting the guild display name, bio and description
            - Attesting in an evaluation
            - Creating a new guild
            - Resign, remove or set a new Guild representative
            - Set ranked guilds
            - Set minimum scorers required to enable consensus rewards
            - Conclude membership applications
            - Set token init and guild ranking threshold
            ",
    }
    functions {
        None => [get_group_users, exile_member, set_dist_interval, init_token],
<<<<<<< HEAD
        Low => [start, close_eval],
        Medium => [join, register, unregister, apply_guild, attest_membership_app, get_proposal, create_fractal],
        High => [propose, con_membership_app, set_rank_ordering_threshold, set_min_scorers, set_ranked_guilds, set_ranked_guild_slots, set_schedule, set_display_name, set_bio, set_description, attest, create_guild, set_guild_rep, resign_guild_rep, remove_guild_rep
=======
        Low => [start, close_eval, dist_token],
        Medium => [join, register, unregister, apply_guild, attest_membership_app, get_proposal, create_fractal, register_candidacy],
        High => [propose, set_rank_ordering_threshold, set_token_threshold, set_ranked_guilds, set_ranked_guild_slots, set_schedule, set_display_name, set_bio, set_description, attest, create_guild, set_guild_rep, resign_guild_rep, remove_guild_rep
>>>>>>> 122fe546
],
    }
}

impl Guild {
    fn assert_authorized(&self, function: FunctionName) -> Result<(), Error> {
        assert_authorized_with_whitelist(function, vec![self.fractal.to_string()])
    }

    fn eval_id(&self) -> Result<u32, ErrorType> {
        self.evaluation_id.ok_or(ErrorType::NoPendingEvaluation)
    }
}

struct FractallyPlugin;

impl AdminFractal for FractallyPlugin {
    fn set_ranked_guild_slots(slots_count: u8) -> Result<(), Error> {
        assert_authorized(FunctionName::set_ranked_guild_slots)?;

        let packed_args = fractals::action_structs::set_rank_g_s {
            fractal: get_sender_app()?,
            slots_count,
        }
        .packed();
        add_action_to_transaction(
            fractals::action_structs::set_rank_g_s::ACTION_NAME,
            &packed_args,
        )
    }

    fn set_ranked_guilds(ranked_guilds: Vec<String>) -> Result<(), Error> {
        assert_authorized(FunctionName::set_ranked_guilds)?;

        let packed_args = fractals::action_structs::rank_guilds {
            fractal: get_sender_app()?,
            guilds: ranked_guilds
                .into_iter()
                .map(|guild| AccountNumber::from(guild.as_str()))
                .collect(),
        }
        .packed();
        add_action_to_transaction(
            fractals::action_structs::rank_guilds::ACTION_NAME,
            &packed_args,
        )
    }

    fn create_fractal(
        fractal_account: String,
        guild_account: String,
        name: String,
        mission: String,
    ) -> Result<(), Error> {
        assert_authorized(FunctionName::create_fractal)?;
        let packed_args = fractals::action_structs::create_fractal {
            fractal_account: fractal_account.parse().unwrap(),
            guild_account: guild_account.parse().unwrap(),
            name,
            mission,
            council_role: accounts::plugin::api::gen_rand_account(Some("c-"))?
                .as_str()
                .into(),
            rep_role: accounts::plugin::api::gen_rand_account(Some("r-"))?
                .as_str()
                .into(),
        }
        .packed();
        add_action_to_transaction(
            fractals::action_structs::create_fractal::ACTION_NAME,
            &packed_args,
        )
    }

    fn init_token() -> Result<(), Error> {
        assert_authorized(FunctionName::init_token)?;

        let packed_args = fractals::action_structs::init_token {
            fractal: get_sender_app()?,
        }
        .packed();
        add_action_to_transaction(
            fractals::action_structs::init_token::ACTION_NAME,
            &packed_args,
        )
    }

    fn set_token_threshold(threshold: u8) -> Result<(), Error> {
        assert_authorized(FunctionName::set_token_threshold)?;

        let packed_args = fractals::action_structs::set_tkn_thrs {
            fractal: get_sender_app()?,
            threshold,
        }
        .packed();
        add_action_to_transaction(
            fractals::action_structs::set_dist_int::ACTION_NAME,
            &packed_args,
        )
    }

    fn exile_member(member: String) -> Result<(), Error> {
        assert_authorized(FunctionName::exile_member)?;
        let packed_args = fractals::action_structs::exile_member {
            fractal: get_sender_app()?,
            member: member.parse().unwrap(),
        }
        .packed();
        add_action_to_transaction(
            fractals::action_structs::exile_member::ACTION_NAME,
            &packed_args,
        )
    }

    fn set_dist_interval(distribution_interval_secs: u32) -> Result<(), Error> {
        assert_authorized(FunctionName::set_dist_interval)?;
        let packed_args = fractals::action_structs::set_dist_int {
            fractal: get_sender_app()?,
            distribution_interval_secs,
        }
        .packed();
        add_action_to_transaction(
            fractals::action_structs::set_dist_int::ACTION_NAME,
            &packed_args,
        )
    }
}

impl AdminGuild for FractallyPlugin {
    fn con_membership_app(guild: String, applicant: String, accepted: bool) -> Result<(), Error> {
        get_guild(guild)?.assert_authorized(FunctionName::con_membership_app)?;

        let packed_args = fractals::action_structs::con_mem_app {
            accepted,
            applicant: applicant.as_str().into(),
        }
        .packed();

        add_action_to_transaction(
            fractals::action_structs::con_mem_app::ACTION_NAME,
            &packed_args,
        )
    }

    fn create_guild(display_name: String, guild_account: String) -> Result<(), Error> {
        let guild = get_guild(guild_account.clone())?;

        guild.assert_authorized(FunctionName::create_guild)?;

        let packed_args = fractals::action_structs::create_guild {
            fractal: guild.fractal,
            display_name: Memo::try_from(display_name).unwrap(),
            guild_account: guild_account.as_str().into(),
            council_role: accounts::plugin::api::gen_rand_account(Some("c-"))?
                .as_str()
                .into(),
            rep_role: accounts::plugin::api::gen_rand_account(Some("r-"))?
                .as_str()
                .into(),
        }
        .packed();

        add_action_to_transaction(
            fractals::action_structs::create_guild::ACTION_NAME,
            &packed_args,
        )
    }

    fn set_rank_ordering_threshold(threshold: u8) -> Result<(), Error> {
        assert_authorized(FunctionName::set_rank_ordering_threshold)?;

        let packed_args = fractals::action_structs::set_rnk_thrs { threshold }.packed();

        add_action_to_transaction(
            fractals::action_structs::set_rank_g_s::ACTION_NAME,
            &packed_args,
        )
    }

    fn set_display_name(guild: String, display_name: String) -> Result<(), Error> {
        get_guild(guild)?.assert_authorized(FunctionName::set_display_name)?;

        let packed_args = fractals::action_structs::set_g_disp {
            display_name: display_name.try_into().unwrap(),
        }
        .packed();

        add_action_to_transaction(
            fractals::action_structs::set_g_disp::ACTION_NAME,
            &packed_args,
        )
    }

    fn set_bio(guild: String, bio: String) -> Result<(), Error> {
        get_guild(guild)?.assert_authorized(FunctionName::set_bio)?;

        let packed_args = fractals::action_structs::set_g_bio {
            bio: bio.try_into().unwrap(),
        }
        .packed();

        add_action_to_transaction(
            fractals::action_structs::set_g_bio::ACTION_NAME,
            &packed_args,
        )
    }

    fn set_description(guild_account: String, description: String) -> Result<(), Error> {
        get_guild(guild_account)?.assert_authorized(FunctionName::set_description)?;

        let packed_args = fractals::action_structs::set_g_desc { description }.packed();

        add_action_to_transaction(
            fractals::action_structs::set_g_desc::ACTION_NAME,
            &packed_args,
        )
    }

    fn set_eval_schedule(
        guild_account: String,
        registration: u32,
        deliberation: u32,
        submission: u32,
        finish_by: u32,
        interval_seconds: u32,
    ) -> Result<(), Error> {
        get_guild(guild_account)?.assert_authorized(FunctionName::set_schedule)?;

        let packed_args = fractals::action_structs::set_schedule {
            deliberation,
            finish_by,
            interval_seconds,
            registration,
            submission,
        }
        .packed();

        add_action_to_transaction(
            fractals::action_structs::set_schedule::ACTION_NAME,
            &packed_args,
        )
    }

    fn set_guild_rep(guild_account: String, rep: String) -> Result<(), Error> {
        let guild = get_guild(guild_account)?;
        guild.assert_authorized(FunctionName::set_guild_rep)?;

        let packed_args = fractals::action_structs::set_g_rep {
            new_representative: rep.as_str().into(),
        }
        .packed();

        add_action_to_transaction(
            fractals::action_structs::set_g_rep::ACTION_NAME,
            &packed_args,
        )
    }
    fn resign_guild_rep(guild_account: String) -> Result<(), Error> {
        get_guild(guild_account)?.assert_authorized(FunctionName::resign_guild_rep)?;

        let packed_args = fractals::action_structs::resign_g_rep {}.packed();

        add_action_to_transaction(
            fractals::action_structs::resign_g_rep::ACTION_NAME,
            &packed_args,
        )
    }

    fn remove_guild_rep(guild_account: String) -> Result<(), Error> {
        get_guild(guild_account)?.assert_authorized(FunctionName::remove_guild_rep)?;

        let packed_args = fractals::action_structs::remove_g_rep {}.packed();

        add_action_to_transaction(
            fractals::action_structs::remove_g_rep::ACTION_NAME,
            &packed_args,
        )
    }

    fn start_eval(guild_account: String) -> Result<(), Error> {
        let guild = get_guild(guild_account.clone())?;
        guild.assert_authorized(FunctionName::start)?;

        let packed_args = fractals::action_structs::start_eval {
            guild_account: guild_account.as_str().into(),
        }
        .packed();

        add_action_to_transaction(
            fractals::action_structs::start_eval::ACTION_NAME,
            &packed_args,
        )
    }

    fn close_eval(guild_account: String) -> Result<(), Error> {
        let guild = get_guild(guild_account)?;
        guild.assert_authorized(FunctionName::close_eval)?;

        close(&"fractals".to_string(), guild.eval_id()?)
    }
}

impl UserFractal for FractallyPlugin {
    fn join() -> Result<(), Error> {
        assert_authorized(FunctionName::join)?;
        let packed_args = fractals::action_structs::join {
            fractal: get_sender_app()?,
        }
        .packed();
        add_action_to_transaction(fractals::action_structs::join::ACTION_NAME, &packed_args)
    }

    fn dist_token() -> Result<(), Error> {
        assert_authorized(FunctionName::dist_token)?;
        let packed_args = fractals::action_structs::dist_token {
            fractal: get_sender_app()?,
        }
        .packed();
        add_action_to_transaction(
            fractals::action_structs::dist_token::ACTION_NAME,
            &packed_args,
        )
    }
}

impl UserGuild for FractallyPlugin {
    fn apply_guild(guild_account: String, extra_info: String) -> Result<(), Error> {
        get_guild(guild_account.clone())?.assert_authorized(FunctionName::apply_guild)?;

        let packed_args = fractals::action_structs::apply_guild {
            guild_account: guild_account.as_str().into(),
            extra_info,
        }
        .packed();

        add_action_to_transaction(
            fractals::action_structs::apply_guild::ACTION_NAME,
            &packed_args,
        )
    }

    fn register_candidacy(guild_account: String, active: bool) -> Result<(), Error> {
        get_guild(guild_account.clone())?.assert_authorized(FunctionName::register_candidacy)?;

        let packed_args = fractals::action_structs::reg_can {
            guild: guild_account.as_str().into(),
            active,
        }
        .packed();

        add_action_to_transaction(fractals::action_structs::reg_can::ACTION_NAME, &packed_args)
    }

    fn attest_membership_app(
        guild_account: String,
        applicant: String,
        comment: String,
        endorses: bool,
    ) -> Result<(), Error> {
        let guild = get_guild(guild_account.clone())?;
        guild.assert_authorized(FunctionName::attest_membership_app)?;

        let packed_args = fractals::action_structs::at_mem_app {
            comment,
            endorses,
            guild_account: guild_account.as_str().into(),
            applicant: applicant.as_str().into(),
        }
        .packed();

        add_action_to_transaction(
            fractals::action_structs::at_mem_app::ACTION_NAME,
            &packed_args,
        )
    }
}

impl UserEval for FractallyPlugin {
    fn register(guild_account: String) -> Result<(), Error> {
        let guild = get_guild(guild_account)?;
        guild.assert_authorized(FunctionName::register)?;

        EvaluationsUser::register(&"fractals".to_string(), guild.eval_id()?)
    }

    fn unregister(guild_account: String) -> Result<(), Error> {
        let guild = get_guild(guild_account)?;
        guild.assert_authorized(FunctionName::unregister)?;

        EvaluationsUser::unregister(&"fractals".to_string(), guild.eval_id()?)
    }

    fn get_group_users(guild_account: String, group_number: u32) -> Result<Vec<String>, Error> {
        let guild = get_guild(guild_account)?;
        EvaluationsUser::get_group_users(&"fractals".to_string(), guild.eval_id()?, group_number)
    }

    fn get_proposal(
        guild_account: String,
        group_number: u32,
    ) -> Result<Option<Vec<String>>, Error> {
        let guild = get_guild(guild_account)?;
        guild.assert_authorized(FunctionName::get_proposal)?;
        let evaluation_id = guild.eval_id()?;

        match EvaluationsUser::get_proposal(&"fractals".to_string(), evaluation_id, group_number)? {
            None => Ok(None),
            Some(rank_numbers) => {
                let users: Vec<AccountNumber> = EvaluationsUser::get_group_users(
                    &"fractals".to_string(),
                    evaluation_id,
                    group_number,
                )?
                .iter()
                .map(|account| AccountNumber::from_str(account).unwrap())
                .collect();

                let res: Vec<String> = helpers::parse_rank_to_accounts(rank_numbers, users)
                    .into_iter()
                    .map(|user| user.to_string())
                    .collect();

                Ok(Some(res))
            }
        }
    }

    fn propose(
        guild_account: String,
        group_number: u32,
        proposal: Vec<String>,
    ) -> Result<(), Error> {
        let guild = get_guild(guild_account)?;
        guild.assert_authorized(FunctionName::propose)?;
        let evaluation_id = guild.eval_id()?;

        let all_users: Vec<AccountNumber> =
            EvaluationsUser::get_group_users(&"fractals".to_string(), evaluation_id, group_number)?
                .iter()
                .map(|account| AccountNumber::from_str(account).unwrap())
                .collect();

        let ranked_accounts: Vec<AccountNumber> = proposal
            .iter()
            .map(|user| AccountNumber::from_str(user).unwrap())
            .collect();

        let res: Vec<String> = helpers::parse_accounts_to_ranks(all_users, ranked_accounts)
            .into_iter()
            .map(|num| num.to_string())
            .collect();

        EvaluationsUser::propose(&"fractals".to_string(), evaluation_id, group_number, &res)
    }

    fn attest(guild_account: String, group_number: u32) -> Result<(), Error> {
        let guild = get_guild(guild_account)?;
        guild.assert_authorized(FunctionName::attest)?;
        EvaluationsUser::attest(&"fractals".to_string(), guild.eval_id()?, group_number)
    }
}

impl Queries for FractallyPlugin {
    fn get_guild(guild_account: String) -> Result<types::Guild, Error> {
        let guild = get_guild(guild_account)?;
        Ok(types::Guild {
            fractal: guild.fractal.to_string(),
            guild: guild.guild.to_string(),
            evaluation_id: guild.evaluation_id,
            council_role: guild.council_role.to_string(),
            rep_role: guild.rep_role.to_string(),
        })
    }

    fn get_fractal(fractal_account: String) -> Result<types::Fractal, Error> {
        let fractal = get_fractal(fractal_account)?;
        Ok(types::Fractal {
            fractal: fractal.account.to_string(),
            judiciary: fractal.judiciary.to_string(),
            legislature: fractal.legislature.to_string(),
            token_id: fractal.token_id,
        })
    }
}

bindings::export!(FractallyPlugin with_types_in bindings);<|MERGE_RESOLUTION|>--- conflicted
+++ resolved
@@ -67,17 +67,10 @@
             ",
     }
     functions {
-        None => [get_group_users, exile_member, set_dist_interval, init_token],
-<<<<<<< HEAD
-        Low => [start, close_eval],
-        Medium => [join, register, unregister, apply_guild, attest_membership_app, get_proposal, create_fractal],
-        High => [propose, con_membership_app, set_rank_ordering_threshold, set_min_scorers, set_ranked_guilds, set_ranked_guild_slots, set_schedule, set_display_name, set_bio, set_description, attest, create_guild, set_guild_rep, resign_guild_rep, remove_guild_rep
-=======
-        Low => [start, close_eval, dist_token],
-        Medium => [join, register, unregister, apply_guild, attest_membership_app, get_proposal, create_fractal, register_candidacy],
-        High => [propose, set_rank_ordering_threshold, set_token_threshold, set_ranked_guilds, set_ranked_guild_slots, set_schedule, set_display_name, set_bio, set_description, attest, create_guild, set_guild_rep, resign_guild_rep, remove_guild_rep
->>>>>>> 122fe546
-],
+        None => [exile_member, get_group_users, init_token, set_dist_interval],
+        Low => [close_eval, dist_token, start],
+        Medium => [apply_guild, attest_membership_app, create_fractal, get_proposal, join, register, register_candidacy, unregister],
+        High => [attest, con_membership_app, create_guild, propose, remove_guild_rep, resign_guild_rep, set_bio, set_description, set_display_name, set_guild_rep, set_min_scorers, set_rank_ordering_threshold, set_ranked_guild_slots, set_ranked_guilds, set_schedule, set_token_threshold],
     }
 }
 
