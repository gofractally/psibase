--- conflicted
+++ resolved
@@ -78,10 +78,7 @@
     import admin-guild;
     import user-guild;
     import user-eval;
-<<<<<<< HEAD
-=======
     import queries;
     import types;
 
->>>>>>> abfe2ccb
 }