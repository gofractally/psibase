--- conflicted
+++ resolved
@@ -2,15 +2,11 @@
 mod scoring;
 pub mod tables;
 
-<<<<<<< HEAD
 pub const ONE_DAY: u32 = 86400;
 pub const ONE_WEEK: u32 = ONE_DAY * 7;
 pub const ONE_YEAR: u32 = ONE_WEEK * 52;
 
-#[psibase::service(tables = "tables::tables")]
-=======
 #[psibase::service(tables = "tables::tables", recursive = true)]
->>>>>>> 6500e06c
 pub mod service {
 
     use crate::tables::{
@@ -47,9 +43,6 @@
         Fractal::add(fractal_account, name, mission, guild_account);
 
         FractalMember::add(fractal_account, sender, MemberStatus::Citizen);
-<<<<<<< HEAD
-        Guild::add(fractal_account, guild_account, sender, "Genesis".into());
-=======
         Guild::add(
             fractal_account,
             guild_account,
@@ -58,7 +51,6 @@
             council_role,
             rep_role,
         );
->>>>>>> 6500e06c
 
         Wrapper::emit().history().created_fractal(fractal_account);
     }
@@ -349,7 +341,6 @@
         FractalMember::get_assert(fractal, member).exile();
     }
 
-<<<<<<< HEAD
     /// Initialise a token for a fractal.
     ///
     /// Called only once per fractal.
@@ -393,7 +384,8 @@
             "only the legislature can rank guilds",
         );
         ConsensusReward::get_assert(fractal).set_ranked_guilds(guilds);
-=======
+    }
+
     /// Set a new representative of the Guild.
     ///
     /// # Arguments
@@ -451,7 +443,6 @@
     #[action]
     fn has_policy(account: AccountNumber) -> bool {
         account_policy(account).is_some()
->>>>>>> 6500e06c
     }
 
     #[event(history)]
