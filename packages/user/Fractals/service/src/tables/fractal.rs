--- conflicted
+++ resolved
@@ -1,5 +1,4 @@
 use async_graphql::ComplexObject;
-<<<<<<< HEAD
 use psibase::services::tokens::Quantity;
 use psibase::{check_some, AccountNumber, Table};
 use std::str::FromStr;
@@ -7,13 +6,11 @@
 use crate::tables::tables::{
     ConsensusReward, Fractal, FractalMember, FractalMemberTable, FractalTable,
 };
-=======
 use psibase::{
     check_none, check_some, services::auth_dyn::policy::DynamicAuthPolicy, AccountNumber, Table,
 };
 
 use crate::tables::tables::{Fractal, FractalMember, FractalMemberTable, FractalTable, Guild};
->>>>>>> 6500e06c
 
 use psibase::services::tokens::Decimal;
 use psibase::services::tokens::Wrapper as Tokens;
@@ -93,9 +90,13 @@
         mission: String,
         genesis_guild: AccountNumber,
     ) -> Self {
-<<<<<<< HEAD
+        check_none(Self::get(account), "fractal already exists");
         let new_instance = Self::new(account, name, mission, genesis_guild);
+        // Save the fractal first prior to creating an account for it
+        // as AuthDyn expects `has_policy` to return true when setting the fractals
+        // auth service to AuthDyn.
         new_instance.save();
+        new_instance.create_account();
         new_instance
     }
 
@@ -110,16 +111,6 @@
         );
 
         ConsensusReward::add(self.account, self.token_id, quarter_supply);
-=======
-        check_none(Self::get(account), "fractal already exists");
-        let new_instance = Self::new(account, name, mission, genesis_guild);
-        // Save the fractal first prior to creating an account for it
-        // as AuthDyn expects `has_policy` to return true when setting the fractals
-        // auth service to AuthDyn.
-        new_instance.save();
-        new_instance.create_account();
-        new_instance
->>>>>>> 6500e06c
     }
 
     pub fn get(fractal: AccountNumber) -> Option<Self> {
