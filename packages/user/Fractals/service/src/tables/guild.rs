--- conflicted
+++ resolved
@@ -55,12 +55,9 @@
         display_name: Memo,
     ) -> Self {
         check_none(Self::get(guild), "guild already exists");
-<<<<<<< HEAD
-=======
 
         // TODO: replace with auth-guild when available
         AuthDelegate::call().newAccount(guild, get_sender());
->>>>>>> 6076dde8
 
         check_some(
             FractalMember::get(fractal, rep),
