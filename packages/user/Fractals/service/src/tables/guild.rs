--- conflicted
+++ resolved
@@ -64,20 +64,19 @@
         check_some(Self::get(account), "guild does not exist")
     }
 
-<<<<<<< HEAD
     pub fn guilds_of_fractal(fractal: AccountNumber) -> Vec<Self> {
         GuildTable::read()
             .get_index_by_fractal()
             .range((fractal, AccountNumber::new(0))..=(fractal, AccountNumber::new(u64::MAX)))
             .collect()
-=======
+    }
+    
     pub fn get_by_council_role(council: AccountNumber) -> Option<Self> {
         GuildTable::read().get_index_by_council().get(&council)
     }
 
     pub fn get_by_rep_role(rep: AccountNumber) -> Option<Self> {
         GuildTable::read().get_index_by_rep().get(&rep)
->>>>>>> 6500e06c
     }
 
     pub fn evaluation(&self) -> Option<EvaluationInstance> {
