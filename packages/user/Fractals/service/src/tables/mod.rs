--- conflicted
+++ resolved
@@ -25,12 +25,8 @@
         pub created_at: TimePointSec,
         pub name: String,
         pub mission: String,
-<<<<<<< HEAD
-        // legislative
-=======
         pub legislature: AccountNumber,
         pub judiciary: AccountNumber,
->>>>>>> 6076dde8
     }
 
     impl Fractal {
