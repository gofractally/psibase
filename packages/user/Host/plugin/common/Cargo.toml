--- conflicted
+++ resolved
@@ -23,8 +23,5 @@
 [package.metadata.component.target.dependencies]
 "supervisor:bridge" = { path = "./wit/deps/supervisor.wit" }
 "accounts:plugin" = { path = "./wit/deps/accounts.wit" }
-<<<<<<< HEAD
 "host:types" = { path = "../types/wit/world.wit" }
-=======
-"host:auth" = { path = "../auth/wit/world.wit" }
->>>>>>> f4a543db
+"host:auth" = { path = "../auth/wit/world.wit" }