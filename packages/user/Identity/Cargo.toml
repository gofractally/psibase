--- conflicted
+++ resolved
@@ -20,12 +20,6 @@
 crate-type = ["rlib"]
 
 [dependencies]
-<<<<<<< HEAD
 identity = { path = "service", version = "0.22.0" }
 identity-plugin = { path = "plugin", version = "0.22.0" }
-user-workspace-hack = { version = "0.1", path = "../user-workspace-hack" }
-=======
-identity = { path = "service", version = "0.21.0" }
-identity-plugin = { path = "plugin", version = "0.21.0" }
-psibase-user-workspace-hack.workspace = true
->>>>>>> 560ef3be
+psibase-user-workspace-hack.workspace = true