--- conflicted
+++ resolved
@@ -13,12 +13,7 @@
 serde_json.workspace = true
 chrono = "0.4"
 rand = "0.9.0"
-<<<<<<< HEAD
-plugin-workspace-hack = { version = "0.1", path = "../../../plugin-workspace-hack" }
-=======
-hex = "0.4.3"
 psibase-plugin-workspace-hack.workspace = true
->>>>>>> e3e7666f
 
 [lib]
 crate-type = ["cdylib"]
