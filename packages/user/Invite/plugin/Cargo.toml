[package]
name = "invite"
version.workspace = true
edition.workspace = true

[dependencies]
pem = "3.0.4"
spki = "0.7.3"
wit-bindgen-rt.workspace = true
psibase.workspace = true
urlencoding = "2.1.3"
serde.workspace = true
serde_json.workspace = true
chrono = "0.4"
rand = "0.9.0"
<<<<<<< HEAD
=======
hex = "0.4.3"
plugin-workspace-hack = { version = "0.1", path = "../../../plugin-workspace-hack" }
>>>>>>> f8c5ff96

[lib]
crate-type = ["cdylib"]

[package.metadata.component]
package = "invite:plugin"

[package.metadata.component.target]
world = "impl"

[package.metadata.component.target.dependencies]
"host:common" = { path = "../../Host/plugin/common/wit/world.wit" }
"host:crypto" = { path = "../../Host/plugin/crypto/wit/world.wit" }
"host:types" = { path = "../../Host/plugin/types/wit/world.wit" }
"accounts:plugin" = { path = "../../../system/Accounts/plugin/accounts/wit/world.wit" }
"transact:plugin" = { path = "../../../system/Transact/plugin/wit/world.wit" }
"aes:plugin" = { path = "../../Aes/plugin/wit/world.wit" }
"base64:plugin" = { path = "../../Base64/plugin/wit/world.wit" }
"credentials:plugin" = { path = "../../../system/Credentials/plugin/wit/world.wit" }
"permissions:plugin" = { path = "../../Permissions/plugin/wit/world.wit" }<|MERGE_RESOLUTION|>--- conflicted
+++ resolved
@@ -13,11 +13,7 @@
 serde_json.workspace = true
 chrono = "0.4"
 rand = "0.9.0"
-<<<<<<< HEAD
-=======
-hex = "0.4.3"
 plugin-workspace-hack = { version = "0.1", path = "../../../plugin-workspace-hack" }
->>>>>>> f8c5ff96
 
 [lib]
 crate-type = ["cdylib"]
