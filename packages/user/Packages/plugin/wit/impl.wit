package packages:plugin;

<<<<<<< HEAD
interface private-api {
    use host:types/types.{error};
    use types.{meta, package-info, package-source, package-op-info, package-op-full, package-preference};
=======
>>>>>>> f4a543db


world impl {
    include host:common/imports;
    include accounts:plugin/imports;
    include setcode:plugin/imports;
    include sites:plugin/imports;
    include staged-tx:plugin/imports;
    include transact:plugin/imports;

    export queries;
    export private-api;
}<|MERGE_RESOLUTION|>--- conflicted
+++ resolved
@@ -1,11 +1,8 @@
 package packages:plugin;
 
-<<<<<<< HEAD
 interface private-api {
     use host:types/types.{error};
     use types.{meta, package-info, package-source, package-op-info, package-op-full, package-preference};
-=======
->>>>>>> f4a543db
 
 
 world impl {
