--- conflicted
+++ resolved
@@ -16,14 +16,7 @@
 crate-type = ["rlib"]
 
 [dependencies]
-<<<<<<< HEAD
 registry = { path = "service", version = "0.22.0" }
 r-registry = { path = "query", version = "0.22.0" }
 registry-plugin = { path = "plugin", version = "0.22.0" }
-user-workspace-hack = { version = "0.1", path = "../user-workspace-hack" }
-=======
-registry = { path = "service", version = "0.21.0" }
-r-registry = { path = "query", version = "0.21.0" }
-registry-plugin = { path = "plugin", version = "0.21.0" }
-psibase-user-workspace-hack.workspace = true
->>>>>>> 560ef3be
+psibase-user-workspace-hack.workspace = true