[package]
name = "subgroups-pkg"
description = "Generates subgroups given total population and allowed group size"
version.workspace = true
rust-version.workspace = true
edition.workspace = true
repository.workspace = true
homepage.workspace = true
publish.workspace = true

[package.metadata.psibase]
package-name = "Subgroups"
services = ["subgroups"]

[lib]
crate-type = ["rlib"]

[dependencies]
<<<<<<< HEAD
subgroups = { path = "service", version = "0.22.0" }
user-workspace-hack = { version = "0.1", path = "../user-workspace-hack" }
=======
subgroups = { path = "service", version = "0.21.0" }
psibase-user-workspace-hack.workspace = true
>>>>>>> 560ef3be
<|MERGE_RESOLUTION|>--- conflicted
+++ resolved
@@ -16,10 +16,5 @@
 crate-type = ["rlib"]
 
 [dependencies]
-<<<<<<< HEAD
 subgroups = { path = "service", version = "0.22.0" }
-user-workspace-hack = { version = "0.1", path = "../user-workspace-hack" }
-=======
-subgroups = { path = "service", version = "0.21.0" }
-psibase-user-workspace-hack.workspace = true
->>>>>>> 560ef3be
+psibase-user-workspace-hack.workspace = true