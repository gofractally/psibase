package token-stream:plugin;

interface api {
    use host:types/types.{error};

<<<<<<< HEAD
    create: func(half-life-seconds: u32, token-id: u32) -> result<_, error>;
    deposit: func(nft-id: u32, token-id: string, amount: string, memo: string) -> result<_, error>;
=======

    /// Creates a new token stream
    ///
    /// Parameters:
    /// * `half-life-seconds`: Time (in seconds) until half of the total unvested balance is withdrawable
    /// * `token-id`: Token ID to be deposited into the stream.
    create: func(half-life-seconds: u32, token-id: u32) -> result<_, error>;

    /// Deposit into an existing token stream
    ///
    /// Parameters:
    /// * `nft-id`: NFT / Stream ID of stream
    /// * `token-id`: Token ID to be deposited into the stream.
    /// * `amount`: Decimal amount of token to be deposited.
    /// * `memo`: Memo.
    deposit: func(nft-id: u32, token-id: u32, amount: string, memo: string) -> result<_, error>;

    /// Claim vested tokens from a stream
    ///
    /// * Requires holding the stream NFT
    ///
    /// Parameters:
    /// * `nft-id`: NFT / Stream ID of stream
>>>>>>> 0f02bf73
    claim: func(nft-id: u32) -> result<_, error>;

    /// Deletes a token stream
    ///
    /// * Requires holding the stream NFT, entire balance vested + claimed.
    ///
    /// Parameters:
    /// * `nft-id`: NFT / Stream ID of stream
    delete: func(nft-id: u32) -> result<_, error>;

}


world imports {
    import api;
}<|MERGE_RESOLUTION|>--- conflicted
+++ resolved
@@ -3,10 +3,6 @@
 interface api {
     use host:types/types.{error};
 
-<<<<<<< HEAD
-    create: func(half-life-seconds: u32, token-id: u32) -> result<_, error>;
-    deposit: func(nft-id: u32, token-id: string, amount: string, memo: string) -> result<_, error>;
-=======
 
     /// Creates a new token stream
     ///
@@ -30,7 +26,6 @@
     ///
     /// Parameters:
     /// * `nft-id`: NFT / Stream ID of stream
->>>>>>> 0f02bf73
     claim: func(nft-id: u32) -> result<_, error>;
 
     /// Deletes a token stream
