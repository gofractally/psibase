#![allow(non_snake_case)]

#[cfg(test)]
mod tests {
    use crate::tables::Stream;
    use crate::Wrapper as TokenStream;
    use psibase::services::nft::Wrapper as Nfts;
    use psibase::services::tokens::{Quantity, Wrapper as Tokens};
    use psibase::*;

    static ALICE: AccountNumber = account!("alice");
    static BOB: AccountNumber = account!("bob");
    static CHARLIE: AccountNumber = account!("charlie");
    static TOKEN_STREAM: AccountNumber = account!("token-stream");

    fn get_balance(chain: &psibase::Chain, token_id: u32, account: AccountNumber) -> Quantity {
        Tokens::push(&chain)
            .getBalance(token_id, account)
            .get()
            .unwrap()
    }

    fn get_stream(chain: &psibase::Chain, nft_id: u32) -> Stream {
        TokenStream::push(&chain)
            .get_stream(nft_id)
            .get()
            .unwrap()
            .unwrap()
    }

    fn tokens_credit(
        chain: &psibase::Chain,
        token_id: u32,
        creditor: AccountNumber,
        debitor: AccountNumber,
        amount: u64,
    ) {
        Tokens::push_from(&chain, creditor)
            .credit(
                token_id,
                debitor,
                amount.into(),
                "memo".to_string().try_into().unwrap(),
            )
            .get()
            .unwrap();
    }

    /// Creates alice, bob, charlie, and alice mints a new token with supply 1000_0000.
    fn setup_env(chain: &psibase::Chain) -> u32 {
        chain.new_account(ALICE).unwrap();
        chain.new_account(BOB).unwrap();
        chain.new_account(CHARLIE).unwrap();

        let supply = Quantity::from(1000_0000);

        let token_id = Tokens::push_from(&chain, ALICE)
            .create(4.try_into().unwrap(), supply)
            .get()
            .unwrap();
        assert_eq!(token_id, 2);

        Tokens::push_from(&chain, ALICE).mint(
            token_id,
            supply,
            "memo".to_string().try_into().unwrap(),
        );
        token_id
    }

    struct TestHelper {
        chain: psibase::Chain,
        token_id: u32,
    }

    impl TestHelper {
        const HALF_LIFE: u32 = 10000;

<<<<<<< HEAD
        assert_eq!(
            get_stream(&chain, stream_nft_id).total_deposited,
            500.into()
        );

        Nfts::push_from(&chain, ALICE).credit(stream_nft_id, BOB, "memo".to_string());
        Nfts::push_from(&chain, BOB).debit(stream_nft_id, "memo".to_string());

        TokenStream::push_from(&chain, BOB)
            .claim(stream_nft_id)
            .get()
            .unwrap();

        check_balance(&chain, token_id, BOB, Some(1));

        chain.start_block_at(
            TimePointSec {
                seconds: 3600 * 7 * 52 * 20,
            }
            .microseconds(),
        );
        TokenStream::push_from(&chain, BOB)
            .claim(stream_nft_id)
            .get()
            .unwrap();
        check_balance(&chain, token_id, BOB, Some(500));
=======
        fn new(mut chain: psibase::Chain) -> Self {
            chain.set_auto_block_start(false);
            reset_clock(&chain);
            let token_id = setup_env(&chain);
            Self { chain, token_id }
        }
>>>>>>> 0f02bf73

        fn credit(&self, creditor: AccountNumber, debitor: AccountNumber, amount: u64) {
            tokens_credit(&self.chain, self.token_id, creditor, debitor, amount);
        }

        fn get_balance(&self, account: AccountNumber) -> Quantity {
            get_balance(&self.chain, self.token_id, account)
        }

        fn create_stream(&self, owner: AccountNumber, deposit_amount: u64) -> u32 {
            let id = create_stream(&self.chain, owner, Self::HALF_LIFE, self.token_id);
            self.deposit(owner, id, deposit_amount);
            id
        }

        fn deposit(&self, sender: AccountNumber, stream_nft_id: u32, amount: u64) {
            self.credit(sender, TOKEN_STREAM, amount);
            TokenStream::push_from(&self.chain, sender)
                .deposit(stream_nft_id, amount.into())
                .get()
                .unwrap();
        }

        fn transfer_stream_ownership(
            &self,
            sender: AccountNumber,
            recipient: AccountNumber,
            stream_nft_id: u32,
        ) {
            Nfts::push_from(&self.chain, sender).credit(
                stream_nft_id,
                recipient,
                "Giving tokenstream NFT".to_string(),
            );
            Nfts::push_from(&self.chain, recipient)
                .debit(stream_nft_id, "claiming tokenstream NFT".to_string());
        }

        fn stream(&self, stream_nft_id: u32) -> Stream {
            get_stream(&self.chain, stream_nft_id)
        }

        fn claim(&self, recipient: AccountNumber, stream_nft_id: u32) {
            TokenStream::push_from(&self.chain, recipient)
                .claim(stream_nft_id)
                .get()
                .unwrap();
        }

        fn pass_time(&self, seconds: i64) {
            self.chain.start_block_after(Seconds::new(seconds).into());
        }
    }

    // λ = ln(2) / half_life_seconds
    fn rate(half_life_seconds: u32) -> f64 {
        std::f64::consts::LN_2 / half_life_seconds as f64
    }

    // Δt > (1/λ) * ln(P(0))
    pub fn full_vesting_time(half_life_seconds: u32, balance: u64) -> i64 {
        if balance == 0 {
            return 0;
        }

        let factor = 1.0 / rate(half_life_seconds);
        let t = factor * ((balance as f64).ln());

        t.ceil() as i64
    }

    fn reset_clock(chain: &psibase::Chain) {
        let time: i64 = 1000;
        chain.start_block_at(TimePointSec { seconds: time }.microseconds());
    }

    fn create_stream(
        chain: &psibase::Chain,
        author: AccountNumber,
        half_life_seconds: u32,
        token_id: u32,
    ) -> u32 {
        TokenStream::push_from(&chain, author)
            .create(half_life_seconds, token_id)
            .get()
            .unwrap()
    }

    #[psibase::test_case(packages("TokenStream"))]
    fn test_basics(mut chain: psibase::Chain) {
        chain.set_auto_block_start(false);
        reset_clock(&chain);
        let token_id = setup_env(&chain);

        let id = create_stream(&chain, ALICE, TestHelper::HALF_LIFE, token_id);

        // Test zero deposit fails
        let result = TokenStream::push_from(&chain, ALICE)
            .deposit(id, 0.into())
            .get();
        assert!(result.is_err(), "Depositing zero should fail");
        assert_eq!(
            get_stream(&chain, id).total_deposited,
            0.into(),
            "No tokens should be deposited"
        );

        // Test claim fails since there's been no deposit
        let err = TokenStream::push_from(&chain, ALICE)
            .claim(id)
            .get()
            .unwrap_err();
        assert!(err
            .to_string()
            .contains("credit quantity must be greater than 0"));

        // Make deposit
        tokens_credit(&chain, token_id, ALICE, TOKEN_STREAM, 500);
        TokenStream::push_from(&chain, ALICE)
            .deposit(id, 500.into())
            .get()
            .unwrap();

        // Check claim fails when no vesting has yet occured
        Nfts::push_from(&chain, ALICE).credit(id, BOB, "memo".to_string());
        Nfts::push_from(&chain, BOB).debit(id, "memo".to_string());
        assert!(TokenStream::push_from(&chain, BOB)
            .claim(id)
            .get()
            .unwrap_err()
            .to_string()
            .contains("credit quantity must be greater than 0"));

        // Check total deposited is correct
        chain.start_block();
        assert_eq!(get_stream(&chain, id).total_deposited, 500.into());
    }

    #[psibase::test_case(packages("TokenStream"))]
    fn test_full_vesting_time(chain: psibase::Chain) {
        let test = TestHelper::new(chain);
        let stream = test.create_stream(ALICE, 500);

        let alice_balance_before = test.get_balance(ALICE);

        // Wait for 1 less than the full vesting time
        let expected_full_vesting_wait_time = full_vesting_time(TestHelper::HALF_LIFE, 500);
        test.pass_time(expected_full_vesting_wait_time - 1);
        test.claim(ALICE, stream);
        let total_claimed = test.get_balance(ALICE) - alice_balance_before;
        assert!(
            total_claimed == 499.into(),
            "Alice should not have claimed the full balance. She claimed {} of 500",
            total_claimed.value
        );

        // Finish waiting full vesting time
        test.pass_time(1);
        test.claim(ALICE, stream);
        let total_claimed = test.get_balance(ALICE) - alice_balance_before;
        assert_eq!(total_claimed, 500.into());
    }

    #[psibase::test_case(packages("TokenStream"))]
    fn claiming_sparsely_is_same_as_regularly(chain: psibase::Chain) {
        let test = TestHelper::new(chain);

        test.credit(ALICE, BOB, 100_000);
        let stream1 = test.create_stream(BOB, 100_000);

        test.credit(ALICE, CHARLIE, 100_000);
        let stream2 = test.create_stream(CHARLIE, 100_000);

        for _ in 0..8 {
            test.pass_time(50);
            test.claim(BOB, stream1);
        }

        test.claim(CHARLIE, stream2);

        assert_eq!(
            test.get_balance(BOB).value,
            test.get_balance(CHARLIE).value,
            "Balances should match after claims"
        );
    }

    #[psibase::test_case(packages("TokenStream"))]
    fn multiple_deposits_same_stream(chain: psibase::Chain) {
        let test = TestHelper::new(chain);
        let stream = test.create_stream(ALICE, 300);

        // Check second deposit works
        test.pass_time(50);
        test.deposit(ALICE, stream, 200);
        assert_eq!(test.stream(stream).total_deposited, 500.into());

        // Check claim still works
        test.pass_time(50);
        test.claim(ALICE, stream);
        assert!(
            test.get_balance(ALICE).value > 0,
            "Alice should have claimed some tokens"
        );
    }

    #[psibase::test_case(packages("TokenStream"))]
    fn stream_transfer_preserves_vesting(chain: psibase::Chain) {
        let test = TestHelper::new(chain);
        let stream = test.create_stream(ALICE, 500);

        test.pass_time(50);

        test.transfer_stream_ownership(ALICE, BOB, stream);
        test.transfer_stream_ownership(BOB, CHARLIE, stream);

        test.pass_time(50);

        test.claim(CHARLIE, stream);
        assert!(
            test.get_balance(CHARLIE).value > 0,
            "Charlie should claim vested tokens"
        );
        assert_eq!(
            test.stream(stream).total_deposited,
            500.into(),
            "Total deposited should remain unchanged"
        );
    }

    #[psibase::test_case(packages("TokenStream"))]
    fn precision_check(chain: psibase::Chain) {
        let test = TestHelper::new(chain);
        let stream_nft_id = test.create_stream(ALICE, 80_000);

        let alice_balance_before = test.get_balance(ALICE);
        test.pass_time(TestHelper::HALF_LIFE as i64 * 3);
        test.claim(ALICE, stream_nft_id);
        let total_claimed = test.get_balance(ALICE) - alice_balance_before;

        assert!(
            (69_999..=70_001).contains(&total_claimed.value),
            "Claimed amount {} not in expected range 69_999..=70_001",
            total_claimed.value
        );
    }
}<|MERGE_RESOLUTION|>--- conflicted
+++ resolved
@@ -76,41 +76,12 @@
     impl TestHelper {
         const HALF_LIFE: u32 = 10000;
 
-<<<<<<< HEAD
-        assert_eq!(
-            get_stream(&chain, stream_nft_id).total_deposited,
-            500.into()
-        );
-
-        Nfts::push_from(&chain, ALICE).credit(stream_nft_id, BOB, "memo".to_string());
-        Nfts::push_from(&chain, BOB).debit(stream_nft_id, "memo".to_string());
-
-        TokenStream::push_from(&chain, BOB)
-            .claim(stream_nft_id)
-            .get()
-            .unwrap();
-
-        check_balance(&chain, token_id, BOB, Some(1));
-
-        chain.start_block_at(
-            TimePointSec {
-                seconds: 3600 * 7 * 52 * 20,
-            }
-            .microseconds(),
-        );
-        TokenStream::push_from(&chain, BOB)
-            .claim(stream_nft_id)
-            .get()
-            .unwrap();
-        check_balance(&chain, token_id, BOB, Some(500));
-=======
         fn new(mut chain: psibase::Chain) -> Self {
             chain.set_auto_block_start(false);
             reset_clock(&chain);
             let token_id = setup_env(&chain);
             Self { chain, token_id }
         }
->>>>>>> 0f02bf73
 
         fn credit(&self, creditor: AccountNumber, debitor: AccountNumber, amount: u64) {
             tokens_credit(&self.chain, self.token_id, creditor, debitor, amount);
