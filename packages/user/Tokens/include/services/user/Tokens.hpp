#pragma once

#include <psibase/Memo.hpp>
#include <psibase/psibase.hpp>

#include <services/system/CommonTables.hpp>
#include <services/user/symbolTables.hpp>
#include <services/user/tokenErrors.hpp>
#include <services/user/tokenTables.hpp>
#include <services/user/tokenTypes.hpp>

namespace UserService
{
   class Tokens : public psibase::Service
   {
     public:
      using Tables = psibase::ServiceTables<TokenTable, TokenHolderTable, InitTable>;

      using Memo = psibase::Memo;

      static constexpr auto service  = psibase::AccountNumber("tokens");
      static constexpr auto sysToken = TID{1};

      static constexpr uint8_t untransferable = 0;
      static constexpr uint8_t unrecallable   = 1;
      static constexpr uint8_t manualDebit    = 0;

      Tokens(psio::shared_view_ptr<psibase::Action> action);

      void init();

      /// Create a new token
      ///
      /// # Arguments
      /// * `precision` - Amount of decimal places in the token, 4 = 1.0000. 8 = 1.00000000
      /// * `max_issued_supply` - The permanent max issued supply of the token
      ///
      /// Returns the unique token identifier aka TID (u32)
      TID create(Precision precision, Quantity maxIssuedSupply);

      /// Mint / Issue new tokens into existence
      ///
      /// Only the token owner can mint new tokens, and only if the total issuance
      /// does not exceed the max issued supply.
      ///
      /// # Arguments
      /// * `token_id` - Unique token identifier
      /// * `amount`   - Amount of tokens to mint
      /// * `memo`     - Memo
      void mint(TID tokenId, Quantity amount, Memo memo);

      /// Burn's the specified amount of the sender's specified tokens
      ///
      /// # Arguments
      /// * `token_id` - Unique token identifier
      /// * `amount`   - Amount of tokens to burn
      /// * `memo`     - Memo
      void burn(TID tokenId, Quantity amount, Memo memo);

      /// Set user global configuration of sender
      ///
      /// # Arguments
      /// * `index`    - Index of the configuration flag
      ///                Valid values: [0,8)
      ///                See `Configurations` for details
      /// * `enabled`  - A `bool` indicating the intended value of the specified configuration flag
      ///
      /// Configurations:
      /// * 0: manual_debit       - If enabled, any credits of this token must be manually debited by
      ///                           the receiver.
      /// * 1: keep_zero_balances - If enabled, records with a balance of zero will still be kept in the
      ///                           balance table, and will not need to be recreated on the next deposit.
      void setUserConf(uint8_t index, bool enable);

      /// Set user's token-specific balance configuration
      ///
      /// # Arguments
      /// * `token_id` - Unique token identifier
      /// * `index`    - Index of the configuration flag
      ///                Valid values: [0,8)
      ///                See `Configurations` for details
      /// * `enabled`  - A `bool` indicating the intended value of the specified configuration flag
      ///
      /// Configurations:
      /// * 0: manual_debit       - If enabled, any credits of this token must be manually debited by
      ///                           the receiver.
      /// * 1: keep_zero_balances - If enabled, records with a balance of zero will still be kept in the
      ///                           balance table, and will not need to be recreated on the next deposit.
      void setBalConf(TID tokenId, uint8_t index, bool enable);

      /// Delete the user's token-specific balance configuration
      ///
      /// # Arguments
      /// * `token_id` - Unique token identifier.
      void delBalConf(TID tokenId);

      /// Set token configuration. Only the token owner can set the configuration.
      ///
      /// # Arguments
      /// * `token_id` - Unique token identifier
      /// * `index`    - Index of the configuration flag
      ///                Valid values: [0,8)
      ///                See `Configurations` for details
      /// * `enabled`  - A `bool` indicating whether the specified configuration flag is enabled.
      ///
      /// Configurations:
      /// * 0: Untransferrable - If enabled, the token cannot be transferred
      /// * 1: Unrecallable    - If enabled, the token cannot be recalled
      void setTokenConf(TID tokenId, uint8_t index, bool enable);

      /// Credit tokens to a debitor (recipient).
      ///
      /// On credit, tokens are typically automatically debited by the debitor. However,
      /// if the debitor has enabled `manual_debit`, then the tokens will be placed in an intermediate
      /// "shared balance".
      ///
      /// # Shared balance mechanics
      /// When in the shared balance, the tokens can be:
      /// * uncredited (transfer cancelled) by the creditor
      /// * debited (transfer accepted) by the debitor
      /// * rejected (transfer rejected) by the debitor
      ///
      /// # Arguments
      /// * `token_id` - Unique token identifier
      /// * `debitor`  - Debitor / recipient
      /// * `amount`   - Amount to credit
      /// * `memo`     - Memo
      void credit(TID tokenId, psibase::AccountNumber debitor, Quantity amount, Memo memo);

      /// Uncredit tokens that were credited into a shared balance
      ///
      /// On credit, tokens are typically automatically debited by the debitor. However,
      /// if the debitor has enabled `manual_debit`, then the tokens will be placed in an intermediate
      /// "shared balance".
      ///
      /// # Shared balance mechanics
      /// When in the shared balance, the tokens can be:
      /// * uncredited (transfer cancelled) by the creditor
      /// * debited (transfer accepted) by the debitor
      /// * rejected (transfer rejected) by the debitor
      ///
      /// # Arguments
      /// * `token_id` - Unique token identifier
      /// * `debitor`  - Debitor / recipient
      /// * `amount`   - Amount to uncredit
      /// * `memo`     - Memo
      void uncredit(TID tokenId, psibase::AccountNumber debitor, Quantity amount, Memo memo);

      /// Rejects the shared balance between a creditor and a debitor
      ///
      /// On credit, tokens are typically automatically debited by the debitor. However,
      /// if the debitor has enabled `manual_debit`, then the tokens will be placed in an intermediate
      /// "shared balance".
      ///
      /// # Shared balance mechanics
      /// When in the shared balance, the tokens can be:
      /// * uncredited (transfer cancelled) by the creditor
      /// * debited (transfer accepted) by the debitor
      /// * rejected (transfer rejected) by the debitor
      ///
      /// # Arguments
      /// * `token_id` - Unique token identifier
      /// * `creditor`  - User who credited the tokens
      /// * `memo`     - Memo
      void reject(TID tokenId, psibase::AccountNumber creditor, Memo memo);

      /// Debit tokens that were credited into a shared balance
      ///
      /// On credit, tokens are typically automatically debited by the debitor. However,
      /// if the debitor has enabled `manual_debit`, then the tokens will be placed in an intermediate
      /// "shared balance".
      ///
      /// # Shared balance mechanics
      /// When in the shared balance, the tokens can be:
      /// * uncredited (transfer cancelled) by the creditor
      /// * debited (transfer accepted) by the debitor
      /// * rejected (transfer rejected) by the debitor
      ///
      /// # Arguments
      /// * `token_id` - Unique token identifier
      /// * `creditor` - User who credited the tokens
      /// * `amount`   - Amount to debit
      /// * `memo`     - Memo
      void debit(TID tokenId, psibase::AccountNumber creditor, Quantity amount, Memo memo);

      /// Recalls an amount of tokens from a user's balance and burns them
      ///
      /// Only the token owner can recall tokens, and only if the token is not marked as unrecallable.
      ///
      /// # Arguments
      /// * `token_id` - Unique token identifier
      /// * `from`     - User account from which to recall
      /// * `amount`   - Amount of tokens to recall
      /// * `memo`     - Memo
      void recall(TID tokenId, psibase::AccountNumber from, Quantity amount, Memo memo);

      // Read-only interface:

      /// Lookup token details
      ///
      /// # Arguments
      /// * `token_id` - Unique token identifier
      ///
      /// Returns token information including current, burned supply and precision
      TokenRecord getToken(TID tokenId);

      /// Get user token balance
      ///
      /// # Arguments
      /// * `token_id` - Unique token identifier
      /// * `user` - User account
      ///
      /// Returns quantity of tokens in the user's balance
      Quantity getBalance(TID tokenId, psibase::AccountNumber account);

      /// Get shared balance between a creditor and debitor
      ///
      /// # Arguments
      /// * `token_id` - Unique token identifier
      /// * `creditor` - Creditor account
      /// * `debitor` - Debitor account
      ///
      /// Returns quantity of tokens in the shared balance
      Quantity getSharedBal(TID                    tokenId,
                            psibase::AccountNumber creditor,
                            psibase::AccountNumber debitor);

      /// Get user's token-specific balance configuration
      ///
      /// # Arguments
      /// * `account`  - User account
      /// * `token_id` - Unique token identifier
      /// * `index`    - Index of the configuration flag
      ///                Valid values: [0,8)
      ///                See `Configurations` for details
      ///
      /// Configurations:
      /// * 0: manual_debit       - If enabled, any credits of this token must be manually debited by
      ///                           the receiver.
      /// * 1: keep_zero_balances - If enabled, records with a balance of zero will still be kept in the
      ///                           balance table, and will not need to be recreated on the next deposit.
      ///
      /// Returns a `bool` indicating whether the specified configuration flag is enabled.
      bool getBalConf(psibase::AccountNumber account, TID tokenId, uint8_t index);

      /// Get user's global configuration.
      ///
      /// Settings apply to all tokens without a specific balance configuration.
      ///
      /// # Arguments
      /// * `account`  - User account
      /// * `index`    - Index of the configuration flag
      ///                Valid values: [0,8)
      ///                See `Configurations` for details
      ///
      /// Configurations:
      /// * 0: manual_debit       - If enabled, any credits of this token must be manually debited by
      ///                           the receiver.
      /// * 1: keep_zero_balances - If enabled, records with a balance of zero will still be kept in the
      ///                           balance table, and will not need to be recreated on the next deposit.
      ///
      /// Returns a `bool` indicating whether the specified configuration flag is enabled.
      bool getUserConf(psibase::AccountNumber account, uint8_t index);

      /// Get token configuration
      ///
      /// # Arguments
      /// * `token_id` - Unique token identifier
      /// * `index`    - Index of the configuration flag
      ///                Valid values: [0,8)
      ///                See `Configurations` for details
      ///
      /// Configurations:
      /// * 0: Untransferrable - If enabled, the token cannot be transferred
      /// * 1: Unrecallable    - If enabled, the token cannot be recalled
      ///
      /// Returns a `bool` indicating whether the specified configuration flag is enabled
      bool getTokenConf(TID tokenId, uint8_t index);

      /// Sets the system token
      ///
      /// # Arguments
      /// * `tokenId` - Identifier of a previously created token
      ///
      /// # Notes
      /// * Only the service account can set the system token
      /// * The system token can only be set once (changing system token is not yet supported)
      void setSysToken(TID tokenId);

<<<<<<< HEAD
      /// Gets the system token
      ///
      /// # Returns
      /// * `Option<TID>` - `Some(sys_tid)` if it has been set, otherwise `None`
      std::optional<TID> getSysToken();
=======
      /// Gets the system token details (if set), otherwise returns `None`
      std::optional<TokenRecord> getSysToken();
>>>>>>> 81964f20

     private:
      void checkAccountValid(psibase::AccountNumber account);
      bool isSenderIssuer(TID tokenId);

     public:
      struct Events
      {
         using Account = psibase::AccountNumber;
         using Memo    = psibase::Memo;

         // clang-format off
         struct History
         {
            void configured(TID tokenId, std::string action, Memo memo) {}
            void supplyChanged(TID tokenId, Account actor, std::string action, std::string amount, Memo memo) {}
            void balChanged(TID tokenId, Account account, Account counterParty, std::string action, std::string amount, Memo memo) {}
         };

         struct Ui {};

         struct Merkle{};
      };
      // clang-format on
   };

   // clang-format off
   PSIO_REFLECT(Tokens,
      method(init),
      method(create, precision, maxIssuedSupply),
      method(mint, tokenId, amount, memo),
      method(burn, tokenId, amount, memo),
      method(setBalConf, tokenId, index, enable),
      method(delBalConf, tokenId),
      method(setUserConf, index, enable),
      method(setTokenConf, tokenId, index, enable),
      method(credit, tokenId, debitor, amount, memo),
      method(uncredit, tokenId, debitor, amount, memo),
      method(reject, tokenId, creditor, memo),
      method(debit, tokenId, creditor, amount, memo),
      method(recall, tokenId, from, amount, memo),
      method(getToken, tokenId),
      method(getUserConf, account, index),
      method(setSysToken, tokenId),
      method(getSysToken),
<<<<<<< HEAD
=======
      method(getTokenSym, tokenId),
>>>>>>> 81964f20
      method(getBalance, tokenId, account),
      method(getSharedBal, tokenId, creditor, debitor),
      method(getBalConf, account, tokenId, index),
      method(getTokenConf, tokenId, index),
    );
   PSIBASE_REFLECT_EVENTS(Tokens);
   PSIBASE_REFLECT_HISTORY_EVENTS(Tokens,
      method(configured, tokenId, action, memo),
      method(supplyChanged, tokenId, actor, action, amount, memo),
      method(balChanged, tokenId, account, counterParty, action, amount, memo),
   );
   PSIBASE_REFLECT_UI_EVENTS(Tokens);
   PSIBASE_REFLECT_MERKLE_EVENTS(Tokens);
   PSIBASE_REFLECT_TABLES(Tokens, Tokens::Tables)
   // clang-format on

}  // namespace UserService<|MERGE_RESOLUTION|>--- conflicted
+++ resolved
@@ -287,16 +287,8 @@
       /// * The system token can only be set once (changing system token is not yet supported)
       void setSysToken(TID tokenId);
 
-<<<<<<< HEAD
-      /// Gets the system token
-      ///
-      /// # Returns
-      /// * `Option<TID>` - `Some(sys_tid)` if it has been set, otherwise `None`
-      std::optional<TID> getSysToken();
-=======
       /// Gets the system token details (if set), otherwise returns `None`
       std::optional<TokenRecord> getSysToken();
->>>>>>> 81964f20
 
      private:
       void checkAccountValid(psibase::AccountNumber account);
@@ -342,10 +334,6 @@
       method(getUserConf, account, index),
       method(setSysToken, tokenId),
       method(getSysToken),
-<<<<<<< HEAD
-=======
-      method(getTokenSym, tokenId),
->>>>>>> 81964f20
       method(getBalance, tokenId, account),
       method(getSharedBal, tokenId, creditor, debitor),
       method(getBalConf, account, tokenId, index),
