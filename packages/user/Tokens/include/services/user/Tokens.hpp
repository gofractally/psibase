--- conflicted
+++ resolved
@@ -335,12 +335,9 @@
       method(recall, tokenId, from, amount, memo),
       method(getToken, tokenId),
       method(getUserConf, account, index),
-<<<<<<< HEAD
-=======
       method(setSysToken, tokenId),
       method(getSysToken),
       method(getTokenSym, tokenId),
->>>>>>> 677e3d66
       method(getBalance, tokenId, account),
       method(getSharedBal, tokenId, creditor, debitor),
       method(getBalConf, account, tokenId, index),
