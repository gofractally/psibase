#[allow(warnings)]
mod bindings;

mod errors;
use errors::ErrorType;

use bindings::exports::tokens::plugin as Exports;
use Exports::types::Decimal;
use Exports::{
    helpers::Guest as Helpers, issuer::Guest as Issuer, user::Guest as User,
    user_config::Guest as UserConfig,
};

use bindings::host::types::types::Error;
use bindings::transact::plugin::intf::add_action_to_transaction;

use ::tokens::{action_structs as Actions, service::BalanceFlags, service::TokenFlags};
use psibase::services::tokens::Quantity;
use psibase::{fracpack::Pack, services::tokens, FlagsType};
pub mod query {
    pub mod fetch_token;
}

use crate::trust::*;

psibase::define_trust! {
    descriptions {
        Low => "",
        Medium => "
        Medium trust grants these abilities:
            - Create new tokens
            - Configure balance and transfer preferences
        ",
        High => "
        High trust grants the abilities of all lower trust levels, plus these abilities:
            - Issue, configure, and manage token and token supply
            - Transfer tokens on your behalf
            - Enable automatic debit of balances
        ",
    }
    functions {
        None => [decimal_to_u64, u64_to_decimal],
        Low => [],
        Medium => [create, enable_user_keep_zero_balances, enable_balance_manual_debit, enable_balance_keep_zero_balances, del_balance_config],
        High => [recall, mint, map_symbol, enable_token_untransferable, enable_token_unrecallable, credit, uncredit, debit, reject, burn, enable_user_manual_debit],
    }
}

struct TokensPlugin;

impl TokensPlugin {
    fn set_balance_flag(token_id: u32, flag: BalanceFlags, enable: bool) -> Result<(), Error> {
        use Actions::setBalConf;

        add_action_to_transaction(
            setBalConf::ACTION_NAME,
            &setBalConf {
                token_id,
                index: flag.index(),
                enabled: enable,
            }
            .packed(),
        )
    }

    fn set_token_flag(token_id: u32, flag: TokenFlags, enable: bool) -> Result<(), Error> {
        use Actions::setTokenConf;

        add_action_to_transaction(
            setTokenConf::ACTION_NAME,
            &setTokenConf {
                token_id,
                index: flag.index(),
                enabled: enable,
            }
            .packed(),
        )
    }

    fn set_user_flag(flag: BalanceFlags, enable: bool) -> Result<(), Error> {
        use Actions::setUserConf;

        add_action_to_transaction(
            setUserConf::ACTION_NAME,
            &setUserConf {
                index: flag.index(),
                enabled: enable,
            }
            .packed(),
        )
    }
}

impl Issuer for TokensPlugin {
    fn create(precision: u8, max_supply: Decimal) -> Result<(), Error> {
        assert_authorized(FunctionName::create)?;

        let max_issued_supply =
            Quantity::from_str(&max_supply, precision.try_into().unwrap()).unwrap();

        let packed_args = Actions::create {
            max_issued_supply,
            precision: precision.try_into().unwrap(),
        }
        .packed();

        add_action_to_transaction(Actions::create::ACTION_NAME, &packed_args)
    }

    fn recall(token_id: u32, amount: Decimal, memo: String, account: String) -> Result<(), Error> {
        assert_authorized(FunctionName::recall)?;

        let packed_args = Actions::recall {
            amount: Self::decimal_to_u64(token_id, amount)?.into(),
            from: account.as_str().into(),
            memo: memo.try_into().unwrap(),
            token_id,
        }
        .packed();
        add_action_to_transaction(Actions::recall::ACTION_NAME, &packed_args)
    }

    fn mint(token_id: u32, amount: Decimal, memo: String) -> Result<(), Error> {
        assert_authorized(FunctionName::mint)?;

        let packed_args = Actions::mint {
            amount: Self::decimal_to_u64(token_id, amount)?.into(),
            memo: memo.try_into().unwrap(),
            token_id,
        }
        .packed();
        add_action_to_transaction(Actions::mint::ACTION_NAME, &packed_args)
    }

<<<<<<< HEAD
=======
    fn map_symbol(token_id: u32, symbol: String) -> Result<(), Error> {
        assert_authorized(FunctionName::map_symbol)?;

        let packed_args = Actions::mapSymbol {
            token_id,
            symbol: AccountNumber::from_str(symbol.as_str()).unwrap(),
        }
        .packed();
        add_action_to_transaction(Actions::mapSymbol::ACTION_NAME, &packed_args)
    }
>>>>>>> 183f3b37

    fn enable_token_untransferable(token_id: u32, enable: bool) -> Result<(), Error> {
        assert_authorized(FunctionName::enable_token_untransferable)?;
        Self::set_token_flag(token_id, TokenFlags::UNTRANSFERABLE, enable)
    }

    fn enable_token_unrecallable(token_id: u32, enable: bool) -> Result<(), Error> {
        assert_authorized(FunctionName::enable_token_unrecallable)?;
        Self::set_token_flag(token_id, TokenFlags::UNRECALLABLE, enable)
    }
}

impl Helpers for TokensPlugin {
    fn decimal_to_u64(token_id: u32, amount: String) -> Result<u64, Error> {
        let token = query::fetch_token::fetch_token(token_id)?;

        Quantity::from_str(&amount, token.precision)
            .map(|amount| amount.value)
            .map_err(|error| Error::from(ErrorType::ConversionError(error.to_string())))
    }

    fn u64_to_decimal(token_id: u32, amount: u64) -> Result<String, Error> {
        let token = query::fetch_token::fetch_token(token_id)?;

        Ok(tokens::Decimal::new(amount.into(), token.precision).to_string())
    }
}

impl User for TokensPlugin {
    fn credit(token_id: u32, debitor: String, amount: Decimal, memo: String) -> Result<(), Error> {
        assert_authorized_with_whitelist(FunctionName::credit, vec!["homepage".into()])?;

        let packed_args = Actions::credit {
            amount: Self::decimal_to_u64(token_id, amount)?.into(),
            memo: memo.try_into().unwrap(),
            debitor: debitor.as_str().into(),
            token_id,
        }
        .packed();

        add_action_to_transaction(Actions::credit::ACTION_NAME, &packed_args)
    }

    fn uncredit(
        token_id: u32,
        debitor: String,
        amount: Decimal,
        memo: String,
    ) -> Result<(), Error> {
        assert_authorized_with_whitelist(FunctionName::uncredit, vec!["homepage".into()])?;

        let packed_args = Actions::uncredit {
            amount: Self::decimal_to_u64(token_id, amount)?.into(),
            memo: memo.try_into().unwrap(),
            debitor: debitor.as_str().into(),
            token_id,
        }
        .packed();

        add_action_to_transaction(Actions::uncredit::ACTION_NAME, &packed_args)
    }

    fn debit(token_id: u32, creditor: String, amount: Decimal, memo: String) -> Result<(), Error> {
        assert_authorized_with_whitelist(FunctionName::debit, vec!["homepage".into()])?;

        let packed_args = Actions::debit {
            amount: Self::decimal_to_u64(token_id, amount)?.into(),
            creditor: creditor.as_str().into(),
            memo: memo.try_into().unwrap(),
            token_id,
        }
        .packed();

        add_action_to_transaction(Actions::debit::ACTION_NAME, &packed_args)
    }

    fn reject(token_id: u32, creditor: String, memo: String) -> Result<(), Error> {
        assert_authorized_with_whitelist(FunctionName::reject, vec!["homepage".into()])?;

        let packed_args = Actions::reject {
            creditor: creditor.as_str().into(),
            token_id,
            memo: memo.try_into().unwrap(),
        }
        .packed();

        add_action_to_transaction(Actions::reject::ACTION_NAME, &packed_args)
    }

    fn burn(token_id: u32, amount: Decimal, memo: String) -> Result<(), Error> {
        assert_authorized_with_whitelist(FunctionName::burn, vec!["homepage".into()])?;

        let packed_args = Actions::burn {
            amount: Self::decimal_to_u64(token_id, amount)?.into(),
            memo: memo.try_into().unwrap(),
            token_id,
        }
        .packed();
        add_action_to_transaction(Actions::burn::ACTION_NAME, &packed_args)
    }
}

impl UserConfig for TokensPlugin {
    fn enable_user_manual_debit(enable: bool) -> Result<(), Error> {
        assert_authorized_with_whitelist(
            FunctionName::enable_user_manual_debit,
            vec!["homepage".into()],
        )?;
        Self::set_user_flag(BalanceFlags::MANUAL_DEBIT, enable)
    }

    fn enable_user_keep_zero_balances(enable: bool) -> Result<(), Error> {
        assert_authorized_with_whitelist(
            FunctionName::enable_user_keep_zero_balances,
            vec!["homepage".into()],
        )?;
        Self::set_user_flag(BalanceFlags::KEEP_ZERO_BALANCES, enable)
    }

    fn enable_balance_manual_debit(token_id: u32, enable: bool) -> Result<(), Error> {
        assert_authorized_with_whitelist(
            FunctionName::enable_balance_manual_debit,
            vec!["homepage".into()],
        )?;
        Self::set_balance_flag(token_id, BalanceFlags::MANUAL_DEBIT, enable)
    }

    fn enable_balance_keep_zero_balances(token_id: u32, enable: bool) -> Result<(), Error> {
        assert_authorized_with_whitelist(
            FunctionName::enable_balance_keep_zero_balances,
            vec!["homepage".into()],
        )?;
        Self::set_balance_flag(token_id, BalanceFlags::KEEP_ZERO_BALANCES, enable)
    }

    fn del_balance_config(token_id: u32) -> Result<(), Error> {
        assert_authorized_with_whitelist(
            FunctionName::del_balance_config,
            vec!["homepage".into()],
        )?;
        let packed_args = Actions::delBalConf { token_id }.packed();

        add_action_to_transaction(Actions::delBalConf::ACTION_NAME, &packed_args)
    }
}

bindings::export!(TokensPlugin with_types_in bindings);<|MERGE_RESOLUTION|>--- conflicted
+++ resolved
@@ -42,7 +42,7 @@
         None => [decimal_to_u64, u64_to_decimal],
         Low => [],
         Medium => [create, enable_user_keep_zero_balances, enable_balance_manual_debit, enable_balance_keep_zero_balances, del_balance_config],
-        High => [recall, mint, map_symbol, enable_token_untransferable, enable_token_unrecallable, credit, uncredit, debit, reject, burn, enable_user_manual_debit],
+        High => [recall, mint, enable_token_untransferable, enable_token_unrecallable, credit, uncredit, debit, reject, burn, enable_user_manual_debit],
     }
 }
 
@@ -132,20 +132,6 @@
         add_action_to_transaction(Actions::mint::ACTION_NAME, &packed_args)
     }
 
-<<<<<<< HEAD
-=======
-    fn map_symbol(token_id: u32, symbol: String) -> Result<(), Error> {
-        assert_authorized(FunctionName::map_symbol)?;
-
-        let packed_args = Actions::mapSymbol {
-            token_id,
-            symbol: AccountNumber::from_str(symbol.as_str()).unwrap(),
-        }
-        .packed();
-        add_action_to_transaction(Actions::mapSymbol::ACTION_NAME, &packed_args)
-    }
->>>>>>> 183f3b37
-
     fn enable_token_untransferable(token_id: u32, enable: bool) -> Result<(), Error> {
         assert_authorized(FunctionName::enable_token_untransferable)?;
         Self::set_token_flag(token_id, TokenFlags::UNTRANSFERABLE, enable)
