--- conflicted
+++ resolved
@@ -8,13 +8,8 @@
 use bindings::exports::tokens::plugin as Exports;
 use Exports::types::Decimal;
 use Exports::{
-<<<<<<< HEAD
-    admin::Guest as Admin, helpers::Guest as Helpers, issuer::Guest as Issuer, user::Guest as User,
-    user_config::Guest as UserConfig,
-=======
-    authorized::Guest as Authorized, helpers::Guest as Helpers, issuer::Guest as Issuer,
+    admin::Guest as Admin, authorized::Guest as Authorized, helpers::Guest as Helpers, issuer::Guest as Issuer,
     user::Guest as User, user_config::Guest as UserConfig,
->>>>>>> 21aeaec2
 };
 
 use bindings::host::common::server;
@@ -50,12 +45,8 @@
         None => [decimal_to_u64, u64_to_decimal],
         Low => [],
         Medium => [create, enable_user_keep_zero_balances, enable_balance_manual_debit, enable_balance_keep_zero_balances, del_balance_config],
-<<<<<<< HEAD
-        High => [recall, mint, map_symbol, enable_token_untransferable, enable_token_unrecallable, credit, uncredit, debit, reject, burn, enable_user_manual_debit],
+        High => [recall, mint, map_symbol, enable_token_untransferable, enable_token_unrecallable, credit, uncredit, debit, reject, burn, enable_user_manual_debit, graphql],
         Max => [set_sys_token],
-=======
-        High => [recall, mint, map_symbol, enable_token_untransferable, enable_token_unrecallable, credit, uncredit, debit, reject, burn, enable_user_manual_debit, graphql],
->>>>>>> 21aeaec2
     }
 }
 
@@ -301,7 +292,6 @@
     }
 }
 
-<<<<<<< HEAD
 impl Admin for TokensPlugin {
     fn set_sys_token(token_id: u32) {
         assert_authorized_with_whitelist(FunctionName::set_sys_token, vec!["config".into()])
@@ -312,13 +302,14 @@
             &Actions::setSysToken { tokenId: token_id }.packed(),
         )
         .unwrap();
-=======
+    }
+}
+
 impl Authorized for TokensPlugin {
     fn graphql(query: String) -> Result<String, Error> {
         assert_authorized_with_whitelist(FunctionName::graphql, vec!["homepage".into()])?;
 
         server::post_graphql_get_json(&query)
->>>>>>> 21aeaec2
     }
 }
 
