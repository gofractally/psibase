--- conflicted
+++ resolved
@@ -151,7 +151,6 @@
         ) -> async_graphql::Result<Balance> {
             let token_id = token_id_to_number(token_id);
 
-<<<<<<< HEAD
             if self.user != Some(user) {
                 return Err(async_graphql::Error::new(format!(
                     "permission denied: '{}' must authorize your app to make this query. Send it through `tokens:plugin/authorized::graphql`.",
@@ -159,8 +158,6 @@
                 )));
             }
 
-=======
->>>>>>> 6df6dd55
             Ok(BalanceTable::with_service(tokens::SERVICE)
                 .get_index_pk()
                 .get(&(user, token_id))
@@ -246,7 +243,6 @@
             before: Option<String>,
             after: Option<String>,
         ) -> async_graphql::Result<Connection<u64, BalanceEvent>> {
-<<<<<<< HEAD
             if self.user != Some(account) {
                 return Err(async_graphql::Error::new(format!(
                     "permission denied: '{}' must authorize your app to make this query. Send it through `tokens:plugin/authorized::graphql`.",
@@ -254,8 +250,6 @@
                 )));
             }
 
-=======
->>>>>>> 6df6dd55
             let precision = TokenTable::with_service(tokens::SERVICE)
                 .get_index_pk()
                 .get(&token_id)
@@ -269,20 +263,6 @@
             let min_fixed = amount_min.as_deref().map(|s| to_fixed(s, precision));
             let max_fixed = amount_max.as_deref().map(|s| to_fixed(s, precision));
 
-<<<<<<< HEAD
-            let mut conditions = vec![
-                format!("token_id = {}", token_id),
-                format!("account = '{}'", account),
-            ];
-
-            if let Some(cps) = &counter_parties {
-                if !cps.is_empty() {
-                    let cp_conditions: Vec<String> = cps
-                        .iter()
-                        .map(|cp| format!("counter_party LIKE '%{}%'", cp))
-                        .collect();
-                    conditions.push(format!("({})", cp_conditions.join(" OR ")));
-=======
             let mut conditions = vec![format!("token_id = {}", token_id)];
             let mut params = Vec::new();
 
@@ -298,19 +278,11 @@
                     for cp in cps {
                         params.push(format!("%{}%", cp));
                     }
->>>>>>> 6df6dd55
                 }
             }
 
             if let Some(excluded_cps) = &excluded_counter_parties {
                 if !excluded_cps.is_empty() {
-<<<<<<< HEAD
-                    let excluded_conditions: Vec<String> = excluded_cps
-                        .iter()
-                        .map(|cp| format!("counter_party NOT LIKE '%{}%'", cp))
-                        .collect();
-                    conditions.push(format!("({})", excluded_conditions.join(" AND ")));
-=======
                     let excluded_conditions: Vec<String> = (0..excluded_cps.len())
                         .map(|_| "counter_party NOT LIKE ?".to_string())
                         .collect();
@@ -318,17 +290,12 @@
                     for cp in excluded_cps {
                         params.push(format!("%{}%", cp));
                     }
->>>>>>> 6df6dd55
                 }
             }
 
             if let Some(act) = &action {
-<<<<<<< HEAD
-                conditions.push(format!("action = '{}'", act));
-=======
                 conditions.push("action = ?".to_string());
                 params.push(act.clone());
->>>>>>> 6df6dd55
             }
 
             if let Some(min) = &min_fixed {
@@ -344,20 +311,12 @@
             }
 
             if let Some(m) = &memo {
-<<<<<<< HEAD
-                conditions.push(format!("memo LIKE '%{}%'", m));
-            }
-
-            EventQuery::new("history.tokens.balChanged")
-                .condition(conditions.join(" AND "))
-=======
                 conditions.push("memo LIKE ?".to_string());
                 params.push(format!("%{}%", m));
             }
 
             EventQuery::new("history.tokens.balChanged")
                 .condition_with_params(conditions.join(" AND "), params)
->>>>>>> 6df6dd55
                 .first(first)
                 .last(last)
                 .before(before)
