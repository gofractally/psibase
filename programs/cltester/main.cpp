#include "debug-eos-vm.hpp"

#undef LIKELY
#undef UNLIKELY

#include <eosio/chain/types.hpp>

// TODO
#define private public
#include <eosio/chain/wasm_interface_private.hpp>
#include <eosio/chain/webassembly/runtime_interface.hpp>
#undef private

#include <eosio/chain/apply_context.hpp>
#include <eosio/chain/controller.hpp>
#include <eosio/chain/generated_transaction_object.hpp>
#include <eosio/chain/transaction_context.hpp>
#include <eosio/chain/webassembly/interface.hpp>
#include <eosio/state_history/create_deltas.hpp>
#include <eosio/state_history/serialization.hpp>
#include <eosio/state_history/trace_converter.hpp>
#include <fc/crypto/ripemd160.hpp>
#include <fc/crypto/sha1.hpp>
#include <fc/crypto/sha256.hpp>
#include <fc/crypto/sha512.hpp>
#include <fc/exception/exception.hpp>

#undef N

#include <b1/rodeos/embedded_rodeos.hpp>
#include <eosio/chain_types.hpp>
#include <eosio/fixed_bytes.hpp>
#include <eosio/ship_protocol.hpp>
#include <eosio/to_bin.hpp>
<<<<<<< HEAD
=======
#include <eosio/vm/backend.hpp>
#include "dwarf.hpp"
>>>>>>> 82fad424

#include <stdio.h>
#include <chrono>
#include <optional>

using namespace std::literals;

using boost::signals2::scoped_connection;
using eosio::convert_to_bin;
using eosio::chain::block_state_ptr;
using eosio::chain::builtin_protocol_feature_t;
using eosio::chain::digest_type;
using eosio::chain::protocol_feature_exception;
using eosio::chain::protocol_feature_set;
using eosio::chain::signed_transaction;
using eosio::chain::transaction_trace_ptr;
using eosio::state_history::block_position;
using eosio::state_history::create_deltas;
using eosio::state_history::get_blocks_result_v0;
using eosio::state_history::state_result;
using eosio::vm::span;

struct callbacks;
using rhf_t = eosio::vm::registered_host_functions<callbacks>;

void backtrace();

<<<<<<< HEAD
using debug_contract_backend = eosio::vm::backend<eosio::chain::eos_vm_host_functions_t,
                                                  debug_eos_vm::jit_capture_fn,
                                                  eosio::vm::default_options,
                                                  debug_eos_vm::debug_instr_map>;

template <typename Context>
struct trace_writer : public eosio::vm::machine_code_writer<Context>
{
   using base = eosio::vm::machine_code_writer<Context>;
   using base::base;

   void emit_unreachable()
   {
      auto icount = this->fixed_size_instr(16);
      this->emit_error_handler(&on_unreachable);
   }
=======
template <>
void eosio::vm::machine_code_writer<
    eosio::vm::jit_execution_context<callbacks, true>>::on_unreachable()
{
   backtrace();
   eosio::vm::throw_<wasm_interpreter_exception>("unreachable");
}
>>>>>>> 82fad424

template <>
void eosio::vm::machine_code_writer<
    eosio::vm::jit_execution_context<callbacks, true>>::emit_unreachable()
{
   auto icount = this->fixed_size_instr(16);
   this->emit_error_handler(&on_unreachable);
}

struct jit_backtrace
{
   template <typename Host>
   using context = eosio::vm::jit_execution_context<Host, true>;
   template <typename Host, typename Options, typename DebugInfo>
<<<<<<< HEAD
   using parser = debug_eos_vm::capture_fn_parser<trace_writer<context<Host>>, Options, DebugInfo>;
=======
   using parser =
       eosio::vm::binary_parser<eosio::vm::machine_code_writer<context<Host>>, Options, DebugInfo>;
>>>>>>> 82fad424
   static constexpr bool is_jit = true;
};

using backend_t = eosio::vm::backend<  //
    rhf_t,
    jit_backtrace,
    eosio::vm::default_options,
    debug_eos_vm::debug_instr_map>;

inline constexpr int max_backtrace_frames = 512;

inline constexpr int block_interval_ms = 500;
inline constexpr int block_interval_us = block_interval_ms * 1000;
inline constexpr uint32_t billed_cpu_time_use = 2000;

inline constexpr int32_t polyfill_root_dir_fd = 3;

inline constexpr uint16_t wasi_errno_badf = 8;
inline constexpr uint16_t wasi_errno_inval = 28;
inline constexpr uint16_t wasi_errno_io = 29;
inline constexpr uint16_t wasi_errno_noent = 44;

inline constexpr uint8_t wasi_filetype_character_device = 2;
inline constexpr uint8_t wasi_filetype_directory = 3;
inline constexpr uint8_t wasi_filetype_regular_file = 4;

inline constexpr uint64_t wasi_rights_fd_read = 2;
inline constexpr uint64_t wasi_rights_fd_write = 64;

inline constexpr uint16_t wasi_oflags_creat = 1;
inline constexpr uint16_t wasi_oflags_directory = 2;
inline constexpr uint16_t wasi_oflags_excl = 4;
inline constexpr uint16_t wasi_oflags_trunc = 8;

inline constexpr uint16_t wasi_fdflags_append = 1;
inline constexpr uint16_t wasi_fdflags_dsync = 2;
inline constexpr uint16_t wasi_fdflags_nonblock = 4;
inline constexpr uint16_t wasi_fdflags_rsync = 8;
inline constexpr uint16_t wasi_fdflags_sync = 1;

// Handle eosio version differences
namespace
{
   template <typename T>
   auto to_uint64_t(T n)
       -> std::enable_if_t<std::is_same_v<T, eosio::chain::name>, decltype(n.value)>
   {
      return n.value;
   }
   template <typename T>
   auto to_uint64_t(T n)
       -> std::enable_if_t<std::is_same_v<T, eosio::chain::name>, decltype(n.to_uint64_t())>
   {
      return n.to_uint64_t();
   }

   template <typename C, typename F0, typename F1, typename G>
   auto do_startup(C&& control, F0&&, F1&& f1, G &&)
       -> std::enable_if_t<std::is_constructible_v<std::decay_t<decltype(*control)>,
                                                   eosio::chain::controller::config,
                                                   protocol_feature_set>>
   {
      return control->startup([]() { return false; }, nullptr);
   }
   template <typename C, typename F0, typename F1, typename G>
   auto do_startup(C&& control, F0&&, F1&& f1, G&& genesis)
       -> decltype(control->startup(f1, genesis))
   {
      return control->startup([]() { return false; }, genesis);
   }
   template <typename C, typename F0, typename F1, typename G>
   auto do_startup(C&& control, F0&& f0, F1&& f1, G&& genesis)
       -> decltype(control->startup(f0, f1, genesis))
   {
      return control->startup(f0, f1, genesis);
   }
}  // namespace

struct assert_exception : std::exception
{
   std::string msg;

   assert_exception(std::string&& msg) : msg(std::move(msg)) {}

   const char* what() const noexcept override { return msg.c_str(); }
};

struct file;
struct test_chain;
struct test_rodeos;

struct cached_debugging_module
{
   std::unique_ptr<debug_contract_backend> module;
   std::shared_ptr<dwarf::debugger_registration> reg;
};

struct state
{
   const char* wasm;
   dwarf::info& dwarf_info;
   eosio::vm::wasm_allocator& wa;
   backend_t& backend;
   std::vector<std::string> args;
   std::map<fc::sha256, fc::sha256> substitutions;
   std::map<fc::sha256, std::vector<uint8_t>> codes;
   std::map<fc::sha256, std::shared_ptr<cached_debugging_module>> cached_modules;
   std::vector<file> files;
   std::vector<std::unique_ptr<test_chain>> chains;
   std::vector<std::unique_ptr<test_rodeos>> rodeoses;
   std::optional<uint32_t> selected_chain_index;
};

struct intrinsic_context
{
   eosio::chain::controller& control;
   eosio::chain::platform_timer timer;
   std::unique_ptr<eosio::chain::transaction_context> trx_ctx;
   std::unique_ptr<eosio::chain::apply_context> apply_context;

   intrinsic_context(eosio::chain::controller& control) : control{control}
   {
      signed_transaction strx;
      strx.actions.emplace_back();
      strx.actions.back().account = eosio::chain::name{"eosio.null"};
      strx.actions.back().authorization.push_back(
          {eosio::chain::name{"eosio"}, eosio::chain::name{"active"}});
      trx_ctx = std::make_unique<eosio::chain::transaction_context>(control, strx, strx.id(), timer,
                                                                    fc::time_point::now());
      timer.start(fc::time_point::maximum());
      trx_ctx->explicit_billed_cpu_time = true;
      trx_ctx->init_for_implicit_trx(0);
      trx_ctx->exec();
      apply_context = std::make_unique<eosio::chain::apply_context>(control, *trx_ctx, 1, 0);
      apply_context->exec_one();
   }
};

protocol_feature_set make_protocol_feature_set()
{
   protocol_feature_set pfs;
   std::map<builtin_protocol_feature_t, std::optional<digest_type>> visited_builtins;

   std::function<digest_type(builtin_protocol_feature_t)> add_builtins =
       [&pfs, &visited_builtins,
        &add_builtins](builtin_protocol_feature_t codename) -> digest_type {
      auto res = visited_builtins.emplace(codename, std::optional<digest_type>());
      if (!res.second)
      {
         EOS_ASSERT(res.first->second, protocol_feature_exception,
                    "invariant failure: cycle found in builtin protocol feature dependencies");
         return *res.first->second;
      }

      auto f = protocol_feature_set::make_default_builtin_protocol_feature(
          codename, [&add_builtins](builtin_protocol_feature_t d) { return add_builtins(d); });

      const auto& pf = pfs.add_feature(f);
      res.first->second = pf.feature_digest;

      return pf.feature_digest;
   };

   for (const auto& p : eosio::chain::builtin_protocol_feature_codenames)
   {
      add_builtins(p.first);
   }

   return pfs;
}

template <typename T>
using wasm_ptr = eosio::vm::argument_proxy<T*>;

struct test_chain;

struct test_chain_ref
{
   test_chain* chain = {};

   test_chain_ref() = default;
   test_chain_ref(test_chain&);
   test_chain_ref(const test_chain_ref&);
   ~test_chain_ref();

   test_chain_ref& operator=(const test_chain_ref&);
};

struct debugging_module : eosio::chain::wasm_instantiated_module_interface
{
   std::shared_ptr<cached_debugging_module> cached;

   debugging_module(std::shared_ptr<cached_debugging_module> cached) : cached{std::move(cached)} {}

   void apply(eosio::chain::apply_context& context) override
   {
      cached->module->set_wasm_allocator(&context.control.get_wasm_allocator());
      eosio::chain::webassembly::interface iface(context);
      cached->module->initialize(&iface);
      cached->module->call(iface, "env", "apply", context.get_receiver().to_uint64_t(),
                           context.get_action().account.to_uint64_t(),
                           context.get_action().name.to_uint64_t());
   }
};

struct test_chain
{
   eosio::chain::private_key_type producer_key{
       "5KQwrPbwdL6PhXujxW37FSSQZ1JiwsST4cqQzDeyXtP79zkvFD3"s};

   ::state& state;
   fc::temp_directory dir;
   std::unique_ptr<eosio::chain::controller::config> cfg;
   std::unique_ptr<eosio::chain::controller> control;
   std::optional<scoped_connection> applied_transaction_connection;
   std::optional<scoped_connection> accepted_block_connection;
   eosio::state_history::trace_converter trace_converter;
   fc::optional<block_position> prev_block;
   std::map<uint32_t, std::vector<char>> history;
   std::unique_ptr<intrinsic_context> intr_ctx;
   std::set<test_chain_ref*> refs;

   test_chain(::state& state, const char* snapshot) : state{state}
   {
      eosio::chain::genesis_state genesis;
      genesis.initial_timestamp = fc::time_point::from_iso_string("2020-01-01T00:00:00.000");
      cfg = std::make_unique<eosio::chain::controller::config>();
      cfg->blocks_dir = dir.path() / "blocks";
      cfg->state_dir = dir.path() / "state";
      cfg->contracts_console = true;
      cfg->wasm_runtime = eosio::chain::wasm_interface::vm_type::eos_vm_jit;

      std::optional<std::ifstream> snapshot_file;
      std::shared_ptr<eosio::chain::istream_snapshot_reader> snapshot_reader;
      if (snapshot && *snapshot)
      {
         std::optional<eosio::chain::chain_id_type> chain_id;
         {
            std::ifstream temp_file(snapshot, (std::ios::in | std::ios::binary));
            if (!temp_file.is_open())
               throw std::runtime_error("can not open " + std::string{snapshot});
            eosio::chain::istream_snapshot_reader tmp_reader(temp_file);
            tmp_reader.validate();
            chain_id = eosio::chain::controller::extract_chain_id(tmp_reader);
         }
         snapshot_file.emplace(snapshot, std::ios::in | std::ios::binary);
         snapshot_reader = std::make_shared<eosio::chain::istream_snapshot_reader>(*snapshot_file);
         control = std::make_unique<eosio::chain::controller>(*cfg, make_protocol_feature_set(),
                                                              *chain_id);
      }
      else
      {
         control = std::make_unique<eosio::chain::controller>(*cfg, make_protocol_feature_set(),
                                                              genesis.compute_chain_id());
      }

      control->add_indices();

      applied_transaction_connection.emplace(control->applied_transaction.connect(
          [&](std::tuple<const transaction_trace_ptr&, const signed_transaction&> t) {
             on_applied_transaction(std::get<0>(t), std::get<1>(t));
          }));
      accepted_block_connection.emplace(
          control->accepted_block.connect([&](const block_state_ptr& p) { on_accepted_block(p); }));

      if (snapshot_reader)
      {
         control->startup([] { return false; }, snapshot_reader);
      }
      else
      {
         do_startup(
             control, [] {}, [] { return false; }, genesis);
         control->start_block(control->head_block_time() + fc::microseconds(block_interval_us), 0,
                              {*control->get_protocol_feature_manager().get_builtin_digest(
                                  eosio::chain::builtin_protocol_feature_t::preactivate_feature)});
      }

      auto& iface = control->get_wasm_interface();
      iface.substitute_apply = [this](const eosio::chain::digest_type& code_hash, uint8_t vm_type,
                                      uint8_t vm_version, eosio::chain::apply_context& context) {
         return substitute_apply(code_hash, vm_type, vm_version, context);
      };
      iface.substitute_module = [this](const eosio::chain::digest_type& code_hash, uint8_t vm_type,
                                       uint8_t vm_version) {
         return substitute_module(code_hash, vm_type, vm_version);
      };
   }

   test_chain(const test_chain&) = delete;
   test_chain& operator=(const test_chain&) = delete;

   ~test_chain()
   {
      for (auto* ref : refs)
         ref->chain = nullptr;
   }

   void on_applied_transaction(const transaction_trace_ptr& p, const signed_transaction& t)
   {
      trace_converter.add_transaction(p, t);
   }

   void on_accepted_block(const block_state_ptr& block_state)
   {
      auto block_bin = fc::raw::pack(*block_state->block);
      auto traces_bin = trace_converter.pack(control->db(), false, block_state);
      auto deltas_bin = fc::raw::pack(create_deltas(control->db(), !prev_block));

      get_blocks_result_v0 message;
      message.head = block_position{control->head_block_num(), control->head_block_id()};
      message.last_irreversible = block_position{control->last_irreversible_block_num(),
                                                 control->last_irreversible_block_id()};
      message.this_block =
          block_position{block_state->block->block_num(), block_state->block->id()};
      message.prev_block = prev_block;
      message.block = std::move(block_bin);
      message.traces = std::move(traces_bin);
      message.deltas = std::move(deltas_bin);

      prev_block = message.this_block;
      history[control->head_block_num()] = fc::raw::pack(state_result{message});
   }

   void mutating() { intr_ctx.reset(); }

   auto& get_apply_context()
   {
      if (!intr_ctx)
      {
         start_if_needed();
         intr_ctx = std::make_unique<intrinsic_context>(*control);
      }
      return *intr_ctx->apply_context;
   }

   void start_block(int64_t skip_miliseconds = 0)
   {
      mutating();
      if (control->is_building_block())
         finish_block();
      control->start_block(control->head_block_time() +
                               fc::microseconds(skip_miliseconds * 1000ll + block_interval_us),
                           0);
   }

   void start_if_needed()
   {
      mutating();
      if (!control->is_building_block())
         control->start_block(control->head_block_time() + fc::microseconds(block_interval_us), 0);
   }

   void finish_block()
   {
      start_if_needed();
      ilog("finish block ${n}", ("n", control->head_block_num()));
      control->finalize_block(
          [&](eosio::chain::digest_type d) { return std::vector{producer_key.sign(d)}; });
      control->commit_block();
   }

   bool substitute_apply(const eosio::chain::digest_type& code_hash,
                         uint8_t vm_type,
                         uint8_t vm_version,
                         eosio::chain::apply_context& context)
   {
      if (vm_type || vm_version)
         return false;
      if (auto it = state.substitutions.find(code_hash); it != state.substitutions.end())
      {
         control->get_wasm_interface().apply(it->second, 0, 0, context);
         return true;
      }
      return false;
   }

   std::unique_ptr<eosio::chain::wasm_instantiated_module_interface> substitute_module(
       const eosio::chain::digest_type& code_hash,
       uint8_t vm_type,
       uint8_t vm_version)
   {
      if (vm_type || vm_version)
         return nullptr;

      if (auto it = state.cached_modules.find(code_hash); it != state.cached_modules.end())
         return std::make_unique<debugging_module>(it->second);

      if (auto it = state.codes.find(code_hash); it != state.codes.end())
      {
         IR::Module module;
         auto dwarf_info =
             dwarf::get_info_from_wasm({(const char*)it->second.data(), it->second.size()});
         auto size = dwarf::wasm_exclude_custom({(const char*)it->second.data(), it->second.size()})
                         .remaining();
         Serialization::MemoryInputStream stream(it->second.data(), size);
         WASM::scoped_skip_checks no_check;
         WASM::serialize(stream, module);
         try
         {
            eosio::vm::wasm_code_ptr code(it->second.data(), size);
            auto bkend = std::make_unique<debug_contract_backend>(code, size, nullptr);
            eosio::chain::eos_vm_host_functions_t::resolve(bkend->get_module());
            auto reg = debug_eos_vm::enable_debug(it->second, *bkend, dwarf_info, "apply");
            auto cached = std::make_shared<cached_debugging_module>(
                cached_debugging_module{std::move(bkend), std::move(reg)});
            state.cached_modules[code_hash] = cached;
            return std::make_unique<debugging_module>(cached);
         }
         catch (eosio::vm::exception& e)
         {
            FC_THROW_EXCEPTION(eosio::chain::wasm_execution_error,
                               "Error building eos-vm interp: ${e}", ("e", e.what()));
         }
      }
      return nullptr;
   }
};  // test_chain

test_chain_ref::test_chain_ref(test_chain& chain)
{
   chain.refs.insert(this);
   this->chain = &chain;
}

test_chain_ref::test_chain_ref(const test_chain_ref& src)
{
   chain = src.chain;
   if (chain)
      chain->refs.insert(this);
}

test_chain_ref::~test_chain_ref()
{
   if (chain)
      chain->refs.erase(this);
}

test_chain_ref& test_chain_ref::operator=(const test_chain_ref& src)
{
   if (chain)
      chain->refs.erase(this);
   chain = nullptr;
   if (src.chain)
      src.chain->refs.insert(this);
   chain = src.chain;
   return *this;
}

struct test_rodeos
{
   fc::temp_directory dir;
   b1::embedded_rodeos::context context;
   std::optional<b1::embedded_rodeos::partition> partition;
   std::optional<b1::embedded_rodeos::snapshot> write_snapshot;
   std::list<b1::embedded_rodeos::filter> filters;
   std::optional<b1::embedded_rodeos::query_handler> query_handler;
   test_chain_ref chain;
   uint32_t next_block = 0;
   std::vector<std::vector<char>> pushed_data;

   test_rodeos()
   {
      context.open_db(dir.path().string().c_str(), true);
      partition.emplace(context, "", 0);
      write_snapshot.emplace(partition->obj, true);
   }
};

eosio::checksum256 convert(const eosio::chain::checksum_type& obj)
{
   std::array<uint8_t, 32> bytes;
   static_assert(bytes.size() == sizeof(obj));
   memcpy(bytes.data(), &obj, bytes.size());
   return eosio::checksum256(bytes);
}

chain_types::account_delta convert(const eosio::chain::account_delta& obj)
{
   chain_types::account_delta result;
   result.account.value = to_uint64_t(obj.account);
   result.delta = obj.delta;
   return result;
}

chain_types::action_receipt_v0 convert(const eosio::chain::action_receipt& obj)
{
   chain_types::action_receipt_v0 result;
   result.receiver.value = to_uint64_t(obj.receiver);
   result.act_digest = convert(obj.act_digest);
   result.global_sequence = obj.global_sequence;
   result.recv_sequence = obj.recv_sequence;
   for (auto& auth : obj.auth_sequence)
      result.auth_sequence.push_back({eosio::name{to_uint64_t(auth.first)}, auth.second});
   result.code_sequence.value = obj.code_sequence.value;
   result.abi_sequence.value = obj.abi_sequence.value;
   return result;
}

chain_types::action convert(const eosio::chain::action& obj)
{
   chain_types::action result;
   result.account.value = to_uint64_t(obj.account);
   result.name.value = to_uint64_t(obj.name);
   for (auto& auth : obj.authorization)
      result.authorization.push_back(
          {eosio::name{to_uint64_t(auth.actor)}, eosio::name{to_uint64_t(auth.permission)}});
   result.data = {obj.data.data(), obj.data.data() + obj.data.size()};
   return result;
}

chain_types::action_trace_v0 convert(const eosio::chain::action_trace& obj)
{
   chain_types::action_trace_v0 result;
   result.action_ordinal.value = obj.action_ordinal.value;
   result.creator_action_ordinal.value = obj.creator_action_ordinal.value;
   if (obj.receipt)
      result.receipt = convert(*obj.receipt);
   result.receiver.value = to_uint64_t(obj.receiver);
   result.act = convert(obj.act);
   result.context_free = obj.context_free;
   result.elapsed = obj.elapsed.count();
   result.console = obj.console;
   for (auto& delta : obj.account_ram_deltas)
      result.account_ram_deltas.push_back(convert(delta));
   if (obj.except)
      result.except = obj.except->to_string();
   if (obj.error_code)
      result.error_code = *obj.error_code;
   return result;
}

chain_types::transaction_trace_v0 convert(const eosio::chain::transaction_trace& obj)
{
   chain_types::transaction_trace_v0 result{};
   result.id = convert(obj.id);
   if (obj.receipt)
   {
      result.status = (chain_types::transaction_status)obj.receipt->status.value;
      result.cpu_usage_us = obj.receipt->cpu_usage_us;
      result.net_usage_words = obj.receipt->net_usage_words.value;
   }
   else
   {
      result.status = chain_types::transaction_status::hard_fail;
   }
   result.elapsed = obj.elapsed.count();
   result.net_usage = obj.net_usage;
   result.scheduled = obj.scheduled;
   for (auto& at : obj.action_traces)
      result.action_traces.push_back(convert(at));
   if (obj.account_ram_delta)
      result.account_ram_delta = convert(*obj.account_ram_delta);
   if (obj.except)
      result.except = obj.except->to_string();
   if (obj.error_code)
      result.error_code = *obj.error_code;
   if (obj.failed_dtrx_trace)
      result.failed_dtrx_trace.push_back({convert(*obj.failed_dtrx_trace)});
   return result;
}

struct contract_row
{
   uint32_t block_num = {};
   bool present = {};
   eosio::name code = {};
   eosio::name scope = {};
   eosio::name table = {};
   uint64_t primary_key = {};
   eosio::name payer = {};
   eosio::input_stream value = {};
};

EOSIO_REFLECT(contract_row, block_num, present, code, scope, table, primary_key, payer, value);

struct file
{
   FILE* f = nullptr;
   bool owns = false;

   file(FILE* f = nullptr, bool owns = true) : f(f), owns(owns) {}

   file(const file&) = delete;
   file(file&& src) { *this = std::move(src); }

   ~file() { close(); }

   file& operator=(const file&) = delete;

   file& operator=(file&& src)
   {
      close();
      this->f = src.f;
      this->owns = src.owns;
      src.f = nullptr;
      src.owns = false;
      return *this;
   }

   void close()
   {
      if (owns && f)
         fclose(f);
      f = nullptr;
      owns = false;
   }
};

struct push_trx_args
{
   eosio::chain::bytes transaction;
   std::vector<eosio::chain::bytes> context_free_data;
   std::vector<eosio::chain::signature_type> signatures;
   std::vector<eosio::chain::private_key_type> keys;
};
FC_REFLECT(push_trx_args, (transaction)(context_free_data)(signatures)(keys))

#define DB_WRAPPERS_SIMPLE_SECONDARY(IDX, TYPE)                                                  \
   int32_t db_##IDX##_find_secondary(uint64_t code, uint64_t scope, uint64_t table,              \
                                     wasm_ptr<const TYPE> secondary, wasm_ptr<uint64_t> primary) \
   {                                                                                             \
      return selected().IDX.find_secondary(code, scope, table, *secondary, *primary);            \
   }                                                                                             \
   int32_t db_##IDX##_find_primary(uint64_t code, uint64_t scope, uint64_t table,                \
                                   wasm_ptr<TYPE> secondary, uint64_t primary)                   \
   {                                                                                             \
      return selected().IDX.find_primary(code, scope, table, *secondary, primary);               \
   }                                                                                             \
   int32_t db_##IDX##_lowerbound(uint64_t code, uint64_t scope, uint64_t table,                  \
                                 wasm_ptr<TYPE> secondary, wasm_ptr<uint64_t> primary)           \
   {                                                                                             \
      return selected().IDX.lowerbound_secondary(code, scope, table, *secondary, *primary);      \
   }                                                                                             \
   int32_t db_##IDX##_upperbound(uint64_t code, uint64_t scope, uint64_t table,                  \
                                 wasm_ptr<TYPE> secondary, wasm_ptr<uint64_t> primary)           \
   {                                                                                             \
      return selected().IDX.upperbound_secondary(code, scope, table, *secondary, *primary);      \
   }                                                                                             \
   int32_t db_##IDX##_end(uint64_t code, uint64_t scope, uint64_t table)                         \
   {                                                                                             \
      return selected().IDX.end_secondary(code, scope, table);                                   \
   }                                                                                             \
   int32_t db_##IDX##_next(int32_t iterator, wasm_ptr<uint64_t> primary)                         \
   {                                                                                             \
      return selected().IDX.next_secondary(iterator, *primary);                                  \
   }                                                                                             \
   int32_t db_##IDX##_previous(int32_t iterator, wasm_ptr<uint64_t> primary)                     \
   {                                                                                             \
      return selected().IDX.previous_secondary(iterator, *primary);                              \
   }

#define DB_WRAPPERS_ARRAY_SECONDARY(IDX, ARR_SIZE, ARR_ELEMENT_TYPE)                              \
   int db_##IDX##_find_secondary(uint64_t code, uint64_t scope, uint64_t table,                   \
                                 eosio::chain::array_ptr<const ARR_ELEMENT_TYPE> data,            \
                                 uint32_t data_len, uint64_t& primary)                            \
   {                                                                                              \
      EOS_ASSERT(data_len == ARR_SIZE, eosio::chain::db_api_exception,                            \
                 "invalid size of secondary key array for " #IDX                                  \
                 ": given ${given} bytes but expected ${expected} bytes",                         \
                 ("given", data_len)("expected", ARR_SIZE));                                      \
      return selected().IDX.find_secondary(code, scope, table, data, primary);                    \
   }                                                                                              \
   int db_##IDX##_find_primary(uint64_t code, uint64_t scope, uint64_t table,                     \
                               eosio::chain::array_ptr<ARR_ELEMENT_TYPE> data, uint32_t data_len, \
                               uint64_t primary)                                                  \
   {                                                                                              \
      EOS_ASSERT(data_len == ARR_SIZE, eosio::chain::db_api_exception,                            \
                 "invalid size of secondary key array for " #IDX                                  \
                 ": given ${given} bytes but expected ${expected} bytes",                         \
                 ("given", data_len)("expected", ARR_SIZE));                                      \
      return selected().IDX.find_primary(code, scope, table, data.value, primary);                \
   }                                                                                              \
   int db_##IDX##_lowerbound(uint64_t code, uint64_t scope, uint64_t table,                       \
                             eosio::chain::array_ptr<ARR_ELEMENT_TYPE> data, uint32_t data_len,   \
                             uint64_t& primary)                                                   \
   {                                                                                              \
      EOS_ASSERT(data_len == ARR_SIZE, eosio::chain::db_api_exception,                            \
                 "invalid size of secondary key array for " #IDX                                  \
                 ": given ${given} bytes but expected ${expected} bytes",                         \
                 ("given", data_len)("expected", ARR_SIZE));                                      \
      return selected().IDX.lowerbound_secondary(code, scope, table, data.value, primary);        \
   }                                                                                              \
   int db_##IDX##_upperbound(uint64_t code, uint64_t scope, uint64_t table,                       \
                             eosio::chain::array_ptr<ARR_ELEMENT_TYPE> data, uint32_t data_len,   \
                             uint64_t& primary)                                                   \
   {                                                                                              \
      EOS_ASSERT(data_len == ARR_SIZE, eosio::chain::db_api_exception,                            \
                 "invalid size of secondary key array for " #IDX                                  \
                 ": given ${given} bytes but expected ${expected} bytes",                         \
                 ("given", data_len)("expected", ARR_SIZE));                                      \
      return selected().IDX.upperbound_secondary(code, scope, table, data.value, primary);        \
   }                                                                                              \
   int db_##IDX##_end(uint64_t code, uint64_t scope, uint64_t table)                              \
   {                                                                                              \
      return selected().IDX.end_secondary(code, scope, table);                                    \
   }                                                                                              \
   int db_##IDX##_next(int iterator, uint64_t& primary)                                           \
   {                                                                                              \
      return selected().IDX.next_secondary(iterator, primary);                                    \
   }                                                                                              \
   int db_##IDX##_previous(int iterator, uint64_t& primary)                                       \
   {                                                                                              \
      return selected().IDX.previous_secondary(iterator, primary);                                \
   }

// clang-format off
#define DB_WRAPPERS_FLOAT_SECONDARY(IDX, TYPE)                                                 \
   int db_##IDX##_find_secondary(uint64_t code, uint64_t scope, uint64_t table,                \
                                 const TYPE& secondary, uint64_t& primary)                     \
   {                                                                                           \
      /* EOS_ASSERT(!softfloat_api::is_nan(secondary), transaction_exception, "NaN is not an   \
       * allowed value for a secondary key"); */                                               \
      return selected().IDX.find_secondary(code, scope, table, secondary, primary);            \
   }                                                                                           \
   int db_##IDX##_find_primary(uint64_t code, uint64_t scope, uint64_t table, TYPE& secondary, \
                               uint64_t primary)                                               \
   {                                                                                           \
      return selected().IDX.find_primary(code, scope, table, secondary, primary);              \
   }                                                                                           \
   int db_##IDX##_lowerbound(uint64_t code, uint64_t scope, uint64_t table, TYPE& secondary,   \
                             uint64_t& primary)                                                \
   {                                                                                           \
      /* EOS_ASSERT(!softfloat_api::is_nan(secondary), transaction_exception, "NaN is not an   \
       * allowed value for a secondary key"); */                                               \
      return selected().IDX.lowerbound_secondary(code, scope, table, secondary, primary);      \
   }                                                                                           \
   int db_##IDX##_upperbound(uint64_t code, uint64_t scope, uint64_t table, TYPE& secondary,   \
                             uint64_t& primary)                                                \
   {                                                                                           \
      /* EOS_ASSERT(!softfloat_api::is_nan(secondary), transaction_exception, "NaN is not an   \
       * allowed value for a secondary key"); */                                               \
      return selected().IDX.upperbound_secondary(code, scope, table, secondary, primary);      \
   }                                                                                           \
   int db_##IDX##_end(uint64_t code, uint64_t scope, uint64_t table)                           \
   {                                                                                           \
      return selected().IDX.end_secondary(code, scope, table);                                 \
   }                                                                                           \
   int db_##IDX##_next(int iterator, uint64_t& primary)                                        \
   {                                                                                           \
      return selected().IDX.next_secondary(iterator, primary);                                 \
   }                                                                                           \
   int db_##IDX##_previous(int iterator, uint64_t& primary)                                    \
   {                                                                                           \
      return selected().IDX.previous_secondary(iterator, primary);                             \
   }
// clang-format on

struct callbacks
{
   ::state& state;
   static callbacks* single;  // TODO: remove

   callbacks(::state& state) : state{state} { single = this; }
   ~callbacks() { single = nullptr; }

   void backtrace()
   {
      void* data[max_backtrace_frames];
      int count =
          state.backend.get_context().backtrace(data, sizeof(data) / sizeof(data[0]), nullptr);
      for (int i = 0; i < count; ++i)
      {
         auto& di = state.dwarf_info;
         auto file_offset = state.backend.get_debug().translate(data[i]);
         if (file_offset == 0xffff'ffff)
            continue;
         const auto* loc = di.get_location(file_offset - di.wasm_code_offset);
         const auto* sub = di.get_subprogram(file_offset - di.wasm_code_offset);
         if (loc)
            fprintf(stderr, "%s:%d", di.files[loc->file_index].c_str(), loc->line);
         else
            fprintf(stderr, "<wasm address 0x%08x>", file_offset - di.wasm_code_offset);
         if (sub)
            fprintf(stderr, ": %s", sub->demangled_name.c_str());
         fprintf(stderr, "\n");
      }
   }

   void check_bounds(void* data, size_t size)
   {
      volatile auto check = *((const char*)data + size - 1);
      eosio::vm::ignore_unused_variable_warning(check);
   }

   template <typename T>
   T unpack(const char* begin, size_t size)
   {
      fc::datastream<const char*> ds(begin, size);
      T args;
      fc::raw::unpack(ds, args);
      return args;
   }

   template <typename T>
   T unpack(span<const char> data)
   {
      return unpack<T>(data.begin(), data.size());
   }

   template <typename T>
   T unpack(const eosio::input_stream& data)
   {
      return unpack<T>(data.pos, data.end - data.pos);
   }

   std::string span_str(span<const char> str) { return {str.data(), str.size()}; }

   char* alloc(uint32_t cb_alloc_data, uint32_t cb_alloc, uint32_t size)
   {
      // todo: verify cb_alloc isn't in imports
      if (state.backend.get_module().tables.size() < 0 ||
          state.backend.get_module().tables[0].table.size() < cb_alloc)
      {
         backtrace();
         throw std::runtime_error("cb_alloc is out of range");
      }
      // Note from Steven: eos-vm not saving top_frame and bottom_frame is an eos-vm bug. The
      // backtrace was originally designed for profiling contracts, where reentering wasm is not
      // possible. In addition, saving and restoring these variables is very tricky to do correctly
      // in the face of asynchronous interrupts, so I didn't bother.
      auto top_frame = state.backend.get_context()._top_frame;
      auto bottom_frame = state.backend.get_context()._bottom_frame;
      auto result = state.backend.get_context().execute(  //
          this, eosio::vm::jit_visitor(42), state.backend.get_module().tables[0].table[cb_alloc],
          cb_alloc_data, size);
      state.backend.get_context()._top_frame = top_frame;
      state.backend.get_context()._bottom_frame = bottom_frame;
      if (!result || !result->is_a<eosio::vm::i32_const_t>())
      {
         backtrace();
         throw std::runtime_error("cb_alloc returned incorrect type");
      }
      char* begin = state.wa.get_base_ptr<char>() + result->to_ui32();
      check_bounds(begin, size);
      return begin;
   }

   template <typename T>
   void set_data(uint32_t cb_alloc_data, uint32_t cb_alloc, const T& data)
   {
      memcpy(alloc(cb_alloc_data, cb_alloc, data.size()), data.data(), data.size());
   }

   void set_data(uint32_t cb_alloc_data, uint32_t cb_alloc, const b1::embedded_rodeos::result& data)
   {
      memcpy(alloc(cb_alloc_data, cb_alloc, data.size), data.data, data.size);
   }

   void tester_abort()
   {
      backtrace();
      throw std::runtime_error("called tester_abort");
   }

   void eosio_exit(int32_t)
   {
      backtrace();
      throw std::runtime_error("called eosio_exit");
   }

   void eosio_assert_message(bool condition, span<const char> msg)
   {
      if (!condition)
      {
         backtrace();
         throw ::assert_exception(span_str(msg));
      }
   }

   void prints_l(span<const char> str) { std::cout.write(str.data(), str.size()); }

   void tester_get_arg_counts(wasm_ptr<uint32_t> argc, wasm_ptr<uint32_t> argv_buf_size)
   {
      uint32_t size = 0;
      for (auto& a : state.args)
         size += a.size() + 1;
      *argc = state.args.size();
      *argv_buf_size = size;
   };

   // uint8_t** argv, uint8_t* argv_buf
   void tester_get_args(uint32_t argv, uint32_t argv_buf)
   {
      auto* memory = state.backend.get_context().linear_memory();
      auto get_argv = [&]() -> uint32_t& { return *reinterpret_cast<uint32_t*>(memory + argv); };
      auto get_argv_buf = [&]() -> uint8_t& {
         return *reinterpret_cast<uint8_t*>(memory + argv_buf);
      };

      for (auto& a : state.args)
      {
         get_argv() = argv_buf;
         argv += 4;
         for (auto ch : a)
         {
            get_argv_buf() = ch;
            ++argv_buf;
         }
         get_argv_buf() = 0;
         ++argv_buf;
      }
   };

   int32_t tester_clock_time_get(uint32_t id, uint64_t precision, wasm_ptr<uint64_t> time)
   {
      std::chrono::nanoseconds result;
      if (id == 0)
      {  // CLOCK_REALTIME
         result = std::chrono::system_clock::now().time_since_epoch();
      }
      else if (id == 1)
      {  // CLOCK_MONOTONIC
         result = std::chrono::steady_clock::now().time_since_epoch();
      }
      else
      {
         return wasi_errno_inval;
      }
      *time = result.count();
      return 0;
   }

   file* get_file(int32_t file_index)
   {
      if (file_index < 0 || static_cast<uint32_t>(file_index) >= state.files.size() ||
          !state.files[file_index].f)
         return nullptr;
      return &state.files[file_index];
   }

   uint32_t tester_fdstat_get(int32_t fd,
                              wasm_ptr<uint8_t> fs_filetype,
                              wasm_ptr<uint16_t> fs_flags,
                              wasm_ptr<uint64_t> fs_rights_base,
                              wasm_ptr<uint64_t> fs_rights_inheriting)
   {
      if (fd == STDIN_FILENO)
      {
         *fs_filetype = wasi_filetype_character_device;
         *fs_flags = 0;
         *fs_rights_base = wasi_rights_fd_read;
         *fs_rights_inheriting = 0;
         return 0;
      }
      if (fd == STDOUT_FILENO || fd == STDERR_FILENO)
      {
         *fs_filetype = wasi_filetype_character_device;
         *fs_flags = wasi_fdflags_append;
         *fs_rights_base = wasi_rights_fd_write;
         *fs_rights_inheriting = 0;
         return 0;
      }
      if (fd == polyfill_root_dir_fd)
      {
         *fs_filetype = wasi_filetype_directory;
         *fs_flags = 0;
         *fs_rights_base = 0;
         *fs_rights_inheriting = wasi_rights_fd_read | wasi_rights_fd_write;
         return 0;
      }
      if (get_file(fd))
      {
         *fs_filetype = wasi_filetype_regular_file;
         *fs_flags = 0;
         *fs_rights_base = wasi_rights_fd_read | wasi_rights_fd_write;
         *fs_rights_inheriting = 0;
         return 0;
      }
      return wasi_errno_badf;
   }

   uint32_t tester_open_file(span<const char> path,
                             uint32_t oflags,
                             uint64_t fs_rights_base,
                             uint32_t fdflags,
                             wasm_ptr<int32_t> opened_fd)
   {
      if (oflags & wasi_oflags_directory)
         return wasi_errno_inval;
      if (fdflags & wasi_fdflags_nonblock)
         return wasi_errno_inval;

      bool read = fs_rights_base & wasi_rights_fd_read;
      bool write = fs_rights_base & wasi_rights_fd_write;
      bool create = oflags & wasi_oflags_creat;
      bool excl = oflags & wasi_oflags_excl;
      bool trunc = oflags & wasi_oflags_trunc;
      bool append = fdflags & wasi_fdflags_append;

      // TODO: move away from fopen to allow more flexible options
      const char* mode = nullptr;
      if (read && !create && !excl && !trunc && !append)
      {
         if (write)
            mode = "r+";
         else
            mode = "r";
      }
      else if (write && create && trunc)
      {
         if (read)
         {
            if (excl)
               mode = "w+x";
            else
               mode = "w+";
         }
         else
         {
            if (excl)
               mode = "wx";
            else
               mode = "w";
         }
      }
      else if (write && create && append)
      {
         if (read)
         {
            if (excl)
               mode = "a+x";
            else
               mode = "a+";
         }
         else
         {
            if (excl)
               mode = "ax";
            else
               mode = "a";
         }
      }

      if (!mode)
         return wasi_errno_inval;

      file f = fopen(span_str(path).c_str(), mode);
      if (!f.f)
         return wasi_errno_noent;
      state.files.push_back(std::move(f));
      *opened_fd = state.files.size() - 1;
      return 0;
   }

   uint32_t tester_close_file(int32_t fd)
   {
      auto* file = get_file(fd);
      if (!file)
         return wasi_errno_badf;
      file->close();
      return 0;
   }

   uint32_t tester_write_file(int32_t fd, span<const char> content)
   {
      auto* file = get_file(fd);
      if (!file)
         return wasi_errno_badf;
      if (!content.size() || fwrite(content.data(), content.size(), 1, file->f) == 1)
         return 0;
      return wasi_errno_io;
   }

   uint32_t tester_read_file(int32_t fd, span<char> content, wasm_ptr<int32_t> result)
   {
      auto* file = get_file(fd);
      if (!file)
         return wasi_errno_badf;
      *result = fread(content.data(), 1, content.size(), file->f);
      return 0;
   }

   bool tester_read_whole_file(span<const char> filename, uint32_t cb_alloc_data, uint32_t cb_alloc)
   {
      file f = fopen(span_str(filename).c_str(), "r");
      if (!f.f)
         return false;
      if (fseek(f.f, 0, SEEK_END))
         return false;
      auto size = ftell(f.f);
      if (size < 0 || (long)(uint32_t)size != size)
         return false;
      if (fseek(f.f, 0, SEEK_SET))
         return false;
      std::vector<char> buf(size);
      if (fread(buf.data(), size, 1, f.f) != 1)
         return false;
      set_data(cb_alloc_data, cb_alloc, buf);
      return true;
   }

   int32_t tester_execute(span<const char> command) { return system(span_str(command).c_str()); }

   test_chain& assert_chain(uint32_t chain, bool require_control = true)
   {
      if (chain >= state.chains.size() || !state.chains[chain])
         throw std::runtime_error("chain does not exist or was destroyed");
      auto& result = *state.chains[chain];
      if (require_control && !result.control)
         throw std::runtime_error("chain was shut down");
      return result;
   }

   uint32_t tester_create_chain(span<const char> snapshot)
   {
      state.chains.push_back(std::make_unique<test_chain>(state, span_str(snapshot).c_str()));
      if (state.chains.size() == 1)
         state.selected_chain_index = 0;
      return state.chains.size() - 1;
   }

   void tester_destroy_chain(uint32_t chain)
   {
      assert_chain(chain, false);
      if (state.selected_chain_index && *state.selected_chain_index == chain)
         state.selected_chain_index.reset();
      state.chains[chain].reset();
      while (!state.chains.empty() && !state.chains.back())
      {
         state.chains.pop_back();
      }
   }

   void tester_shutdown_chain(uint32_t chain)
   {
      auto& c = assert_chain(chain);
      c.control.reset();
   }

   uint32_t tester_get_chain_path(uint32_t chain, span<char> dest)
   {
      auto& c = assert_chain(chain, false);
      auto s = c.dir.path().string();
      memcpy(dest.data(), s.c_str(), std::min(dest.size(), s.size()));
      return s.size();
   }

   void tester_replace_producer_keys(uint32_t chain_index, span<const char> key)
   {
      auto& chain = assert_chain(chain_index);
      auto k = unpack<eosio::chain::public_key_type>(key);
      chain.control->replace_producer_keys(k);
   }

   void tester_replace_account_keys(uint32_t chain_index,
                                    uint64_t account,
                                    uint64_t permission,
                                    span<const char> key)
   {
      auto& chain = assert_chain(chain_index);
      auto k = unpack<eosio::chain::public_key_type>(key);
      chain.control->replace_account_keys(eosio::chain::name{account},
                                          eosio::chain::name{permission}, k);
   }

   void tester_start_block(uint32_t chain_index, int64_t skip_miliseconds)
   {
      assert_chain(chain_index).start_block(skip_miliseconds);
   }

   void tester_finish_block(uint32_t chain_index) { assert_chain(chain_index).finish_block(); }

   void tester_get_head_block_info(uint32_t chain_index, uint32_t cb_alloc_data, uint32_t cb_alloc)
   {
      auto& chain = assert_chain(chain_index);
      chain_types::block_info info;
      info.block_num = chain.control->head_block_num();
      info.block_id = convert(chain.control->head_block_id());
      info.timestamp.slot = chain.control->head_block_state()->header.timestamp.slot;
      set_data(cb_alloc_data, cb_alloc, convert_to_bin(info));
   }

   void tester_push_transaction(uint32_t chain_index,
                                span<const char> args_packed,
                                uint32_t cb_alloc_data,
                                uint32_t cb_alloc)
   {
      auto args = unpack<push_trx_args>(args_packed);
      auto transaction = unpack<eosio::chain::transaction>(args.transaction);
      signed_transaction signed_trx{std::move(transaction), std::move(args.signatures),
                                    std::move(args.context_free_data)};
      auto& chain = assert_chain(chain_index);
      chain.start_if_needed();
      for (auto& key : args.keys)
         signed_trx.sign(key, chain.control->get_chain_id());
      auto ptrx = std::make_shared<eosio::chain::packed_transaction>(
          std::move(signed_trx), eosio::chain::packed_transaction::compression_type::none);
      auto fut = eosio::chain::transaction_metadata::start_recover_keys(
          ptrx, chain.control->get_thread_pool(), chain.control->get_chain_id(),
          fc::microseconds::maximum());
      auto start_time = std::chrono::steady_clock::now();
      auto result =
          chain.control->push_transaction(fut.get(), fc::time_point::maximum(), 2000, true, 2000);
      auto us = std::chrono::duration_cast<std::chrono::microseconds>(
          std::chrono::steady_clock::now() - start_time);
      ilog("chainlib transaction took ${u} us", ("u", us.count()));
      // ilog("${r}", ("r", fc::json::to_pretty_string(result)));
      set_data(cb_alloc_data, cb_alloc,
               convert_to_bin(chain_types::transaction_trace{convert(*result)}));
   }

   bool tester_exec_deferred(uint32_t chain_index, uint32_t cb_alloc_data, uint32_t cb_alloc)
   {
      auto& chain = assert_chain(chain_index);
      chain.start_if_needed();
      const auto& idx =
          chain.control->db()
              .get_index<eosio::chain::generated_transaction_multi_index, eosio::chain::by_delay>();
      auto itr = idx.begin();
      if (itr != idx.end() && itr->delay_until <= chain.control->pending_block_time())
      {
         auto trace = chain.control->push_scheduled_transaction(
             itr->trx_id, fc::time_point::maximum(), billed_cpu_time_use, true);
         set_data(cb_alloc_data, cb_alloc,
                  convert_to_bin(chain_types::transaction_trace{convert(*trace)}));
         return true;
      }
      return false;
   }

   uint32_t tester_get_history(uint32_t chain_index, uint32_t block_num, span<char> dest)
   {
      auto& chain = assert_chain(chain_index);
      std::map<uint32_t, std::vector<char>>::iterator it;
      if (block_num == 0xffff'ffff && !chain.history.empty())
         it = --chain.history.end();
      else
      {
         it = chain.history.find(block_num);
         if (it == chain.history.end())
            return 0;
      }
      memcpy(dest.data(), it->second.data(), std::min(dest.size(), it->second.size()));
      return it->second.size();
   }

   void tester_select_chain_for_db(uint32_t chain_index)
   {
      assert_chain(chain_index);
      state.selected_chain_index = chain_index;
   }

   auto& selected()
   {
      if (!state.selected_chain_index || *state.selected_chain_index >= state.chains.size() ||
          !state.chains[*state.selected_chain_index] ||
          !state.chains[*state.selected_chain_index]->control)
         throw std::runtime_error(
             "tester_select_chain_for_db() must be called before using multi_index");
      return state.chains[*state.selected_chain_index]->get_apply_context();
   }

   test_rodeos& assert_rodeos(uint32_t rodeos)
   {
      if (rodeos >= state.rodeoses.size() || !state.rodeoses[rodeos])
         throw std::runtime_error("rodeos does not exist or was destroyed");
      return *state.rodeoses[rodeos];
   }

   uint32_t tester_create_rodeos()
   {
      state.rodeoses.push_back(std::make_unique<test_rodeos>());
      return state.rodeoses.size() - 1;
   }

   void tester_destroy_rodeos(uint32_t rodeos)
   {
      assert_rodeos(rodeos);
      state.rodeoses[rodeos].reset();
      while (!state.rodeoses.empty() && !state.rodeoses.back())
      {
         state.rodeoses.pop_back();
      }
   }

   void tester_rodeos_add_filter(uint32_t rodeos, uint64_t name, span<const char> wasm_filename)
   {
      auto& r = assert_rodeos(rodeos);
      r.filters.emplace_back(name, span_str(wasm_filename).c_str());
   }

   void tester_rodeos_enable_queries(uint32_t rodeos,
                                     uint32_t max_console_size,
                                     uint32_t wasm_cache_size,
                                     uint64_t max_exec_time_ms,
                                     span<const char> contract_dir)
   {
      auto& r = assert_rodeos(rodeos);
      r.query_handler.emplace(*r.partition, max_console_size, wasm_cache_size, max_exec_time_ms,
                              span_str(contract_dir).c_str());
   }

   void tester_connect_rodeos(uint32_t rodeos, uint32_t chain)
   {
      auto& r = assert_rodeos(rodeos);
      auto& c = assert_chain(chain);
      if (r.chain.chain)
         throw std::runtime_error("rodeos is already connected");
      r.chain = test_chain_ref{c};
   }

   bool tester_rodeos_sync_block(uint32_t rodeos)
   {
      auto& r = assert_rodeos(rodeos);
      if (!r.chain.chain)
         throw std::runtime_error("rodeos is not connected to a chain");
      auto it = r.chain.chain->history.lower_bound(r.next_block);
      if (it == r.chain.chain->history.end())
         return false;
      r.write_snapshot->start_block(it->second.data(), it->second.size());
      r.write_snapshot->write_block_info(it->second.data(), it->second.size());
      r.write_snapshot->write_deltas(it->second.data(), it->second.size(), [] { return false; });
      for (auto& filter : r.filters)
      {
         try
         {
            filter.run(*r.write_snapshot, it->second.data(), it->second.size(),
                       [&](const char* data, uint64_t size) {
                          r.pushed_data.emplace_back(data, data + size);
                          return true;
                       });
         }
         catch (std::exception& e)
         {
            throw std::runtime_error("filter failed: " + std::string{e.what()});
         }
      }
      r.write_snapshot->end_block(it->second.data(), it->second.size(), true);
      r.next_block = it->first + 1;
      return true;
   }

   void tester_rodeos_push_transaction(uint32_t rodeos,
                                       span<const char> packed_args,
                                       uint32_t cb_alloc_data,
                                       uint32_t cb_alloc)
   {
      auto& r = assert_rodeos(rodeos);
      if (!r.chain.chain)
         throw std::runtime_error("rodeos is not connected to a chain");
      if (!r.query_handler)
         throw std::runtime_error(
             "call tester_rodeos_enable_queries before tester_rodeos_push_transaction");
      auto& chain = *r.chain.chain;
      chain.start_if_needed();

      auto args = unpack<push_trx_args>(packed_args);
      auto transaction = unpack<eosio::chain::transaction>(args.transaction);
      signed_transaction signed_trx{std::move(transaction), std::move(args.signatures),
                                    std::move(args.context_free_data)};
      for (auto& key : args.keys)
         signed_trx.sign(key, chain.control->get_chain_id());
      eosio::chain::packed_transaction ptrx{
          std::move(signed_trx), eosio::chain::packed_transaction::compression_type::none};
      auto data = fc::raw::pack(ptrx);
      auto start_time = std::chrono::steady_clock::now();
      auto result = r.query_handler->query_transaction(*r.write_snapshot, data.data(), data.size());
      auto us = std::chrono::duration_cast<std::chrono::microseconds>(
          std::chrono::steady_clock::now() - start_time);
      ilog("rodeos transaction took ${u} us", ("u", us.count()));
      auto tt = eosio::convert_from_bin<eosio::ship_protocol::transaction_trace>(
          {result.data, result.data + result.size});
      auto& tt0 = std::get<eosio::ship_protocol::transaction_trace_v0>(tt);
      for (auto& at : tt0.action_traces)
      {
         auto& at1 = std::get<eosio::ship_protocol::action_trace_v0>(at);
         if (!at1.console.empty())
            ilog("rodeos query console: <<<\n${c}>>>", ("c", at1.console));
      }
      set_data(cb_alloc_data, cb_alloc, result);
   }

   uint32_t tester_rodeos_get_num_pushed_data(uint32_t rodeos)
   {
      auto& r = assert_rodeos(rodeos);
      return r.pushed_data.size();
   }

   uint32_t tester_rodeos_get_pushed_data(uint32_t rodeos, uint32_t index, span<char> dest)
   {
      auto& r = assert_rodeos(rodeos);
      if (index >= r.pushed_data.size())
         throw std::runtime_error("tester_rodeos_get_pushed_data: index is out of range");
      memcpy(dest.data(), r.pushed_data[index].data(),
             std::min(dest.size(), r.pushed_data[index].size()));
      return r.pushed_data[index].size();
   }

   // clang-format off
   int32_t db_get_i64(int32_t iterator, span<char> buffer)                                {return selected().db_get_i64(iterator, buffer.data(), buffer.size());}
   int32_t db_next_i64(int32_t iterator, wasm_ptr<uint64_t> primary)                      {return selected().db_next_i64(iterator, *primary);}
   int32_t db_previous_i64(int32_t iterator, wasm_ptr<uint64_t> primary)                  {return selected().db_previous_i64(iterator, *primary);}
   int32_t db_find_i64(uint64_t code, uint64_t scope, uint64_t table, uint64_t id)        {return selected().db_find_i64(eosio::chain::name{code}, eosio::chain::name{scope}, eosio::chain::name{table}, id);}
   int32_t db_lowerbound_i64(uint64_t code, uint64_t scope, uint64_t table, uint64_t id)  {return selected().db_lowerbound_i64(eosio::chain::name{code}, eosio::chain::name{scope}, eosio::chain::name{table}, id);}
   int32_t db_upperbound_i64(uint64_t code, uint64_t scope, uint64_t table, uint64_t id)  {return selected().db_upperbound_i64(eosio::chain::name{code}, eosio::chain::name{scope}, eosio::chain::name{table}, id);}
   int32_t db_end_i64(uint64_t code, uint64_t scope, uint64_t table)                      {return selected().db_end_i64(eosio::chain::name{code}, eosio::chain::name{scope}, eosio::chain::name{table});}

   int32_t db_idx64_find_secondary(uint64_t code, uint64_t scope, uint64_t table, wasm_ptr<const uint64_t> secondary,
                                     wasm_ptr<uint64_t> primary) {
      return selected().idx64.find_secondary(code, scope, table, *secondary, *primary);
   }
   int32_t db_idx64_find_primary(uint64_t code, uint64_t scope, uint64_t table, wasm_ptr<uint64_t> secondary,
                                   uint64_t primary) {
      return selected().idx64.find_primary(code, scope, table, *secondary, primary);
   }
   int32_t db_idx64_lowerbound(uint64_t code, uint64_t scope, uint64_t table, wasm_ptr<uint64_t> secondary,
                                 wasm_ptr<uint64_t> primary) {
      return selected().idx64.lowerbound_secondary(code, scope, table, *secondary, *primary);
   }
   int32_t db_idx64_upperbound(uint64_t code, uint64_t scope, uint64_t table, wasm_ptr<uint64_t> secondary,
                                 wasm_ptr<uint64_t> primary) {
      return selected().idx64.upperbound_secondary(code, scope, table, *secondary, *primary);
   }
   int32_t db_idx64_end(uint64_t code, uint64_t scope, uint64_t table) {
      return selected().idx64.end_secondary(code, scope, table);
   }
   int32_t db_idx64_next(int32_t iterator, wasm_ptr<uint64_t> primary) {
      return selected().idx64.next_secondary(iterator, *primary);
   }
   int32_t db_idx64_previous(int32_t iterator, wasm_ptr<uint64_t> primary) {
      return selected().idx64.previous_secondary(iterator, *primary);
   }

   int32_t db_idx128_find_secondary(uint64_t code, uint64_t scope, uint64_t table, wasm_ptr<const unsigned __int128> secondary,
                                   wasm_ptr<uint64_t> primary) {
      return selected().idx128.find_secondary(code, scope, table, *secondary, *primary);
   }
   int32_t db_idx128_find_primary(uint64_t code, uint64_t scope, uint64_t table, wasm_ptr<unsigned __int128> secondary,
                                 uint64_t primary) {
      return selected().idx128.find_primary(code, scope, table, *secondary, primary);
   }
   int32_t db_idx128_lowerbound(uint64_t code, uint64_t scope, uint64_t table, wasm_ptr<unsigned __int128> secondary,
                               wasm_ptr<uint64_t> primary) {
      return selected().idx128.lowerbound_secondary(code, scope, table, *secondary, *primary);
   }
   int32_t db_idx128_upperbound(uint64_t code, uint64_t scope, uint64_t table, wasm_ptr<unsigned __int128> secondary,
                               wasm_ptr<uint64_t> primary) {
      return selected().idx128.upperbound_secondary(code, scope, table, *secondary, *primary);
   }
   int32_t db_idx128_end(uint64_t code, uint64_t scope, uint64_t table) {
      return selected().idx128.end_secondary(code, scope, table);
   }
   int32_t db_idx128_next(int32_t iterator, wasm_ptr<uint64_t> primary) {
      return selected().idx128.next_secondary(iterator, *primary);
   }
   int32_t db_idx128_previous(int32_t iterator, wasm_ptr<uint64_t> primary) {
      return selected().idx128.previous_secondary(iterator, *primary);
   }
   // DB_WRAPPERS_ARRAY_SECONDARY(idx256, 2, unsigned __int128)
   // DB_WRAPPERS_FLOAT_SECONDARY(idx_double, float64_t)
   // DB_WRAPPERS_FLOAT_SECONDARY(idx_long_double, float128_t)
   // clang-format on

   uint32_t tester_sign(span<const char> private_key, const void* hash_val, span<char> signature)
   {
      auto k = unpack<fc::crypto::private_key>(private_key);
      fc::sha256 hash;
      std::memcpy(hash.data(), hash_val, hash.data_size());
      auto sig = k.sign(hash);
      auto data = fc::raw::pack(sig);
      std::memcpy(signature.data(), data.data(), std::min(signature.size(), data.size()));
      return data.size();
   }

   void sha1(span<const char> data, void* hash_val)
   {
      auto hash = fc::sha1::hash(data.data(), data.size());
      check_bounds(hash_val, hash.data_size());
      std::memcpy(hash_val, hash.data(), hash.data_size());
   }

   void sha256(span<const char> data, void* hash_val)
   {
      auto hash = fc::sha256::hash(data.data(), data.size());
      check_bounds(hash_val, hash.data_size());
      std::memcpy(hash_val, hash.data(), hash.data_size());
   }

   void sha512(span<const char> data, void* hash_val)
   {
      auto hash = fc::sha512::hash(data.data(), data.size());
      check_bounds(hash_val, hash.data_size());
      std::memcpy(hash_val, hash.data(), hash.data_size());
   }

   void ripemd160(span<const char> data, void* hash_val)
   {
      auto hash = fc::ripemd160::hash(data.data(), data.size());
      check_bounds(hash_val, hash.data_size());
      std::memcpy(hash_val, hash.data(), hash.data_size());
   }
};  // callbacks

callbacks* callbacks::single = nullptr;  // TODO: remove

void backtrace()
{
   if (callbacks::single)
      callbacks::single->backtrace();
}

#define DB_REGISTER_SECONDARY(IDX)                                                         \
   rhf_t::add<&callbacks::db_##IDX##_find_secondary>("env", "db_" #IDX "_find_secondary"); \
   rhf_t::add<&callbacks::db_##IDX##_find_primary>("env", "db_" #IDX "_find_primary");     \
   rhf_t::add<&callbacks::db_##IDX##_lowerbound>("env", "db_" #IDX "_lowerbound");         \
   rhf_t::add<&callbacks::db_##IDX##_upperbound>("env", "db_" #IDX "_upperbound");         \
   rhf_t::add<&callbacks::db_##IDX##_end>("env", "db_" #IDX "_end");                       \
   rhf_t::add<&callbacks::db_##IDX##_next>("env", "db_" #IDX "_next");                     \
   rhf_t::add<&callbacks::db_##IDX##_previous>("env", "db_" #IDX "_previous");

void register_callbacks()
{
   rhf_t::add<&callbacks::tester_abort>("env", "tester_abort");
   rhf_t::add<&callbacks::eosio_exit>("env", "eosio_exit");
   rhf_t::add<&callbacks::eosio_assert_message>("env", "eosio_assert_message");
   rhf_t::add<&callbacks::prints_l>("env", "prints_l");
   rhf_t::add<&callbacks::tester_get_arg_counts>("env", "tester_get_arg_counts");
   rhf_t::add<&callbacks::tester_get_args>("env", "tester_get_args");
   rhf_t::add<&callbacks::tester_clock_time_get>("env", "tester_clock_time_get");
   rhf_t::add<&callbacks::tester_fdstat_get>("env", "tester_fdstat_get");
   rhf_t::add<&callbacks::tester_open_file>("env", "tester_open_file");
   rhf_t::add<&callbacks::tester_close_file>("env", "tester_close_file");
   rhf_t::add<&callbacks::tester_write_file>("env", "tester_write_file");
   rhf_t::add<&callbacks::tester_read_file>("env", "tester_read_file");
   rhf_t::add<&callbacks::tester_read_whole_file>("env", "tester_read_whole_file");
   rhf_t::add<&callbacks::tester_execute>("env", "tester_execute");
   rhf_t::add<&callbacks::tester_create_chain>("env", "tester_create_chain");
   rhf_t::add<&callbacks::tester_destroy_chain>("env", "tester_destroy_chain");
   rhf_t::add<&callbacks::tester_shutdown_chain>("env", "tester_shutdown_chain");
   rhf_t::add<&callbacks::tester_get_chain_path>("env", "tester_get_chain_path");
   rhf_t::add<&callbacks::tester_replace_producer_keys>("env", "tester_replace_producer_keys");
   rhf_t::add<&callbacks::tester_replace_account_keys>("env", "tester_replace_account_keys");
   rhf_t::add<&callbacks::tester_start_block>("env", "tester_start_block");
   rhf_t::add<&callbacks::tester_finish_block>("env", "tester_finish_block");
   rhf_t::add<&callbacks::tester_get_head_block_info>("env", "tester_get_head_block_info");
   rhf_t::add<&callbacks::tester_push_transaction>("env", "tester_push_transaction");
   rhf_t::add<&callbacks::tester_exec_deferred>("env", "tester_exec_deferred");
   rhf_t::add<&callbacks::tester_get_history>("env", "tester_get_history");
   rhf_t::add<&callbacks::tester_select_chain_for_db>("env", "tester_select_chain_for_db");

   rhf_t::add<&callbacks::tester_create_rodeos>("env", "tester_create_rodeos");
   rhf_t::add<&callbacks::tester_destroy_rodeos>("env", "tester_destroy_rodeos");
   rhf_t::add<&callbacks::tester_rodeos_add_filter>("env", "tester_rodeos_add_filter");
   rhf_t::add<&callbacks::tester_rodeos_enable_queries>("env", "tester_rodeos_enable_queries");
   rhf_t::add<&callbacks::tester_connect_rodeos>("env", "tester_connect_rodeos");
   rhf_t::add<&callbacks::tester_rodeos_sync_block>("env", "tester_rodeos_sync_block");
   rhf_t::add<&callbacks::tester_rodeos_push_transaction>("env", "tester_rodeos_push_transaction");
   rhf_t::add<&callbacks::tester_rodeos_get_num_pushed_data>("env",
                                                             "tester_rodeos_get_num_pushed_data");
   rhf_t::add<&callbacks::tester_rodeos_get_pushed_data>("env", "tester_rodeos_get_pushed_data");

   rhf_t::add<&callbacks::db_get_i64>("env", "db_get_i64");
   rhf_t::add<&callbacks::db_next_i64>("env", "db_next_i64");
   rhf_t::add<&callbacks::db_previous_i64>("env", "db_previous_i64");
   rhf_t::add<&callbacks::db_find_i64>("env", "db_find_i64");
   rhf_t::add<&callbacks::db_lowerbound_i64>("env", "db_lowerbound_i64");
   rhf_t::add<&callbacks::db_upperbound_i64>("env", "db_upperbound_i64");
   rhf_t::add<&callbacks::db_end_i64>("env", "db_end_i64");
   DB_REGISTER_SECONDARY(idx64)
   DB_REGISTER_SECONDARY(idx128)
   // DB_REGISTER_SECONDARY(idx256)
   // DB_REGISTER_SECONDARY(idx_double)
   // DB_REGISTER_SECONDARY(idx_long_double)
   rhf_t::add<&callbacks::tester_sign>("env", "tester_sign");
   rhf_t::add<&callbacks::sha1>("env", "sha1");
   rhf_t::add<&callbacks::sha256>("env", "sha256");
   rhf_t::add<&callbacks::sha512>("env", "sha512");
   rhf_t::add<&callbacks::ripemd160>("env", "ripemd160");
}

void fill_substitutions(::state& state, const std::map<std::string, std::string>& substitutions)
{
   for (auto& [a, b] : substitutions)
   {
      std::vector<uint8_t> acode;
      std::vector<uint8_t> bcode;
      try
      {
         acode = eosio::vm::read_wasm(a);
      }
      catch (...)
      {
         std::cerr << "skipping substitution: can not read " << a << "\n";
         continue;
      }
      try
      {
         bcode = eosio::vm::read_wasm(b);
      }
      catch (...)
      {
         std::cerr << "skipping substitution: can not read " << b << "\n";
         continue;
      }
      auto ahash = fc::sha256::hash((const char*)acode.data(), acode.size());
      auto bhash = fc::sha256::hash((const char*)bcode.data(), bcode.size());
      state.substitutions[ahash] = bhash;
      state.codes[bhash] = std::move(bcode);
   }
}

static void run(const char* wasm,
                const std::vector<std::string>& args,
                const std::map<std::string, std::string>& substitutions)
{
   eosio::vm::wasm_allocator wa;
   auto code = eosio::vm::read_wasm(wasm);
   backend_t backend(code, nullptr);
   auto dwarf_info = dwarf::get_info_from_wasm({(const char*)code.data(), code.size()});
   auto reg = debug_eos_vm::enable_debug(code, backend, dwarf_info, "_start");

   ::state state{wasm, dwarf_info, wa, backend, args};
   fill_substitutions(state, substitutions);
   callbacks cb{state};
   state.files.emplace_back(stdin, false);
   state.files.emplace_back(stdout, false);
   state.files.emplace_back(stderr, false);
   state.files.emplace_back();  // reserve space for fd 3: root dir
   backend.set_wasm_allocator(&wa);

   rhf_t::resolve(backend.get_module());
   backend.initialize(&cb);
   backend(cb, "env", "_start");
}

const char usage[] = "USAGE: cltester [OPTIONS] file.wasm [args for wasm]...\n";
const char help[] = R"(
OPTIONS:
      -h, --help

            Show this message

      -v, --verbose

            Show detailed logging

      -s contract.wasm debug.wasm
      --subst contract.wasm debug.wasm

            Whenever contract.wasm needs to run, substitute debug.wasm in its
            place and enable debugging support. This bypasses size limits and
            other constraints on debug.wasm. eosiolib still enforces
            constraints on contract.wasm. (repeatable)
)";

int main(int argc, char* argv[])
{
   fc::logger::get(DEFAULT_LOGGER).set_log_level(fc::log_level::off);

   bool show_usage = false;
   bool error = false;
   std::map<std::string, std::string> substitutions;
   int next_arg = 1;
   while (next_arg < argc && argv[next_arg][0] == '-')
   {
      if (!strcmp(argv[next_arg], "-h") || !strcmp(argv[next_arg], "--help"))
         show_usage = true;
      else if (!strcmp(argv[next_arg], "-v") || !strcmp(argv[next_arg], "--verbose"))
         fc::logger::get(DEFAULT_LOGGER).set_log_level(fc::log_level::debug);
      else if (!strcmp(argv[next_arg], "-s") || !strcmp(argv[next_arg], "--subst"))
      {
         next_arg += 2;
         if (next_arg >= argc)
         {
            std::cerr << argv[next_arg - 2] << " needs 2 args\n";
            error = true;
         }
         else
         {
            substitutions[argv[next_arg - 1]] = argv[next_arg];
         }
      }
      else
      {
         std::cerr << "unknown option: " << argv[next_arg] << "\n";
         error = true;
      }
      ++next_arg;
   }
   if (next_arg >= argc)
      error = true;
   if (show_usage || error)
   {
      std::cerr << usage;
      if (show_usage)
         std::cerr << help;
      return error;
   }
   try
   {
      std::vector<std::string> args{argv + next_arg, argv + argc};
      register_callbacks();
      run(argv[next_arg], args, substitutions);
      return 0;
   }
   catch (::assert_exception& e)
   {
      std::cerr << "tester wasm asserted: " << e.what() << "\n";
   }
   catch (eosio::vm::exception& e)
   {
      std::cerr << "vm::exception: " << e.detail() << "\n";
   }
   catch (fc::exception& e)
   {
      std::cerr << "fc::exception: " << e.to_string() << "\n";
   }
   catch (std::exception& e)
   {
      std::cerr << "std::exception: " << e.what() << "\n";
   }
   return 1;
}<|MERGE_RESOLUTION|>--- conflicted
+++ resolved
@@ -32,11 +32,6 @@
 #include <eosio/fixed_bytes.hpp>
 #include <eosio/ship_protocol.hpp>
 #include <eosio/to_bin.hpp>
-<<<<<<< HEAD
-=======
-#include <eosio/vm/backend.hpp>
-#include "dwarf.hpp"
->>>>>>> 82fad424
 
 #include <stdio.h>
 #include <chrono>
@@ -64,24 +59,11 @@
 
 void backtrace();
 
-<<<<<<< HEAD
 using debug_contract_backend = eosio::vm::backend<eosio::chain::eos_vm_host_functions_t,
                                                   debug_eos_vm::jit_capture_fn,
                                                   eosio::vm::default_options,
                                                   debug_eos_vm::debug_instr_map>;
 
-template <typename Context>
-struct trace_writer : public eosio::vm::machine_code_writer<Context>
-{
-   using base = eosio::vm::machine_code_writer<Context>;
-   using base::base;
-
-   void emit_unreachable()
-   {
-      auto icount = this->fixed_size_instr(16);
-      this->emit_error_handler(&on_unreachable);
-   }
-=======
 template <>
 void eosio::vm::machine_code_writer<
     eosio::vm::jit_execution_context<callbacks, true>>::on_unreachable()
@@ -89,7 +71,6 @@
    backtrace();
    eosio::vm::throw_<wasm_interpreter_exception>("unreachable");
 }
->>>>>>> 82fad424
 
 template <>
 void eosio::vm::machine_code_writer<
@@ -104,12 +85,8 @@
    template <typename Host>
    using context = eosio::vm::jit_execution_context<Host, true>;
    template <typename Host, typename Options, typename DebugInfo>
-<<<<<<< HEAD
-   using parser = debug_eos_vm::capture_fn_parser<trace_writer<context<Host>>, Options, DebugInfo>;
-=======
-   using parser =
-       eosio::vm::binary_parser<eosio::vm::machine_code_writer<context<Host>>, Options, DebugInfo>;
->>>>>>> 82fad424
+   using parser = debug_eos_vm::
+       capture_fn_parser<eosio::vm::machine_code_writer<context<Host>>, Options, DebugInfo>;
    static constexpr bool is_jit = true;
 };
 
