--- conflicted
+++ resolved
@@ -1786,11 +1786,8 @@
               });
        });
 
-<<<<<<< HEAD
-=======
    tpool.setNumThreads(service_threads);
 
->>>>>>> 6076dde8
    if (!listen.empty())
    {
       // TODO: command-line options
@@ -1849,50 +1846,6 @@
              });
       };
 
-<<<<<<< HEAD
-      http_config->shutdown = [&chainContext, &node, &http_config, &connect_one, &runResult,
-                               &server_work](std::vector<char> data)
-      {
-         data.push_back('\0');
-         psio::json_token_stream stream(data.data());
-         auto [restart, force, soft] = psio::from_json<ShutdownRequest>(stream);
-         // In the case of concurrent shutdown requests, prefer shutdown over
-         // restart and hard restart over soft restart.
-         runResult.shutdownRequested = true;
-         if (!restart)
-            runResult.shouldRestart = false;
-         if (!soft)
-            runResult.soft = false;
-         if (force)
-         {
-            chainContext.stop();
-         }
-         else
-         {
-            boost::asio::post(chainContext,
-                              [&chainContext, &node, &connect_one, &http_config, &runResult,
-                               &server_work, restart, soft]()
-                              {
-                                 atomic_set_field(http_config->status,
-                                                  [](auto& status) { status.shutdown = true; });
-                                 boost::asio::use_service<http::server_service>(
-                                     static_cast<boost::asio::execution_context&>(chainContext))
-                                     .async_close(restart,
-                                                  [&chainContext, &server_work]()
-                                                  {
-                                                     boost::asio::post(chainContext,
-                                                                       [&server_work]()
-                                                                       { server_work.reset(); });
-                                                  });
-                                 node.consensus().async_shutdown();
-                                 node.peers().autoconnect({}, 0, connect_one);
-                                 node.peers().disconnect_all(restart);
-                              });
-         }
-      };
-
-=======
->>>>>>> 6076dde8
       http_config->get_perf = [sharedState](auto callback)
       {
          callback(
