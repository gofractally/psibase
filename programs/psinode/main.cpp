#include <psibase/EcdsaProver.hpp>
#include <psibase/TransactionContext.hpp>
#include <psibase/cft.hpp>
#include <psibase/contractEntry.hpp>
#include <psibase/direct_routing.hpp>
#include <psibase/http.hpp>
#include <psibase/node.hpp>
#include <psibase/peer_manager.hpp>
#include <psibase/websocket.hpp>
#include <psio/finally.hpp>
#include <psio/to_json.hpp>

#include <boost/program_options/cmdline.hpp>
#include <boost/program_options/options_description.hpp>
#include <boost/program_options/parsers.hpp>
#include <boost/program_options/variables_map.hpp>

#include <boost/asio/system_timer.hpp>

#include <charconv>
#include <fstream>
#include <iostream>
#include <mutex>
#include <thread>

using namespace psibase;
using namespace psibase::net;

namespace psibase
{
   void validate(boost::any& v, const std::vector<std::string>& values, PrivateKey*, int)
   {
      boost::program_options::validators::check_first_occurrence(v);
      v = privateKeyFromString(boost::program_options::validators::get_single_string(values));
   }
}  // namespace psibase

struct transaction_queue
{
   struct entry
   {
      bool                            is_boot = false;
      std::vector<char>               packed_signed_trx;
      http::push_boot_callback        boot_callback;
      http::push_transaction_callback callback;
   };

   std::mutex         mutex;
   std::vector<entry> entries;
};

#define RETHROW_BAD_ALLOC  \
   catch (std::bad_alloc&) \
   {                       \
      throw;               \
   }

#define CATCH_IGNORE \
   catch (...) {}

bool push_boot(BlockContext& bc, transaction_queue::entry& entry)
{
   try
   {
      // TODO: verify no extra data
      // TODO: view
      auto transactions =
          psio::convert_from_frac<std::vector<SignedTransaction>>(entry.packed_signed_trx);
      TransactionTrace trace;

      try
      {
         if (!bc.needGenesisAction)
         {
            trace.error = "chain is already booted";
         }
         else
         {
            for (auto& trx : transactions)
            {
               trace = {};
               if (!trx.proofs.empty())
                  // Proofs execute as of the state at the beginning of a block.
                  // That state is empty, so there are no proof contracts installed.
                  trace.error = "Transactions in boot block may not have proofs";
               else
                  bc.pushTransaction(trx, trace, std::nullopt);
            }
         }
      }
      RETHROW_BAD_ALLOC
      catch (...)
      {
         // Don't give a false positive
         if (!trace.error)
            throw;
      }

      try
      {
         if (trace.error)
         {
            entry.boot_callback(std::move(trace.error));
         }
         else
         {
            entry.boot_callback(std::nullopt);
            return true;
         }
      }
      RETHROW_BAD_ALLOC
      CATCH_IGNORE
   }
   RETHROW_BAD_ALLOC
   catch (std::exception& e)
   {
      try
      {
         entry.boot_callback(e.what());
      }
      RETHROW_BAD_ALLOC
      CATCH_IGNORE
   }
   catch (...)
   {
      try
      {
         entry.boot_callback("unknown error");
      }
      RETHROW_BAD_ALLOC
      CATCH_IGNORE
   }
   return false;
}  // push_boot

template <typename Timer, typename F>
void loop(Timer& timer, F&& f)
{
   using namespace std::literals::chrono_literals;
   timer.expires_after(100ms);
   timer.async_wait(
       [&timer, f](const std::error_code& e)
       {
          if (!e)
          {
             f();
             loop(timer, f);
          }
       });
}

void pushTransaction(psibase::SharedState&                  sharedState,
                     const std::shared_ptr<const Revision>& revisionAtBlockStart,
                     BlockContext&                          bc,
                     transaction_queue::entry&              entry,
                     std::chrono::microseconds              firstAuthWatchdogLimit,
                     std::chrono::microseconds              proofWatchdogLimit,
                     std::chrono::microseconds              initialWatchdogLimit)
{
   try
   {
      // TODO: verify no extra data
      // TODO: view
      auto             trx = psio::convert_from_frac<SignedTransaction>(entry.packed_signed_trx);
      TransactionTrace trace;

      try
      {
         if (bc.needGenesisAction)
            trace.error = "Need genesis block; use 'psibase boot' to boot chain";
         else
         {
            // All proofs execute as of the state at block begin. This will allow
            // consistent parallel execution of all proofs within a block during
            // replay. Proofs don't have direct database access, but they do rely
            // on the set of contracts stored within the database. They may call
            // other contracts; e.g. to call crypto functions.
            //
            // TODO: move proof execution to background threads
            // TODO: track CPU usage of proofs and pass it somehow to the main
            //       execution for charging
            // TODO: If by the time the transaction executes it's on a different
            //       block than the proofs were verified on, then either the proofs
            //       need to be rerun, or the hashes of the contracts which ran
            //       during the proofs need to be compared against the current
            //       contract hashes. This will prevent a poison block.
            // TODO: If the first proof and the first auth pass, but the transaction
            //       fails (including other proof failures), then charge the first
            //       authorizer
            auto         proofSystem = sharedState.getSystemContext();
            BlockContext proofBC{*proofSystem, revisionAtBlockStart};
            proofBC.start(bc.current.header.time);
            for (size_t i = 0; i < trx.proofs.size(); ++i)
            {
               proofBC.verifyProof(trx, trace, i, proofWatchdogLimit);
               trace = {};
            }

            // TODO: in another thread: check first auth and first proof. After
            //       they pass, schedule the remaining proofs. After they pass,
            //       schedule the transaction for execution in the main thread.
            //
            // The first auth check is a prefiltering measure and is mostly redundant
            // with main execution. Unlike the proofs, the first auth check is allowed
            // to run with any state on any fork. This is OK since the main execution
            // checks all auths including the first; the worst that could happen is
            // the transaction being rejected because it passes on one fork but not
            // another, potentially charging the user for the failed transaction. The
            // first auth check, when not part of the main execution, runs in read-only
            // mode. TransactionSys lets the account's auth contract know it's in a
            // read-only mode so it doesn't fail the transaction trying to update its
            // tables.
            //
            // Replay doesn't run the first auth check separately. This separate
            // execution is a subjective measure; it's possible, but not advisable,
            // for a modified node to skip it during production. This won't hurt
            // consensus since replay never uses read-only mode for auth checks.
            auto saveTrace = trace;
            proofBC.checkFirstAuth(trx, trace, firstAuthWatchdogLimit);
            trace = std::move(saveTrace);

            // TODO: RPC: don't forward failed transactions to P2P; this gives users
            //       feedback.
            // TODO: P2P: do forward failed transactions; this enables producers to
            //       bill failed transactions which have tied up P2P nodes.
            // TODO: If the first authorizer doesn't have enough to bill for failure,
            //       then drop before running any other checks. Don't propagate.
            // TODO: Don't propagate failed transactions which have
            //       do_not_broadcast_flag.
            // TODO: Revisit all of this. It doesn't appear to eliminate the need to
            //       shadow bill, and once shadow billing is in place, failed
            //       transaction billing seems unnecessary.

            bc.pushTransaction(trx, trace, initialWatchdogLimit);
         }
      }
      RETHROW_BAD_ALLOC
      catch (...)
      {
         // Don't give a false positive
         if (!trace.error)
            throw;
      }

      try
      {
         entry.callback(std::move(trace));
      }
      RETHROW_BAD_ALLOC
      CATCH_IGNORE
   }
   RETHROW_BAD_ALLOC
   catch (std::exception& e)
   {
      try
      {
         entry.callback(e.what());
      }
      RETHROW_BAD_ALLOC
      CATCH_IGNORE
   }
   catch (...)
   {
      try
      {
         entry.callback("unknown error");
      }
      RETHROW_BAD_ALLOC
      CATCH_IGNORE
   }
}  // pushTransaction

std::pair<std::string_view, std::string_view> parse_endpoint(std::string_view peer)
{
   // TODO: handle ipv6 addresses [addr]:port
   // TODO: use a websocket URI
   auto pos = peer.find(':');
   if (pos == std::string_view::npos)
   {
      return {peer, "8080"};
   }
   else
   {
      return {peer.substr(0, pos), peer.substr(pos + 1)};
   }
}

using timer_type = boost::asio::system_timer;

template <typename Derived>
using cft_consensus = basic_cft_consensus<Derived, timer_type>;

<<<<<<< HEAD
void run(const std::string&                db_path,
         AccountNumber                     producer,
         const std::vector<AccountNumber>& producers,
         const std::vector<std::string>&   peers,
         bool                              enable_incoming_p2p,
         const std::string&                host,
         unsigned short                    port,
         bool                              host_perf,
         uint32_t                          leeway_us,
         bool                              allow_slow,
         const std::string&                replay_blocks,
         const std::string&                save_blocks)
=======
void run(const std::string&              db_path,
         AccountNumber                   producer,
         std::shared_ptr<Prover>         prover,
         const std::vector<std::string>& peers,
         const std::string&              host,
         unsigned short                  port,
         bool                            host_perf,
         uint32_t                        leeway_us,
         bool                            allow_slow)
>>>>>>> 054f3331
{
   ExecutionContext::registerHostFunctions();

   // TODO: configurable WasmCache size
   auto sharedState =
       std::make_shared<psibase::SharedState>(SharedDatabase{db_path, allow_slow}, WasmCache{128});
   auto system = sharedState->getSystemContext();
   auto queue  = std::make_shared<transaction_queue>();

   boost::asio::io_context chainContext;

   using node_type = node<peer_manager, direct_routing, cft_consensus, ForkDb>;
<<<<<<< HEAD
   node_type node(chainContext, system.get());
=======
   node_type node(chainContext, system.get(), std::move(prover));
   node.set_producer_id(producer);
   node.load_producers();
>>>>>>> 054f3331

   // Used for outgoing connections
   boost::asio::ip::tcp::resolver resolver(chainContext);

   auto http_config = std::make_shared<http::http_config>();
   if (!host.empty())
   {
      // TODO: command-line options
      http_config->num_threads      = 4;
      http_config->max_request_size = 10 * 1024 * 1024;
      http_config->idle_timeout_ms  = std::chrono::milliseconds{4000};
      http_config->allow_origin     = "*";
      http_config->address          = "0.0.0.0";
      http_config->port             = port;
      http_config->host             = host;
      http_config->host_perf        = host_perf;

      // TODO: speculative execution on non-producers
      if (producer != AccountNumber{})
      {
         http_config->push_boot_async = [queue](std::vector<char>        packed_signed_transactions,
                                                http::push_boot_callback callback)
         {
            std::scoped_lock lock{queue->mutex};
            queue->entries.push_back(
                {true, std::move(packed_signed_transactions), std::move(callback), {}});
         };

         http_config->push_transaction_async =
             [queue](std::vector<char> packed_signed_trx, http::push_transaction_callback callback)
         {
            std::scoped_lock lock{queue->mutex};
            queue->entries.push_back(
                {false, std::move(packed_signed_trx), {}, std::move(callback)});
         };
      }

      // TODO: The websocket uses the http server's io_context, but does not
      // do anything to keep it alive. Stopping the server doesn't close the
      // websocket either.
      if (enable_incoming_p2p)
         http_config->accept_p2p_websocket = [&node](auto&& stream)
         { node.add_connection(std::make_shared<websocket_connection>(std::move(stream))); };

      http_config->get_peers = [&chainContext, &node](http::get_peers_callback callback)
      {
         boost::asio::post(chainContext,
                           [&chainContext, &node, callback = std::move(callback)]
                           {
                              http::get_peers_result result;
                              for (const auto& [id, conn] : node.peers().connections())
                              {
                                 result.push_back({id, conn->endpoint()});
                              }
                              callback(std::move(result));
                           });
      };

      http_config->connect =
          [&chainContext, &node, &resolver](std::vector<char> peer, http::connect_callback callback)
      {
         boost::asio::post(chainContext,
                           [&chainContext, &node, &resolver, peer = std::move(peer),
                            callback = std::move(callback)]() mutable
                           {
                              auto [host, service] = parse_endpoint({peer.data(), peer.size()});
                              async_connect(std::make_shared<websocket_connection>(chainContext),
                                            resolver, host, service,
                                            [&node](auto&& conn)
                                            { node.add_connection(std::move(conn)); });
                              callback(std::nullopt);
                           });
      };

      http_config->disconnect =
          [&chainContext, &node, &resolver](std::vector<char> peer, http::connect_callback callback)
      {
         boost::asio::post(
             chainContext,
             [&chainContext, &node, &resolver, peer = std::move(peer),
              callback = std::move(callback)]() mutable
             {
                int  id;
                auto result  = std::from_chars(peer.data(), peer.data() + peer.size(), id);
                auto message = "Unknown peer";
                if (result.ec != std::errc() || result.ptr != peer.data() + peer.size())
                {
                   callback(message);
                }
                else
                {
                   if (!node.peers().disconnect(id))
                   {
                      callback(message);
                   }
                   else
                   {
                      callback(std::nullopt);
                   }
                }
             });
      };

      auto server = http::server::create(http_config, sharedState);
   }

   if (!replay_blocks.empty())
   {
      std::cout << "Replaying blocks from " << replay_blocks << "\n";
      std::fstream file(replay_blocks, std::ios_base::binary | std::ios_base::in);
      if (!file.is_open())
         throw std::runtime_error("failed to open " + replay_blocks);

      Database                db{system->sharedDatabase, system->sharedDatabase.getHead()};
      auto                    session = db.startRead();
      std::optional<BlockNum> skipping;
      std::vector<char>       raw;
      while (true)
      {
         uint64_t size;
         if (!file.read((char*)&size, sizeof(size)))
            break;
         raw.resize(size);
         if (!file.read(raw.data(), raw.size()))
            break;
         SignedBlock sb;
         sb.block = psio::convert_from_frac<Block>(raw);
         BlockInfo info{sb.block};

         bool foundExisting = node.chain().get_state(info.blockId);
         if (!foundExisting)
            if (auto existing = db.kvGet<Block>(DbId::blockLog, info.header.blockNum))
               if (info.blockId == BlockInfo{*existing}.blockId)
                  foundExisting = true;

         if (foundExisting)
         {
            if (!skipping)
            {
               std::cout << "Skipping existing blocks\n";
               skipping = info.header.blockNum;
            }
            continue;
         }
         if (skipping)
         {
            std::cout << "Skipped existing blocks " << *skipping << "-" << info.header.blockNum - 1
                      << "\n";
            skipping = std::nullopt;
         }

         if (!node.chain().insert(sb))
            throw std::runtime_error(
                "Block " + psio::convert_to_json(info.blockId) +
                " failed to link; most likely it tries to fork out an irreversible block");
         node.chain().async_switch_fork(
             [&node, &info](BlockHeader* h)
             {
                node.consensus().on_fork_switch(h);
                node.chain().commit(info.header.blockNum);
             });
      }
   }

   node.set_producer_id(producer);
   node.set_producers(producers);
   http_config->ready_for_p2p = true;

   bool showedBootMsg = false;

   for (const std::string& peer : peers)
   {
      auto [host, service] = parse_endpoint(peer);
      //node.async_connect(peer.substr(0, pos), peer.substr(pos + 1));
      async_connect(std::make_shared<websocket_connection>(chainContext), resolver, host, service,
                    [&node](auto&& conn) { node.add_connection(std::move(conn)); });
   }

   if (!save_blocks.empty())
   {
      std::cout << "Saving blocks to " << save_blocks << "\n";
      std::fstream file(save_blocks,
                        std::ios_base::binary | std::ios_base::out | std::ios_base::trunc);
      if (!file.is_open())
         throw std::runtime_error("failed to open " + save_blocks);

      Database db{system->sharedDatabase, system->sharedDatabase.getHead()};
      auto     session    = db.startRead();
      BlockNum num        = 2;
      int      numWritten = 0;
      while (auto block = db.kvGetRaw(DbId::blockLog, psio::convert_to_key(num)))
      {
         if (num == 2 || !(num % 10000))
            std::cout << "writing block " << num << " to " << save_blocks << "\n";
         uint64_t size = block->remaining();
         file.write((char*)&size, sizeof(size));
         file.write(block->pos, block->remaining());
         ++num;
         ++numWritten;
      }
      std::cout << "wrote " << numWritten << " blocks to " << save_blocks << "\n";
   }

   timer_type timer(chainContext);

   // TODO: post the transactions to chainContext rather than batching them at fixed intervals.
   auto process_transactions = [&]()
   {
      std::vector<transaction_queue::entry> entries;
      {
         std::scoped_lock lock{queue->mutex};
         std::swap(entries, queue->entries);
      }
      if (auto bc = node.chain().getBlockContext())
      {
         auto revisionAtBlockStart = node.chain().getHeadRevision();
         for (auto& entry : entries)
         {
            if (entry.is_boot)
               push_boot(*bc, entry);
            else
               pushTransaction(*sharedState, revisionAtBlockStart, *bc, entry,
                               std::chrono::microseconds(leeway_us),  // TODO
                               std::chrono::microseconds(leeway_us),  // TODO
                               std::chrono::microseconds(leeway_us));
         }

         // TODO: this should go in the leader's production loop
         if (bc->needGenesisAction)
         {
            if (!showedBootMsg)
            {
               std::cout << "Need genesis block; use 'psibase boot' to boot chain\n";
               showedBootMsg = true;
            }
            //continue;
         }
      }
      else
      {
         for (auto& entry : entries)
         {
            std::string message = "Only the current leader accepts transactions";
            if (entry.callback)
            {
               entry.callback(message);
            }
            else if (entry.boot_callback)
            {
               entry.boot_callback(message);
            }
         }
      }
   };
   loop(timer, process_transactions);

   chainContext.run();
}

const char usage[] = "USAGE: psinode [OPTIONS] database";

int main(int argc, char* argv[])
{
   std::string              db_path;
   std::string              producer = {};
   std::vector<PrivateKey>  keys;
   std::string              host       = {};
   unsigned short           port       = 8080;
   bool                     host_perf  = false;
   uint32_t                 leeway_us  = 200000;  // TODO: real value once resources are in place
   bool                     allow_slow = false;
   std::vector<std::string> peers;
   bool                     enable_incoming_p2p = false;
   std::string              replay_blocks       = {};
   std::string              save_blocks         = {};

   namespace po = boost::program_options;

   po::options_description desc("psinode");
   auto                    opt = desc.add_options();
   opt("database", po::value<std::string>(&db_path)->value_name("path")->required(),
       "Path to database");
   opt("producer,p", po::value<std::string>(&producer), "Name of this producer");
   opt("sign,s", po::value(&keys), "Sign with this key");
   opt("peer", po::value(&peers), "Peer endpoint");
   opt("p2p", po::bool_switch(&enable_incoming_p2p),
       "Enable incoming p2p connections; requires --host");
   opt("host,o", po::value<std::string>(&host)->value_name("name"), "Host http server");
   opt("port", po::value(&port), "http server port");
   opt("host-perf,O", po::bool_switch(&host_perf), "Show various hosting metrics");
   opt("leeway,l", po::value<uint32_t>(&leeway_us),
       "Transaction leeway, in us. Defaults to 200000.");
   opt("slow", po::bool_switch(&allow_slow),
       "Don't complain if unable to lock memory for database. This will still attempt to lock "
       "memory, but if it fails it will continue to run, but more slowly.");
   opt("replay-blocks", po::value<std::string>(&replay_blocks)->value_name("file"),
       "Replay blocks from file");
   opt("save-blocks", po::value<std::string>(&save_blocks)->value_name("file"),
       "Save blocks to file");
   opt("help,h", "Show this message");

   po::positional_options_description p;
   p.add("database", 1);

   po::variables_map vm;
   po::store(po::command_line_parser(argc, argv).options(desc).positional(p).run(), vm);
   try
   {
      po::notify(vm);
   }
   catch (std::exception& e)
   {
      if (!vm.count("help"))
      {
         std::cout << e.what() << "\n";
         return 1;
      }
   }

   if (vm.count("help"))
   {
      std::cout << usage << "\n\n";
      std::cout << desc << "\n";
      return 1;
   }

   try
   {
      auto prover = std::make_shared<CompoundProver>();
      for (const auto& key : keys)
      {
         prover->provers.push_back(
             std::make_shared<EcdsaSecp256K1Sha256Prover>(AccountNumber{"verifyec-sys"}, key));
      }
<<<<<<< HEAD
      run(db_path, AccountNumber{producer}, producers, peers, enable_incoming_p2p, host, port,
          host_perf, leeway_us, allow_slow, replay_blocks, save_blocks);
=======
      run(db_path, AccountNumber{producer}, prover, peers, host, port, host_perf, leeway_us,
          allow_slow);
>>>>>>> 054f3331
      return 0;
   }
   catch (std::exception& e)
   {
      std::cout << "std::exception: " << e.what() << "\n";
   }
   return 1;
}<|MERGE_RESOLUTION|>--- conflicted
+++ resolved
@@ -290,30 +290,18 @@
 template <typename Derived>
 using cft_consensus = basic_cft_consensus<Derived, timer_type>;
 
-<<<<<<< HEAD
-void run(const std::string&                db_path,
-         AccountNumber                     producer,
-         const std::vector<AccountNumber>& producers,
-         const std::vector<std::string>&   peers,
-         bool                              enable_incoming_p2p,
-         const std::string&                host,
-         unsigned short                    port,
-         bool                              host_perf,
-         uint32_t                          leeway_us,
-         bool                              allow_slow,
-         const std::string&                replay_blocks,
-         const std::string&                save_blocks)
-=======
 void run(const std::string&              db_path,
          AccountNumber                   producer,
          std::shared_ptr<Prover>         prover,
          const std::vector<std::string>& peers,
+         bool                            enable_incoming_p2p,
          const std::string&              host,
          unsigned short                  port,
          bool                            host_perf,
          uint32_t                        leeway_us,
-         bool                            allow_slow)
->>>>>>> 054f3331
+         bool                            allow_slow,
+         const std::string&              replay_blocks,
+         const std::string&              save_blocks)
 {
    ExecutionContext::registerHostFunctions();
 
@@ -326,13 +314,9 @@
    boost::asio::io_context chainContext;
 
    using node_type = node<peer_manager, direct_routing, cft_consensus, ForkDb>;
-<<<<<<< HEAD
-   node_type node(chainContext, system.get());
-=======
    node_type node(chainContext, system.get(), std::move(prover));
    node.set_producer_id(producer);
    node.load_producers();
->>>>>>> 054f3331
 
    // Used for outgoing connections
    boost::asio::ip::tcp::resolver resolver(chainContext);
@@ -667,13 +651,8 @@
          prover->provers.push_back(
              std::make_shared<EcdsaSecp256K1Sha256Prover>(AccountNumber{"verifyec-sys"}, key));
       }
-<<<<<<< HEAD
-      run(db_path, AccountNumber{producer}, producers, peers, enable_incoming_p2p, host, port,
+      run(db_path, AccountNumber{producer}, prover, peers, enable_incoming_p2p, host, port,
           host_perf, leeway_us, allow_slow, replay_blocks, save_blocks);
-=======
-      run(db_path, AccountNumber{producer}, prover, peers, host, port, host_perf, leeway_us,
-          allow_slow);
->>>>>>> 054f3331
       return 0;
    }
    catch (std::exception& e)
