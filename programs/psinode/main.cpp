#include <psibase/TransactionContext.hpp>
#include <psibase/contractEntry.hpp>
#include <psibase/fail_stop.hpp>
#include <psibase/node.hpp>
#include <psibase/direct_routing.hpp>
#include <psibase/http.hpp>
#include <psio/finally.hpp>
#include <psio/to_json.hpp>

#include <boost/program_options/cmdline.hpp>
#include <boost/program_options/options_description.hpp>
#include <boost/program_options/parsers.hpp>
#include <boost/program_options/variables_map.hpp>

#include <boost/asio/system_timer.hpp>

#include <iostream>
#include <mutex>
#include <thread>

using namespace psibase;
using namespace psibase::net;

std::vector<char> read_whole_file(const char* filename)
{
   FILE* f = fopen(filename, "r");
   if (!f)
      throw std::runtime_error("error reading file " + std::string(filename));
   psio::finally fin{[&] { fclose(f); }};

   if (fseek(f, 0, SEEK_END))
      throw std::runtime_error("error reading file " + std::string(filename));
   auto size = ftell(f);
   if (size < 0)
      throw std::runtime_error("error reading file " + std::string(filename));
   if (fseek(f, 0, SEEK_SET))
      throw std::runtime_error("error reading file " + std::string(filename));
   std::vector<char> buf(size);
   if (fread(buf.data(), size, 1, f) != 1)
      throw std::runtime_error("error reading file " + std::string(filename));
   return buf;
}

struct transaction_queue
{
   struct entry
   {
      bool                            is_boot = false;
      std::vector<char>               packed_signed_trx;
      http::push_boot_callback        boot_callback;
      http::push_transaction_callback callback;
   };

   std::mutex         mutex;
   std::vector<entry> entries;
};

#define RETHROW_BAD_ALLOC  \
   catch (std::bad_alloc&) \
   {                       \
      throw;               \
   }

#define CATCH_IGNORE \
   catch (...) {}

bool push_boot(BlockContext& bc, transaction_queue::entry& entry)
{
   try
   {
      // TODO: verify no extra data
      // TODO: view
      auto transactions =
          psio::convert_from_frac<std::vector<SignedTransaction>>(entry.packed_signed_trx);
      TransactionTrace trace;

      try
      {
         if (!bc.needGenesisAction)
         {
            trace.error = "chain is already booted";
         }
         else
         {
            for (auto& trx : transactions)
            {
               trace = {};
               if (!trx.proofs.empty())
                  // Proofs execute as of the state at the beginning of a block.
                  // That state is empty, so there are no proof contracts installed.
                  trace.error = "Transactions in boot block may not have proofs";
               else
                  bc.pushTransaction(trx, trace, std::nullopt);
            }
         }
      }
      RETHROW_BAD_ALLOC
      catch (...)
      {
         // Don't give a false positive
         if (!trace.error)
            throw;
      }

      try
      {
         if (trace.error)
         {
            entry.boot_callback(std::move(trace.error));
         }
         else
         {
            entry.boot_callback(std::nullopt);
            return true;
         }
      }
      RETHROW_BAD_ALLOC
      CATCH_IGNORE
   }
   RETHROW_BAD_ALLOC
   catch (std::exception& e)
   {
      try
      {
         entry.boot_callback(e.what());
      }
      RETHROW_BAD_ALLOC
      CATCH_IGNORE
   }
   catch (...)
   {
      try
      {
         entry.boot_callback("unknown error");
      }
      RETHROW_BAD_ALLOC
      CATCH_IGNORE
   }
   return false;
}  // push_boot

<<<<<<< HEAD
template<typename Timer, typename F>
void loop(Timer& timer, F&& f)
{
   using namespace std::literals::chrono_literals;
   timer.expires_after(100ms);
   timer.async_wait([&timer, f](const std::error_code& e){
      if(!e)
      {
         f();
         loop(timer, f);
      }
   });
}

void pushTransaction(BlockContext&             bc,
                     transaction_queue::entry& entry,
                     std::chrono::microseconds initialWatchdogLimit)
=======
void pushTransaction(psibase::SharedState&                  sharedState,
                     const std::shared_ptr<const Revision>& revisionAtBlockStart,
                     BlockContext&                          bc,
                     transaction_queue::entry&              entry,
                     std::chrono::microseconds              firstAuthWatchdogLimit,
                     std::chrono::microseconds              proofWatchdogLimit,
                     std::chrono::microseconds              initialWatchdogLimit)
>>>>>>> c361cd4e
{
   try
   {
      // TODO: verify no extra data
      // TODO: view
      auto             trx = psio::convert_from_frac<SignedTransaction>(entry.packed_signed_trx);
      TransactionTrace trace;

      try
      {
         if (bc.needGenesisAction)
            trace.error = "Need genesis block; use 'psibase boot' to boot chain";
         else
         {
            // All proofs execute as of the state at block begin. This will allow
            // consistent parallel execution of all proofs within a block during
            // replay. Proofs don't have direct database access, but they do rely
            // on the set of contracts stored within the database. They may call
            // other contracts; e.g. to call crypto functions.
            //
            // TODO: move proof execution to background threads
            // TODO: track CPU usage of proofs and pass it somehow to the main
            //       execution for charging
            // TODO: If by the time the transaction executes it's on a different
            //       block than the proofs were verified on, then either the proofs
            //       need to be rerun, or the hashes of the contracts which ran
            //       during the proofs need to be compared against the current
            //       contract hashes. This will prevent a poison block.
            // TODO: If the first proof and the first auth pass, but the transaction
            //       fails (including other proof failures), then charge the first
            //       authorizer
            auto         proofSystem = sharedState.getSystemContext();
            BlockContext proofBC{*proofSystem, revisionAtBlockStart};
            proofBC.start(bc.current.header.time);
            for (size_t i = 0; i < trx.proofs.size(); ++i)
            {
               proofBC.verifyProof(trx, trace, i, proofWatchdogLimit);
               trace = {};
            }

            // TODO: in another thread: check first auth and first proof. After
            //       they pass, schedule the remaining proofs. After they pass,
            //       schedule the transaction for execution in the main thread.
            //
            // The first auth check is a prefiltering measure and is mostly redundant
            // with main execution. Unlike the proofs, the first auth check is allowed
            // to run with any state on any fork. This is OK since the main execution
            // checks all auths including the first; the worst that could happen is
            // the transaction being rejected because it passes on one fork but not
            // another, potentially charging the user for the failed transaction. The
            // first auth check, when not part of the main execution, runs in read-only
            // mode. TransactionSys lets the account's auth contract know it's in a
            // read-only mode so it doesn't fail the transaction trying to update its
            // tables.
            //
            // Replay doesn't run the first auth check separately. This separate
            // execution is a subjective measure; it's possible, but not advisable,
            // for a modified node to skip it during production. This won't hurt
            // consensus since replay never uses read-only mode for auth checks.
            auto saveTrace = trace;
            proofBC.checkFirstAuth(trx, trace, firstAuthWatchdogLimit);
            trace = std::move(saveTrace);

            // TODO: RPC: don't forward failed transactions to P2P; this gives users
            //       feedback.
            // TODO: P2P: do forward failed transactions; this enables producers to
            //       bill failed transactions which have tied up P2P nodes.
            // TODO: If the first authorizer doesn't have enough to bill for failure,
            //       then drop before running any other checks. Don't propagate.
            // TODO: Don't propagate failed transactions which have
            //       do_not_broadcast_flag.
            // TODO: Revisit all of this. It doesn't appear to eliminate the need to
            //       shadow bill, and once shadow billing is in place, failed
            //       transaction billing seems unnecessary.

            bc.pushTransaction(trx, trace, initialWatchdogLimit);
         }
      }
      RETHROW_BAD_ALLOC
      catch (...)
      {
         // Don't give a false positive
         if (!trace.error)
            throw;
      }

      try
      {
         entry.callback(std::move(trace));
      }
      RETHROW_BAD_ALLOC
      CATCH_IGNORE
   }
   RETHROW_BAD_ALLOC
   catch (std::exception& e)
   {
      try
      {
         entry.callback(e.what());
      }
      RETHROW_BAD_ALLOC
      CATCH_IGNORE
   }
   catch (...)
   {
      try
      {
         entry.callback("unknown error");
      }
      RETHROW_BAD_ALLOC
      CATCH_IGNORE
   }
}  // pushTransaction

template<typename Derived>
struct null_link {};

using timer_type = boost::asio::system_timer;

template<typename Derived>
using fail_stop_consensus = basic_fail_stop_consensus<Derived, timer_type>;

void run(const std::string& db_path,
         AccountNumber      producer,
         const std::vector<AccountNumber>& producers,
         const std::vector<std::string>& peers,
         const std::string& host,
         bool               host_perf,
         uint32_t           leeway_us,
         bool               allow_slow)
{
   ExecutionContext::registerHostFunctions();

   // TODO: configurable WasmCache size
   auto sharedState =
       std::make_shared<psibase::SharedState>(SharedDatabase{db_path, allow_slow}, WasmCache{128});
   auto system = sharedState->getSystemContext();
   auto queue  = std::make_shared<transaction_queue>();

   if (!host.empty())
   {
      // TODO: command-line options
      auto http_config = std::make_shared<http::http_config>(http::http_config{
          .num_threads      = 4,
          .max_request_size = 10 * 1024 * 1024,
          .idle_timeout_ms  = std::chrono::milliseconds{4000},
          .allow_origin     = "*",
          .address          = "0.0.0.0",
          .port             = 8080,
          .host             = host,
          .host_perf        = host_perf,
      });

      // TODO: speculative execution on non-producers
      if (producer != AccountNumber{})
      {
         http_config->push_boot_async = [queue](std::vector<char>        packed_signed_transactions,
                                                http::push_boot_callback callback)
         {
            std::scoped_lock lock{queue->mutex};
            queue->entries.push_back(
                {true, std::move(packed_signed_transactions), std::move(callback), {}});
         };

         http_config->push_transaction_async =
             [queue](std::vector<char> packed_signed_trx, http::push_transaction_callback callback)
         {
            std::scoped_lock lock{queue->mutex};
            queue->entries.push_back(
                {false, std::move(packed_signed_trx), {}, std::move(callback)});
         };
      }

      auto server = http::server::create(http_config, sharedState);
   }

   bool showedBootMsg = false;

   // TODO: temporary loop
   // TODO: replay
   auto writer = system->sharedDatabase.createWriter();

   boost::asio::io_context chainContext;

<<<<<<< HEAD
   using node_type = node<null_link, direct_routing, fail_stop_consensus, ForkDb>;
   node_type node(chainContext);
   node.set_producer_id(producer);
   node.set_producers(producers);
   node.chain().setBlockContext(system.get(), writer);

   auto endpoint = node.listen({boost::asio::ip::tcp::v4(), 0});
   std::cout << "listening on " << endpoint << std::endl;
   for(const std::string& peer : peers)
   {
      // TODO: handle ipv6 addresses [addr]:port
      auto pos = peer.find(':');
      if(pos == std::string::npos)
      {
         std::cout << "missing p2p port (there is not default yet): " << peer << std::endl;
         continue;
      }
      node.async_connect(peer.substr(0, pos), peer.substr(pos + 1));
   }
   
   timer_type timer(chainContext);
=======
         auto         revisionAtBlockStart = system->sharedDatabase.getHead();
         BlockContext bc{*system, revisionAtBlockStart, writer, true};
         bc.start(t);
         bc.callStartBlock();
>>>>>>> c361cd4e

   // TODO: post the transactions to chainContext rather than batching them at fixed intervals.
   auto process_transactions = [&](){
      std::vector<transaction_queue::entry> entries;
      {
         std::scoped_lock lock{queue->mutex};
         std::swap(entries, queue->entries);
      }
      if(auto bc = node.chain().getBlockContext())
      {
         for (auto& entry : entries)
         {
            if (entry.is_boot)
               push_boot(*bc, entry);
            else
<<<<<<< HEAD
               pushTransaction(*bc, entry, std::chrono::microseconds(leeway_us));
=======
               pushTransaction(*sharedState, revisionAtBlockStart, bc, entry,
                               std::chrono::microseconds(100'000),  // TODO
                               std::chrono::microseconds(100'000),  // TODO
                               std::chrono::microseconds(leeway_us));
>>>>>>> c361cd4e
         }

         // TODO: this should go in the leader's production loop
         if (bc->needGenesisAction)
         {
            if (!showedBootMsg)
            {
               std::cout << "Need genesis block; use 'psibase boot' to boot chain\n";
               showedBootMsg = true;
            }
            //continue;
         }
      }
      else
      {
         for (auto& entry : entries)
         {
            entry.callback("redirect to leader");
         }
      }
   };
   loop(timer, process_transactions);

   chainContext.run();
}

const char usage[] = "USAGE: psinode [OPTIONS] database";

int main(int argc, char* argv[])
{
   std::string db_path;
   std::string producer   = {};
   std::vector<std::string> prods;
   std::string host       = {};
   bool        host_perf  = false;
   uint32_t    leeway_us  = 30000;  // TODO: find a good default
   bool        allow_slow = false;
   std::vector<std::string> peers;

   namespace po = boost::program_options;

   po::options_description desc("psinode");
   auto                    opt = desc.add_options();
   opt("database", po::value<std::string>(&db_path)->value_name("path")->required(),
       "Path to database");
   opt("producer,p", po::value<std::string>(&producer), "Name of this producer");
   opt("prods", po::value(&prods), "Names of all producers");
   opt("peer", po::value(&peers), "Peer endpoint");
   opt("host,o", po::value<std::string>(&host)->value_name("name"), "Host http server");
   opt("host-perf,O", po::bool_switch(&host_perf), "Show various hosting metrics");
   opt("leeway,l", po::value<uint32_t>(&leeway_us),
       "Transaction leeway, in us. Defaults to 30000.");
   opt("slow", po::bool_switch(&allow_slow),
       "Don't complain if unable to lock memory for database. This will still attempt to lock "
       "memory, but if it fails it will continue to run, but more slowly.");
   opt("help,h", "Show this message");

   po::positional_options_description p;
   p.add("database", 1);

   po::variables_map vm;
   po::store(po::command_line_parser(argc, argv).options(desc).positional(p).run(), vm);
   try
   {
      po::notify(vm);
   }
   catch (std::exception& e)
   {
      if (!vm.count("help"))
      {
         std::cout << e.what() << "\n";
         return 1;
      }
   }

   if (vm.count("help"))
   {
      std::cout << usage << "\n\n";
      std::cout << desc << "\n";
      return 1;
   }

   try
   {
      std::vector<AccountNumber> producers;
      for(const auto& pname : prods)
      {
         producers.push_back(AccountNumber{pname});
      }
      run(db_path, AccountNumber{producer}, producers, peers, host, host_perf, leeway_us, allow_slow);
      return 0;
   }
   catch (std::exception& e)
   {
      std::cout << "std::exception: " << e.what() << "\n";
   }
   return 1;
}<|MERGE_RESOLUTION|>--- conflicted
+++ resolved
@@ -139,7 +139,6 @@
    return false;
 }  // push_boot
 
-<<<<<<< HEAD
 template<typename Timer, typename F>
 void loop(Timer& timer, F&& f)
 {
@@ -154,10 +153,6 @@
    });
 }
 
-void pushTransaction(BlockContext&             bc,
-                     transaction_queue::entry& entry,
-                     std::chrono::microseconds initialWatchdogLimit)
-=======
 void pushTransaction(psibase::SharedState&                  sharedState,
                      const std::shared_ptr<const Revision>& revisionAtBlockStart,
                      BlockContext&                          bc,
@@ -165,7 +160,6 @@
                      std::chrono::microseconds              firstAuthWatchdogLimit,
                      std::chrono::microseconds              proofWatchdogLimit,
                      std::chrono::microseconds              initialWatchdogLimit)
->>>>>>> c361cd4e
 {
    try
    {
@@ -350,7 +344,6 @@
 
    boost::asio::io_context chainContext;
 
-<<<<<<< HEAD
    using node_type = node<null_link, direct_routing, fail_stop_consensus, ForkDb>;
    node_type node(chainContext);
    node.set_producer_id(producer);
@@ -372,12 +365,6 @@
    }
    
    timer_type timer(chainContext);
-=======
-         auto         revisionAtBlockStart = system->sharedDatabase.getHead();
-         BlockContext bc{*system, revisionAtBlockStart, writer, true};
-         bc.start(t);
-         bc.callStartBlock();
->>>>>>> c361cd4e
 
    // TODO: post the transactions to chainContext rather than batching them at fixed intervals.
    auto process_transactions = [&](){
@@ -388,19 +375,16 @@
       }
       if(auto bc = node.chain().getBlockContext())
       {
+         auto revisionAtBlockStart = node.chain().getHeadRevision();
          for (auto& entry : entries)
          {
             if (entry.is_boot)
                push_boot(*bc, entry);
             else
-<<<<<<< HEAD
-               pushTransaction(*bc, entry, std::chrono::microseconds(leeway_us));
-=======
-               pushTransaction(*sharedState, revisionAtBlockStart, bc, entry,
+               pushTransaction(*sharedState, revisionAtBlockStart, *bc, entry,
                                std::chrono::microseconds(100'000),  // TODO
                                std::chrono::microseconds(100'000),  // TODO
                                std::chrono::microseconds(leeway_us));
->>>>>>> c361cd4e
          }
 
          // TODO: this should go in the leader's production loop
