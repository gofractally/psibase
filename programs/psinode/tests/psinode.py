--- conflicted
+++ resolved
@@ -223,14 +223,7 @@
 
         Raise TransactionError if the transaction fails
         '''
-<<<<<<< HEAD
-        tapos = tapos=self.get_tapos()
-        tapos['expiration'] = time.strftime("%Y-%m-%dT%H:%M:%SZ", time.gmtime(time.time_ns() // 1000000000 + 10))
-        tapos['flags'] = 0
-        return self.push_transaction(Transaction(tapos, actions=[Action(sender, service, method, data)], claims=[]))
-=======
-        return self.push_transaction(Transaction(self.get_tapos(), actions=[Action(sender, service, method, data)]))
->>>>>>> ec5b12d5
+        return self.push_transaction(Transaction(self.get_tapos(), actions=[Action(sender, service, method, data)], claims=[]))
 
     # Transactions for key system services
     def set_producers(self, prods, algorithm=None):
