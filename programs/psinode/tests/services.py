from psinode import Action, PrivateKey, Transaction, TransactionError, Service
import time

class Tokens(Service):
    service = 'tokens'
    def credit(self, sender, receiver, token, amount, memo):
        self.push_action(sender, 'credit', {"tokenId":token,"receiver":receiver,"amount":{"value":amount}, "memo":memo})
    def balance(self, account, token):
        balances = self.graphql('query { userBalances(user: "%s") { edges { node { tokenId balance } } } }' % account)
        for edge in balances['userBalances']['edges']:
            node = edge['node']
            if node['tokenId'] == token:
                return int(node['balance'])

class Transact(Service):
    service = 'transact'
    def push_transaction(self, trx, keys=[]):
        packed = self.api.pack_signed_transaction(trx, keys)
        with self.post('/push_transaction?wait_for=applied', headers={'Content-Type': 'application/octet-stream'}, data=packed) as response:
            response.raise_for_status()
            trace = response.json()
            if trace['error'] is not None:
                raise TransactionError(trace)
            return trace
    def push_action(self, sender, service, method, data, timeout=10, flags=0, keys=[]):
        tapos = self.api.get_tapos(timeout=timeout, flags=flags)
<<<<<<< HEAD
        return self.push_transaction(Transaction(tapos, actions=[Action(sender, service, method, data)], claims=[]))
    def get_jwt_key(self, token):
        with self.get('/jwt_key', headers={"Authorization": "Bearer " + token}) as reply:
            reply.raise_for_status()
            return reply.content
=======
        return self.push_transaction(Transaction(tapos, actions=[Action(sender, service, method, data)], claims=[]), keys)
>>>>>>> 9895fbc5

class Accounts(Service):
    service = 'accounts'
    def new_account(self, name, auth_service='auth-any', require_new=True, *, sender='root'):
        self.push_action(sender, 'newAccount', {"name": name, "authService": auth_service,"requireNew": require_new})
    def set_auth_service(self, account, auth_service):
        self.push_action(account, 'setAuthServ', {'authService': auth_service})

class AuthSig(Service):
    service = 'auth-sig'
    def set_key(self, account, key, set_auth=True):
        if isinstance(key, PrivateKey):
            key = key.spki_der()
        self.push_action(account, 'setKey', {"key": key})

        actions = [Action(account, self.service, 'setKey', {"key": key})]
        if set_auth:
            actions += [Action(account, Accounts.service, 'setAuthServ', {'authService': self.service})]
        self.api.push_transaction(Transaction(self.api.get_tapos(), actions=actions, claims=[]))

class StagedTx(Service):
    service = 'staged-tx'
    def get_staged(self, proposer=None):
        if proposer is not None:
            json = self.graphql( '''query {
              getStagedByProposer(proposer: "%s") {
                edges { node { id txid  } }
              }
            }''' % proposer)
            return [edge["node"] for edge in json["getStagedByProposer"]["edges"]]

    def accept(self, account, id_or_tx, txid=None, *, keys):
        if txid is None:
            id_ = id_or_tx['id']
            txid = id_or_tx['txid']
        self.push_action(account, 'accept', {"id": id_,  "txid": txid}, keys=keys)

class XAdmin(Service):
    service = 'x-admin'
    def get_admin_accounts(self):
        with self.get('/admin_accounts') as reply:
            reply.raise_for_status()
            return reply.json()
    def admin_login(self):
        with self.get('/admin_login') as reply:
            reply.raise_for_status()
            return reply.json()["access_token"]
    def get_config(self):
        with self.get('/native/admin/config') as reply:
            reply.raise_for_status()
            return reply.json()
    def set_config(self, json):
        with self.put('/native/admin/config', json=json) as reply:
            reply.raise_for_status()<|MERGE_RESOLUTION|>--- conflicted
+++ resolved
@@ -24,15 +24,11 @@
             return trace
     def push_action(self, sender, service, method, data, timeout=10, flags=0, keys=[]):
         tapos = self.api.get_tapos(timeout=timeout, flags=flags)
-<<<<<<< HEAD
-        return self.push_transaction(Transaction(tapos, actions=[Action(sender, service, method, data)], claims=[]))
+        return self.push_transaction(Transaction(tapos, actions=[Action(sender, service, method, data)], claims=[]), keys)
     def get_jwt_key(self, token):
         with self.get('/jwt_key', headers={"Authorization": "Bearer " + token}) as reply:
             reply.raise_for_status()
             return reply.content
-=======
-        return self.push_transaction(Transaction(tapos, actions=[Action(sender, service, method, data)], claims=[]), keys)
->>>>>>> 9895fbc5
 
 class Accounts(Service):
     service = 'accounts'
