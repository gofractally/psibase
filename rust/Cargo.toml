
[workspace]
resolver = "2"
members = [
    "account_sys",
    "burst-transfer",
    "cargo-psibase",
    "fracpack",
    "gen-cpp-doc",
    "md2man",
    "psibase_macros",
    "psibase",
    "test_contract",
    "test_service_elections",
    "test_service_psispace",
    "test_fracpack",
]

[workspace.package]
<<<<<<< HEAD
version = "0.2.0"
=======
version = "0.3.0"
>>>>>>> 912b084c
rust-version = "1.64"
repository = "https://github.com/gofractally/psibase"
homepage = "https://psibase.io"<|MERGE_RESOLUTION|>--- conflicted
+++ resolved
@@ -1,6 +1,4 @@
-
 [workspace]
-resolver = "2"
 members = [
     "account_sys",
     "burst-transfer",
@@ -17,11 +15,7 @@
 ]
 
 [workspace.package]
-<<<<<<< HEAD
-version = "0.2.0"
-=======
 version = "0.3.0"
->>>>>>> 912b084c
 rust-version = "1.64"
 repository = "https://github.com/gofractally/psibase"
 homepage = "https://psibase.io"