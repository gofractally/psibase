--- conflicted
+++ resolved
@@ -25,15 +25,10 @@
 include_dir = "0.7.3"
 sha2 = "0.10"
 mime_guess = "2.0"
-<<<<<<< HEAD
+percent-encoding = "2.3"
 psibase_macros = { version = "0.2.0", path = "../psibase_macros" }
 psibase_names = { version = "0.2.0", path = "../psibase_names" }
-=======
-percent-encoding = "2.3"
-psibase_macros = { path = "../psibase_macros" }
-psibase_names = { path = "../psibase_names" }
 regex = "1"
->>>>>>> 9fd29d12
 ripemd = "0.1"
 serde = { version = "1.0", features = ["derive", "rc"] }
 serde-aux = "4.4"
