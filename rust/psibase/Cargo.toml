[package]
name = "psibase"
version = "0.1.6"
rust-version.workspace = true
repository.workspace = true
homepage.workspace = true
edition = "2021"
description = "Library and command-line tool for interacting with psibase blockchains"
license = "MIT"

[dependencies]
anyhow = "1.0"
async-graphql = "4.0"
chrono = "0.4"
custom_error = "1.9"
fracpack = { version = "0.1.7", path = "../fracpack" }
futures = "0.3"
include_dir = "0.7.3"
mime_guess = "2.0"
psibase_macros = { version = "0.1.6", path = "../psibase_macros" }
psibase_names = { version = "0.1.5", path = "../psibase_names" }
ripemd = "0.1"
serde = { version = "1.0", features = ["derive", "rc"] }
serde_json = "1.0"

[target.'cfg(not(target_family = "wasm"))'.dependencies]
clap = {version = "3.1", features = ["derive", "env"]}
hmac = "0.12"
indicatif = "0.17"
jwt = "0.16"
reqwest = { version = "0.11", default-features = false, features = ["json","rustls-tls"] }
<<<<<<< HEAD
rpassword = "7.2"
secp256k1 = { version="0.22", features = ["global-context", "bitcoin_hashes"] }
sha2 = "0.10"
=======
secp256k1 = { version="0.27", features = ["global-context", "bitcoin_hashes"] }
>>>>>>> 1533558f
tokio = { version = "1", features = ["full"] }<|MERGE_RESOLUTION|>--- conflicted
+++ resolved
@@ -29,11 +29,7 @@
 indicatif = "0.17"
 jwt = "0.16"
 reqwest = { version = "0.11", default-features = false, features = ["json","rustls-tls"] }
-<<<<<<< HEAD
 rpassword = "7.2"
-secp256k1 = { version="0.22", features = ["global-context", "bitcoin_hashes"] }
+secp256k1 = { version="0.27", features = ["global-context", "bitcoin_hashes"] }
 sha2 = "0.10"
-=======
-secp256k1 = { version="0.27", features = ["global-context", "bitcoin_hashes"] }
->>>>>>> 1533558f
 tokio = { version = "1", features = ["full"] }