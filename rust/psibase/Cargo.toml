[package]
name = "psibase"
version.workspace = true
rust-version.workspace = true
repository.workspace = true
homepage.workspace = true
edition = "2021"
description = "Library and command-line tool for interacting with psibase blockchains"
license = "MIT"
include = ["src/**/*", "boot-image/**/*", "Cargo.toml"]

[lib]
crate-type = ["cdylib", "rlib"]

[dependencies]
anyhow = "1.0"
async-graphql = "7.0.6"
async-trait = "0.1.77"
brotli = "7.0.0"
chrono = "0.4"
const_format = "0.2"
custom_error = "1.9"
fracpack = { version = "0.13.0", path = "../fracpack" }
flate2 = "1.0"
futures = "0.3"
getrandom = { version = "0.2", features = ["js"] }
include_dir = "0.7.3"
indexmap = { version = "2.2.6", features = ["std", "serde"] }
sha2 = "0.10"
mime_guess = "2.0"
pem = "3.0.4"
percent-encoding = "2.3"
psibase_macros = { version = "0.13.0", path = "../psibase_macros" }
psibase_names = { version = "0.13.0", path = "../psibase_names" }
regex = "1"
ripemd = "0.1"
scopeguard = "1.2"
serde = { version = "1.0", features = ["derive", "rc"] }
serde-aux = "4.4"
serde_bytes = "0.11.12"
serde_json = "1.0"
serde-wasm-bindgen = "0.6.0"
varisat = "0.2"
wasm-bindgen = "0.2"
zip = { version = "0.6", default-features = false, features = ["deflate"] }
sec1 = "0.7"
spki = "0.7"
der = { version = "0.7", features = ["alloc", "pem", "std"] }
url = "2.4"
toml = "0.8.19"

[target.'cfg(not(target_family = "wasm"))'.dependencies]
<<<<<<< HEAD
clap = { version = "4.5", features = ["derive", "env"] }
=======
clap = {version = "4.5", features = ["derive", "env", "string"]}
>>>>>>> c8de971f
hmac = "0.12"
indicatif = "0.17"
jwt = "0.16"
reqwest = { version = "0.11", default-features = false, features = [
    "json",
    "rustls-tls",
    "gzip",
] }
rpassword = "7.2"
secp256k1 = { version = "0.27", features = [
    "global-context",
    "bitcoin_hashes",
] }
tempfile = "3"
tokio = { version = "1", features = ["full"] }
pkcs8 = { version = "0.10", features = ["pem"] }
subprocess = "0.2"
cryptoki = "0.6"
cryptoki-sys = "0.1"<|MERGE_RESOLUTION|>--- conflicted
+++ resolved
@@ -50,11 +50,8 @@
 toml = "0.8.19"
 
 [target.'cfg(not(target_family = "wasm"))'.dependencies]
-<<<<<<< HEAD
-clap = { version = "4.5", features = ["derive", "env"] }
-=======
 clap = {version = "4.5", features = ["derive", "env", "string"]}
->>>>>>> c8de971f
+
 hmac = "0.12"
 indicatif = "0.17"
 jwt = "0.16"
