--- conflicted
+++ resolved
@@ -31,15 +31,9 @@
 mime_guess = "2.0"
 pem = { workspace = true }
 percent-encoding = "2.3"
-<<<<<<< HEAD
-psibase_macros = { version = "0.17.0", path = "../psibase_macros" }
-psibase_names = { version = "0.17.0", path = "../psibase_names" }
-regex = { workspace = true }
-=======
 psibase_macros = { version = "0.19.0", path = "../psibase_macros" }
 psibase_names = { version = "0.19.0", path = "../psibase_names" }
-regex = "1"
->>>>>>> 41981cac
+regex = { workspace = true }
 ripemd = "0.1"
 scopeguard = "1.2"
 serde = { workspace = true }
