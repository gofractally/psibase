--- conflicted
+++ resolved
@@ -20,12 +20,8 @@
 chrono = "0.4"
 const_format = "0.2"
 custom_error = "1.9"
-<<<<<<< HEAD
+form_urlencoded = "1.2.1"
 fracpack = { version = "0.14.0", path = "../fracpack" }
-=======
-form_urlencoded = "1.2.1"
-fracpack = { version = "0.13.0", path = "../fracpack" }
->>>>>>> de6f2768
 flate2 = "1.0"
 futures = "0.3"
 getrandom = { version = "0.2", features = ["js"] }
@@ -55,7 +51,7 @@
 toml = "0.8.19"
 
 [target.'cfg(not(target_family = "wasm"))'.dependencies]
-clap = {version = "4.5", features = ["derive", "env", "string"]}
+clap = { version = "4.5", features = ["derive", "env", "string"] }
 
 hmac = "0.12"
 indicatif = "0.17"
