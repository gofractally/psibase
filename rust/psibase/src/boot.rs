use crate::services::{
    account_sys, auth_ec_sys, common_sys, cpu_sys, nft_sys, producer_sys, proxy_sys, psispace_sys,
    setcode_sys, transaction_sys,
};
use crate::{
    method_raw, AccountNumber, Action, Claim, ExactAccountNumber, MethodNumber, ProducerConfigRow, PublicKey,
    SharedGenesisActionData, SharedGenesisService, SignedTransaction, Tapos, TimePointSec,
    Transaction,
};
use fracpack::Pack;
use include_dir::{include_dir, Dir};
use psibase_macros::account_raw;
use serde_bytes::ByteBuf;
use sha2::{Digest, Sha256};
use std::str::FromStr;
use wasm_bindgen::prelude::*;


macro_rules! account {
    ($name:expr) => {
        AccountNumber::new(account_raw!($name))
    };
}

macro_rules! method {
    ($name:expr) => {
        MethodNumber::new(method_raw!($name))
    };
}

const ACCOUNTS: [AccountNumber; 30] = [
    account_sys::SERVICE,
    account!("alice"),
    auth_ec_sys::SERVICE,
    account!("auth-sys"),
    account!("auth-any-sys"),
    account!("auth-inv-sys"),
    account!("bob"),
    common_sys::SERVICE,
    cpu_sys::SERVICE,
    account!("doc-sys"),
    account!("explore-sys"),
    account!("fractal-sys"),
    account!("core-frac-sys"),
    account!("invite-sys"),
    nft_sys::SERVICE,
    producer_sys::SERVICE,
    proxy_sys::SERVICE,
    psispace_sys::SERVICE,
    account!("r-account-sys"),
    account!("r-ath-ec-sys"),
    account!("r-auth-sys"),
    account!("r-prod-sys"),
    account!("r-proxy-sys"),
    account!("r-tok-sys"),
    setcode_sys::SERVICE,
    account!("symbol-sys"),
    account!("token-sys"),
    transaction_sys::SERVICE,
    account!("verifyec-sys"),
    account!("verify-sys"),
];

macro_rules! sgc {
    ($acc:literal, $flags:expr, $wasm:literal) => {
        SharedGenesisService {
            service: account!($acc),
            flags: $flags,
            vmType: 0,
            vmVersion: 0,
            code: include_bytes!(concat!("../boot-image/contents/", $wasm)).into(),
        }
    };
}

macro_rules! store {
    ($acc:literal, $dest:expr, $ty:expr, $src:expr) => {
        store_sys(
            account!($acc),
            account!($acc),
            $dest,
            $ty,
            include_bytes!(concat!("../boot-image/contents/", $src)),
        )
    };
}

macro_rules! store_common {
    ($name:literal, $ty:expr) => {
        store!(
            "common-sys",
            concat!("/common/", $name),
            $ty,
            concat!("CommonSys/common/", $name)
        )
    };
}

macro_rules! store_third_party {
    ($name:literal, $ty:expr) => {
        store!(
            "common-sys",
            concat!("/common/", $name),
            $ty,
            concat!("CommonSys/common/thirdParty/", $name)
        )
    };
}

fn set_producers_action(name: AccountNumber, key: Claim) -> Action {
    producer_sys::Wrapper::pack().setProducers(vec![ProducerConfigRow {
        producerName: name,
        producerAuth: key,
    }])
}

fn to_claim(key: &PublicKey) -> Claim {
    Claim {
        service: account!("verifyec-sys"),
        rawData: key.packed().into(),
    }
}

fn new_account_action(sender: AccountNumber, account: AccountNumber) -> Action {
    account_sys::Wrapper::pack_from(sender).newAccount(account, account!("auth-any-sys"), false)
}

fn set_key_action(account: AccountNumber, key: &PublicKey) -> Action {
    auth_ec_sys::Wrapper::pack_from(account).setKey(key.clone())
}

fn set_auth_service_action(account: AccountNumber, auth_service: AccountNumber) -> Action {
    account_sys::Wrapper::pack_from(account).setAuthServ(auth_service)
}

fn reg_server(service: AccountNumber, server_service: AccountNumber) -> Action {
    proxy_sys::Wrapper::pack_from(service).registerServer(server_service)
}

fn store_sys(
    service: AccountNumber,
    sender: AccountNumber,
    path: &str,
    content_type: &str,
    content: &[u8],
) -> Action {
    psispace_sys::Wrapper::pack_from_to(sender, service).storeSys(
        path.to_string(),
        content_type.to_string(),
        content.to_vec().into(),
    )
}

fn without_tapos(actions: Vec<Action>, expiration: TimePointSec) -> Transaction {
    Transaction {
        tapos: Tapos {
            expiration,
            refBlockSuffix: 0,
            flags: 0,
            refBlockIndex: 0,
        },
        actions,
        claims: vec![],
    }
}

fn genesis_transaction(expiration: TimePointSec) -> SignedTransaction {
    let services = vec![
        sgc!("account-sys", 0, "AccountSys.wasm"),
        sgc!("auth-ec-sys", 0, "AuthEcSys.wasm"),
        sgc!("auth-sys", 0, "AuthSys.wasm"),
        sgc!("auth-any-sys", 0, "AuthAnySys.wasm"),
        sgc!("auth-inv-sys", 0, "AuthInviteSys.wasm"),
        sgc!("common-sys", 0, "CommonSys.wasm"),
        sgc!("core-frac-sys", 0, "CoreFractalSys.wasm"),
        sgc!("cpu-sys", 0b100100, "CpuSys.wasm"),
        sgc!("explore-sys", 0, "ExploreSys.wasm"),
        sgc!("fractal-sys", 0, "FractalSys.wasm"),
        sgc!("invite-sys", 0, "InviteSys.wasm"),
        sgc!("nft-sys", 0, "NftSys.wasm"),
        sgc!("producer-sys", 2, "ProducerSys.wasm"),
        sgc!("proxy-sys", 0, "ProxySys.wasm"),
        sgc!("psispace-sys", 0, "PsiSpaceSys.wasm"),
        sgc!("r-account-sys", 0, "RAccountSys.wasm"),
        sgc!("r-ath-ec-sys", 0, "RAuthEcSys.wasm"),
        sgc!("r-auth-sys", 0, "RAuthSys.wasm"),
        sgc!("r-prod-sys", 0, "RProducerSys.wasm"),
        sgc!("r-proxy-sys", 0, "RProxySys.wasm"),
        sgc!("r-tok-sys", 0, "RTokenSys.wasm"),
        sgc!("setcode-sys", 2, "SetCodeSys.wasm"), // TODO: flags
        sgc!("symbol-sys", 0, "SymbolSys.wasm"),
        sgc!("token-sys", 0, "TokenSys.wasm"),
        sgc!("transact-sys", 3, "TransactionSys.wasm"), // TODO: flags
        sgc!("verifyec-sys", 64, "VerifyEcSys.wasm"),
        sgc!("verify-sys", 64, "VerifySys.wasm"),
    ];

    let genesis_action_data = SharedGenesisActionData {
        memo: "".to_string(),
        services,
    };

    let actions = vec![Action {
        // TODO: set sender,service,method in a way that's helpful to block explorers
        sender: AccountNumber { value: 0 },
        service: AccountNumber { value: 0 },
        method: method!("boot"),
        rawData: genesis_action_data.packed().into(),
    }];

    SignedTransaction {
        transaction: without_tapos(actions, expiration).packed().into(),
        proofs: vec![],
    }
}

// Adds an action
fn fill_dir(dir: &Dir, actions: &mut Vec<Action>, sender: AccountNumber, service: AccountNumber) {
    for e in dir.entries() {
        match e {
            include_dir::DirEntry::Dir(d) => fill_dir(d, actions, sender, service),
            include_dir::DirEntry::File(e) => {
                let path = e.path().to_str().unwrap();
                if let Some(t) = mime_guess::from_path(path).first() {
                    actions.push(store_sys(
                        service,
                        sender,
                        &("/".to_owned() + path),
                        t.essence_str(),
                        e.contents(),
                    ));
                }
            }
        }
    }
}

/// Get initial actions
///
/// This returns all actions that need to be packed into the transactions pushed after the
/// boot block.
pub fn get_initial_actions(
    initial_key: &Option<PublicKey>,
    initial_producer: AccountNumber,
    install_ui: bool,
    install_token_users: bool)
    -> Vec<Action> {
    let mut init_actions = vec![
        account_sys::Wrapper::pack().init(),
        nft_sys::Wrapper::pack().init(),
        Action {
            sender: account!("token-sys"),
            service: account!("token-sys"),
            method: method!("init"),
            rawData: ().packed().into(),
        },
        Action {
            sender: account!("symbol-sys"),
            service: account!("symbol-sys"),
            method: method!("init"),
            rawData: ().packed().into(),
        },
        Action {
            sender: account!("invite-sys"),
            service: account!("invite-sys"),
            method: method!("init"),
            rawData: ().packed().into(),
        },
    ];
    let mut actions = Vec::new();
    actions.append(&mut init_actions);

    if install_ui {
        let html = "text/html";
        let js = "text/javascript";
        let css = "text/css";
        let ttf = "font/ttf";

        let mut reg_actions = vec![
            reg_server(account_sys::SERVICE, account!("r-account-sys")),
            reg_server(auth_ec_sys::SERVICE, account!("r-ath-ec-sys")),
            reg_server(account!("auth-sys"), account!("r-auth-sys")),
            reg_server(common_sys::SERVICE, common_sys::SERVICE),
            reg_server(account!("explore-sys"), account!("explore-sys")),
            reg_server(producer_sys::SERVICE, account!("r-prod-sys")),
            reg_server(proxy_sys::SERVICE, account!("r-proxy-sys")),
            reg_server(psispace_sys::SERVICE, psispace_sys::SERVICE),
        ];

        let mut common_sys_files = vec![
            store!(
                "common-sys",
                "/ui/common.index.html",
                html,
                "CommonSys/ui/vanilla/common.index.html"
            ),
            store_common!("keyConversions.mjs", js),
            store_common!("common-lib.js", js),
            store_common!("rpc.mjs", js),
            store_common!("SimpleUI.mjs", js),
            store_common!("useGraphQLQuery.mjs", js),
            store_common!("useLocalStorage.mjs", js),
            store_common!("widgets.mjs", js),
            store_common!("fonts/raleway.css", css),
            store_common!("fonts/raleway-variable-italic.ttf", ttf),
            store_common!("fonts/raleway-variable-normal.ttf", ttf),
            store_common!("fonts/red-hat-mono.css", css),
            store_common!("fonts/red-hat-mono-variable-normal.ttf", ttf),
        ];

        fill_dir(
            &include_dir!("$CARGO_MANIFEST_DIR/boot-image/contents/CommonSys/ui/dist"),
            &mut common_sys_files,
            common_sys::SERVICE,
            common_sys::SERVICE,
        );

        let mut common_sys_3rd_party_files = vec![
            store_third_party!("htm.module.js", js),
            store_third_party!("iframeResizer.contentWindow.js", js),
            store_third_party!("iframeResizer.js", js)
        ];

        let mut account_sys_files = vec![];
        fill_dir(
            &include_dir!("$CARGO_MANIFEST_DIR/boot-image/contents/AccountSys/ui/dist"),
            &mut account_sys_files,
            account!("r-account-sys"),
            account!("r-account-sys"),
        );

        let mut auth_ec_sys_files = vec![
            store!("r-ath-ec-sys", "/", html, "AuthEcSys/ui/index.html"),
            store!("r-ath-ec-sys", "/index.js", js, "AuthEcSys/ui/index.js"),
        ];

<<<<<<< HEAD
        let mut auth_sys_files = vec![
            store!("r-auth-sys", "/", html, "AuthSys/ui/index.html"),
            store!("r-auth-sys", "/index.js", js, "AuthSys/ui/index.js"),
        ];

        let mut explore_sys_files = vec![
            // store!(
            //    "explore-sys",
            //    "/ui/index.js",
            //    js,
            //    "ExploreSys/ui/index.js"
            // ),
        ];
=======
        let mut explore_sys_files = vec![];
>>>>>>> 7dfabd5e
        fill_dir(
            &include_dir!("$CARGO_MANIFEST_DIR/boot-image/contents/ExploreSys/ui/dist"),
            &mut explore_sys_files,
            account!("explore-sys"),
            account!("explore-sys"),
        );

        let mut token_sys_files = vec![];
        fill_dir(
            &include_dir!("$CARGO_MANIFEST_DIR/boot-image/contents/TokenSys/ui/dist"),
            &mut token_sys_files,
            account!("r-tok-sys"),
            account!("r-tok-sys"),
        );

        let mut psispace_sys_files = vec![];
        fill_dir(
            &include_dir!("$CARGO_MANIFEST_DIR/boot-image/contents/PsiSpaceSys/ui/dist"),
            &mut psispace_sys_files,
            psispace_sys::SERVICE,
            psispace_sys::SERVICE,
        );

        let mut invite_sys_files = vec![];
        fill_dir(
            &include_dir!("$CARGO_MANIFEST_DIR/boot-image/contents/InviteSys/ui/dist"),
            &mut invite_sys_files,
            account!("invite-sys"),
            account!("invite-sys"),
        );

        actions.append(&mut reg_actions);
        actions.append(&mut common_sys_files);
        actions.append(&mut common_sys_3rd_party_files);
        actions.append(&mut account_sys_files);
        actions.append(&mut auth_ec_sys_files);
        actions.append(&mut auth_sys_files);
        actions.append(&mut explore_sys_files);
        actions.append(&mut token_sys_files);
        actions.append(&mut psispace_sys_files);
        actions.append(&mut invite_sys_files);
    }

    let mut doc_actions = vec![
        new_account_action(account_sys::SERVICE, account!("doc-sys")), //
    ];
    fill_dir(
        &include_dir!("$CARGO_MANIFEST_DIR/boot-image/contents/doc"),
        &mut doc_actions,
        account!("doc-sys"),
        psispace_sys::SERVICE,
    );
    actions.append(&mut doc_actions);

    if install_token_users {
        #[allow(clippy::inconsistent_digit_grouping)]
        let mut create_and_fund_example_users = vec![
            new_account_action(account_sys::SERVICE, account!("alice")),
            new_account_action(account_sys::SERVICE, account!("bob")),
            Action {
                sender: account!("symbol-sys"),
                service: account!("token-sys"),
                method: method!("setTokenConf"),
                rawData: (1u32, method!("untradeable"), false).packed().into(),
            },
            Action {
                sender: account!("symbol-sys"),
                service: account!("token-sys"),
                method: method!("mint"),
                rawData: (1u32, (1_000_000_00000000_u64,), "memo").packed().into(),
            },
            Action {
                sender: account!("symbol-sys"),
                service: account!("token-sys"),
                method: method!("credit"),
                rawData: (1u32, account!("alice"), (1_000_00000000_u64,), "memo")
                    .packed()
                    .into(),
            },
            Action {
                sender: account!("symbol-sys"),
                service: account!("token-sys"),
                method: method!("credit"),
                rawData: (1u32, account!("bob"), (1_000_00000000_u64,), "memo")
                    .packed()
                    .into(),
            },
        ];
        actions.append(&mut create_and_fund_example_users);
    }

    actions.push(set_producers_action(
        initial_producer,
        match initial_key {
            Some(k) => to_claim(k),
            None => Claim {
                service: AccountNumber::new(0),
                rawData: Default::default(),
            },
        },
    ));

    if let Some(k) = initial_key {
        for account in ACCOUNTS {
            actions.push(set_key_action(account, k));
            actions.push(set_auth_service_action(account, auth_ec_sys::SERVICE));
        }
    }

    actions.push(transaction_sys::Wrapper::pack().finishBoot());

    actions
}


/// Create boot transactions
///
/// This returns two sets of transactions which boot a blockchain.
/// The first set MUST be pushed as a group using push_boot and
/// will be included in the first block. The remaining transactions
/// MUST be pushed in order, but are not required to be in the first
/// block. If any of these transactions fail, the chain will be unusable.
///
/// The first transaction, the genesis transaction, installs
/// a set of service WASMs. The remainder initialize the services
/// and install apps and documentation.
///
/// If `initial_key` is set, then this initializes all accounts to use
/// that key and sets the key the initial producer signs blocks with.
/// If it is not set, then this initializes all accounts to use
/// `auth-any-sys` (no keys required) and sets it up so producers
/// don't need to sign blocks.
///
/// The interface to this function doesn't support customization.
/// If you want a custom boot, then use `boot.rs` as a guide to
/// create your own.
// TODO: switch to builder pattern
// TODO: sometimes tries to set keys on non-existing accounts
pub fn create_boot_transactions(
    initial_key: &Option<PublicKey>,
    initial_producer: AccountNumber,
    install_ui: bool,
    install_token_users: bool,
    expiration: TimePointSec,
) -> (Vec<SignedTransaction>, Vec<SignedTransaction>) {
    let mut boot_transactions = vec![genesis_transaction(expiration)];
    let mut actions = get_initial_actions(initial_key, initial_producer, install_ui, install_token_users);
    let mut transactions = Vec::new();
    while !actions.is_empty() {
        let mut n = 0;
        let mut size = 0;
        while n < actions.len() && size < 1024 * 1024 {
            size += actions[n].rawData.len();
            n += 1;
        }
        transactions.push(SignedTransaction {
            transaction: without_tapos(actions.drain(..n).collect(), expiration)
                .packed()
                .into(),
            proofs: vec![],
        });
    }

    let mut transaction_ids: Vec<crate::Checksum256> = Vec::new();
    for trx in &transactions {
        transaction_ids.push(crate::Checksum256::from(
            <[u8; 32]>::from(Sha256::digest(&trx.transaction)),
        ))
    }
    boot_transactions.push(SignedTransaction {
        transaction: without_tapos(
            vec![transaction_sys::Wrapper::pack().startBoot(transaction_ids)],
            expiration,
        )
        .packed()
        .into(),
        proofs: vec![],
    });
    (boot_transactions, transactions)
}


/// Creates boot transactions.
/// This function reuses the same boot transaction construction as the psibase CLI, and
/// is used to generate a wasm that may be called from the browser to construct the boot
/// transactions when booting the chain from the GUI.
#[wasm_bindgen]
pub fn js_create_boot_transactions(producer: String) -> Result<JsValue, JsValue> {

    let now_plus_30secs = chrono::Utc::now() + chrono::Duration::seconds(30);
    let expiration = TimePointSec {
        seconds: now_plus_30secs.timestamp() as u32,
    };
    let prod = ExactAccountNumber::from_str(&producer)
        .map_err(|e| JsValue::from_str(&e.to_string()))?;

    let (boot_transactions, transactions) =
        create_boot_transactions(&None, prod.into(), true, true, expiration);

    let boot_transactions = boot_transactions.packed();
    let transactions : Vec<ByteBuf> = transactions
        .into_iter()
        .map(|tx| ByteBuf::from(tx.packed()))
        .collect();

    Ok(serde_wasm_bindgen::to_value(&(ByteBuf::from(boot_transactions), transactions))?)
}

/// Gets an unpacked view of the transactions committed to during boot.
#[wasm_bindgen]
pub fn js_get_initial_actions(producer: String) -> Result<JsValue, JsValue> {

    let prod = ExactAccountNumber::from_str(&producer)
        .map_err(|e| JsValue::from_str(&e.to_string()))?;

    let actions = get_initial_actions(&None, prod.into(), true, true);

    Ok(serde_wasm_bindgen::to_value(&actions)?)
}<|MERGE_RESOLUTION|>--- conflicted
+++ resolved
@@ -334,23 +334,12 @@
             store!("r-ath-ec-sys", "/index.js", js, "AuthEcSys/ui/index.js"),
         ];
 
-<<<<<<< HEAD
         let mut auth_sys_files = vec![
             store!("r-auth-sys", "/", html, "AuthSys/ui/index.html"),
             store!("r-auth-sys", "/index.js", js, "AuthSys/ui/index.js"),
         ];
 
-        let mut explore_sys_files = vec![
-            // store!(
-            //    "explore-sys",
-            //    "/ui/index.js",
-            //    js,
-            //    "ExploreSys/ui/index.js"
-            // ),
-        ];
-=======
         let mut explore_sys_files = vec![];
->>>>>>> 7dfabd5e
         fill_dir(
             &include_dir!("$CARGO_MANIFEST_DIR/boot-image/contents/ExploreSys/ui/dist"),
             &mut explore_sys_files,
