--- conflicted
+++ resolved
@@ -1,12 +1,7 @@
 #![allow(non_snake_case)]
 
-<<<<<<< HEAD
-use crate::{Hex, Pack, Reflect, ToKey, Unpack};
+use crate::{Hex, Pack, Reflect, ToKey, ToSchema, Unpack};
 use serde::{de::DeserializeOwned, Deserialize, Serialize};
-=======
-use crate::{Hex, Pack, Reflect, ToKey, ToSchema, Unpack};
-use serde::{Deserialize, Serialize};
->>>>>>> 944e7ceb
 
 /// An HTTP header
 ///
