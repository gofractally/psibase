--- conflicted
+++ resolved
@@ -1,11 +1,7 @@
 #![allow(non_snake_case)]
 
-<<<<<<< HEAD
-use crate::{Hex, Pack, Reflect, ToKey, ToSchema, Unpack};
+use crate::{Hex, Pack, ToKey, ToSchema, Unpack};
 use anyhow::anyhow;
-=======
-use crate::{Hex, Pack, ToKey, ToSchema, Unpack};
->>>>>>> 9fdb3487
 use serde::{de::DeserializeOwned, Deserialize, Serialize};
 
 /// An HTTP header
