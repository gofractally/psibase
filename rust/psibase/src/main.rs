use anyhow::{anyhow, Context};
use chrono::{Duration, Utc};
use clap::{Args, FromArgMatches, Parser, Subcommand};
use fracpack::Pack;
use futures::future::join_all;
use hmac::{Hmac, Mac};
use hyper::service::Service as _;
use indicatif::{ProgressBar, ProgressStyle};
use jwt::SignWithKey;
<<<<<<< HEAD
use psibase::services::{accounts, auth_delegate, packages, sites, staged_tx};
use psibase::{
    account, apply_proxy, as_json, compress_content, create_boot_transactions,
    get_accounts_to_create, get_installed_manifest, get_manifest, get_tapos_for_head,
    new_account_action, push_transaction, push_transactions, reg_server, set_auth_service_action,
    set_code_action, set_key_action, sign_transaction, AccountNumber, Action, AnyPrivateKey,
    AnyPublicKey, AutoAbort, Checksum256, DirectoryRegistry, ExactAccountNumber, FileSetRegistry,
    HTTPRegistry, JointRegistry, Meta, PackageDataFile, PackageList, PackageOp, PackageOrigin,
    PackageRegistry, ServiceInfo, SignedTransaction, StagedUpload, Tapos, TaposRefBlock,
    TimePointSec, TraceFormat, Transaction, TransactionBuilder, TransactionTrace,
=======
use psibase::services::{accounts, auth_delegate, sites, transact};
use psibase::{
    account, apply_proxy, as_json, compress_content, create_boot_transactions,
    get_accounts_to_create, get_installed_manifest, get_manifest, get_tapos_for_head, login_action,
    method, new_account_action, push_transaction, push_transactions, reg_server,
    set_auth_service_action, set_code_action, set_key_action, sign_transaction, AccountNumber,
    Action, AnyPrivateKey, AnyPublicKey, AutoAbort, ChainUrl, DirectoryRegistry,
    ExactAccountNumber, FileSetRegistry, HTTPRegistry, JointRegistry, Meta, PackageDataFile,
    PackageList, PackageOp, PackageOrigin, PackageRegistry, ServiceInfo, SignedTransaction, Tapos,
    TaposRefBlock, TimePointSec, TraceFormat, Transaction, TransactionBuilder, TransactionTrace,
>>>>>>> 74fb354e
};
use regex::Regex;
use reqwest::Url;
use serde::{Deserialize, Serialize};
use sha2::Sha256;
use std::cell::Cell;
use std::ffi::{OsStr, OsString};
use std::fmt;
use std::fs::{metadata, read_dir, File};
use std::io::BufReader;
use std::os::unix::process::CommandExt;
use std::path::{Path, PathBuf};
use std::sync::Arc;

mod cli;
use cli::config::{handle_cli_config_cmd, read_host_url, ConfigCommand};

/// Basic commands
#[derive(Parser, Debug)]
#[clap(author, version, about, long_about = None)]
struct BasicArgs {
    /// Print help
    #[clap(short = 'h', long, num_args=0.., value_name="COMMAND")]
    help: Option<Vec<OsString>>,

    #[clap(subcommand)]
    command: Option<Command>,
}
/// Interact with a running psinode
#[derive(Args, Debug)]
#[clap(long_about = None)]
struct NodeArgs {
    /// API Endpoint URL (ie https://psibase-api.example.com) or a Host Alias (ie prod, dev). See `psibase config --help` for more details.
    #[clap(
        short = 'a',
        long,
        value_name = "URL_OR_HOST_ALIAS",
        env = "PSINODE_URL",
        default_value = "http://psibase.127.0.0.1.sslip.io:8080/",
        value_parser = parse_api_endpoint
    )]
    api: Url,

    /// HTTP proxy
    #[clap(long, value_name = "URL")]
    proxy: Option<Url>,
}

/// transaction-related Args
#[derive(Args, Debug)]
#[clap(long_about = None)]
struct TxArgs {
    /// Suppress "Ok" message
    #[clap(long)]
    suppress_ok: bool,

    /// Controls how transaction traces are reported. Possible values are
    /// error, stack, full, or json
    #[clap(long, value_name = "FORMAT", default_value = "stack")]
    trace: TraceFormat,

    /// Controls whether the transaction's console output is shown
    #[clap(long, action=clap::ArgAction::Set, num_args=0..=1, require_equals=true, default_value="true", default_missing_value="true")]
    console: bool,
}

/// transaction-related Args
#[derive(Args, Debug)]
#[clap(long_about = None)]
struct SigArgs {
    /// Sign with this key (repeatable)
    #[clap(short = 's', long, value_name = "KEY")]
    sign: Vec<AnyPrivateKey>,

    /// Stages transactions instead of executing them immediately
    #[clap(long, value_name = "ACCOUNT")]
    proposer: Option<ExactAccountNumber>,
}

#[derive(Args, Debug)]

struct BootArgs {
    #[command(flatten)]
    node_args: NodeArgs,

    #[command(flatten)]
    tx_args: TxArgs,

    /// Sets the producer account to use this key for transaction authentication
    #[clap(short = 'k', long, value_name = "KEY")]
    account_key: Option<AnyPublicKey>,

    /// Sets the producer's block signing key
    #[clap(long, value_name = "BLOCK_KEY")]
    block_key: Option<AnyPublicKey>,

    /// Sets the name of the block producer
    #[clap(short = 'p', long, value_name = "PRODUCER")]
    producer: ExactAccountNumber,

    /// A URL or path to a package repository (repeatable)
    #[clap(long, value_name = "URL")]
    package_source: Vec<String>,

    services: Vec<OsString>,

    /// Configure compression level for boot package file uploads
    /// (1=fastest, 11=most compression)
    #[clap(short = 'z', long, value_name = "LEVEL", default_value = "4", value_parser = clap::value_parser!(u32).range(1..=11))]
    compression_level: u32,
}

#[derive(Args, Debug)]
struct CreateArgs {
    #[command(flatten)]
    node_args: NodeArgs,

    #[command(flatten)]
    sig_args: SigArgs,

    #[command(flatten)]
    tx_args: TxArgs,

    /// Account to create
    account: ExactAccountNumber,

    /// Set the account to authenticate using this key. Also works
    /// if the account already exists.
    #[clap(short = 'k', long, value_name = "KEY")]
    key: Option<AnyPublicKey>,

    /// The account won't be secured; anyone can authorize as this
    /// account without signing. This option does nothing if the
    /// account already exists. Caution: this option should not
    /// be used on production or public chains.
    #[clap(short = 'i', long)]
    insecure: bool,

    /// Sender to use when creating the account.
    #[clap(short = 'S', long, value_name = "SENDER", default_value = "accounts")]
    sender: ExactAccountNumber,
}

#[derive(Args, Debug)]
struct ModifyArgs {
    #[command(flatten)]
    node_args: NodeArgs,

    #[command(flatten)]
    sig_args: SigArgs,

    #[command(flatten)]
    tx_args: TxArgs,

    /// Account to modify
    account: ExactAccountNumber,

    /// Set the account to authenticate using this key
    #[clap(short = 'k', long, value_name = "KEY")]
    key: Option<AnyPublicKey>,

    /// Make the account insecure, even if it has been previously
    /// secured. Anyone will be able to authorize as this account
    /// without signing. Caution: this option should not be used
    /// on production or public chains.
    #[clap(short = 'i', long)]
    insecure: bool,
}

#[derive(Args, Debug)]
struct DeployArgs {
    #[command(flatten)]
    node_args: NodeArgs,

    #[command(flatten)]
    sig_args: SigArgs,

    #[command(flatten)]
    tx_args: TxArgs,

    /// Account to deploy service on
    account: ExactAccountNumber,

    /// Filename containing the service
    filename: String,

    /// Create the account if it doesn't exist. Also set the account to
    /// authenticate using this key, even if the account already existed.
    #[clap(short = 'c', long, value_name = "KEY")]
    create_account: Option<AnyPublicKey>,

    /// Create the account if it doesn't exist. The account won't be secured;
    /// anyone can authorize as this account without signing. Caution: this option
    /// should not be used on production or public chains.
    #[clap(short = 'i', long)]
    create_insecure_account: bool,

    /// Register the service with HttpServer. This allows the service to host a
    /// website, serve RPC requests, and serve GraphQL requests.
    #[clap(short = 'p', long)]
    register_proxy: bool,

    /// Sender to use when creating the account.
    #[clap(short = 'S', long, value_name = "SENDER", default_value = "accounts")]
    sender: ExactAccountNumber,
}

#[derive(Args, Debug)]
struct UploadArgs {
    #[command(flatten)]
    node_args: NodeArgs,

    #[command(flatten)]
    sig_args: SigArgs,

    #[command(flatten)]
    tx_args: TxArgs,

    /// Source filename to upload
    source: String,

    /// Destination path within service
    dest: Option<String>,

    /// MIME content type of file
    #[clap(short = 't', long, value_name = "MIME-TYPE")]
    content_type: Option<String>,

    /// Upload a directory recursively
    #[clap(short = 'r', long)]
    recursive: bool,

    /// Sender to use (required). Files are uploaded to this account's subdomain.
    #[clap(short = 'S', long, value_name = "SENDER", required = true)]
    sender: ExactAccountNumber,

    /// Configure compression level
    /// (1=fastest, 11=most compression)
    #[clap(short = 'z', long, value_name = "LEVEL", default_value = "4", value_parser = clap::value_parser!(u32).range(1..=11))]
    compression_level: u32,
}

#[derive(Args, Debug)]
struct InstallArgs {
    #[command(flatten)]
    node_args: NodeArgs,

    #[command(flatten)]
    sig_args: SigArgs,

    #[command(flatten)]
    tx_args: TxArgs,

    /// Packages to install
    #[clap(required = true)]
    packages: Vec<OsString>,

    /// Set all accounts to authenticate using this key
    #[clap(short = 'k', long, value_name = "KEY")]
    key: Option<AnyPublicKey>,

    /// A URL or path to a package repository (repeatable)
    #[clap(long, value_name = "URL")]
    package_source: Vec<String>,

    /// Sender to use for installing. The packages and all accounts
    /// that they create will be owned by this account.
    #[clap(short = 'S', long, value_name = "SENDER", default_value = "root")]
    sender: ExactAccountNumber,

    /// Install the package even if it is already installed
    #[clap(long)]
    reinstall: bool,

    /// Configure compression level to use for uploaded files
    /// (1=fastest, 11=most compression)
    #[clap(short = 'z', long, value_name = "LEVEL", default_value = "4", value_parser = clap::value_parser!(u32).range(1..=11))]
    compression_level: u32,
}

#[derive(Args, Debug)]
struct ListArgs {
    #[command(flatten)]
    node_args: NodeArgs,

    /// List all apps
    #[clap(long)]
    all: bool,
    /// List apps that are available in the repository, but not currently installed
    #[clap(long)]
    available: bool,
    /// List installed apps
    #[clap(long)]
    installed: bool,

    /// A URL or path to a package repository (repeatable)
    #[clap(long, value_name = "URL")]
    package_source: Vec<String>,
}

#[derive(Args, Debug)]
struct SearchArgs {
    #[command(flatten)]
    node_args: NodeArgs,

    /// Regular expressions to search for in package names and descriptions
    #[clap(required = true)]
    patterns: Vec<String>,

    /// A URL or path to a package repository (repeatable)
    #[clap(long, value_name = "URL")]
    package_source: Vec<String>,
}

#[derive(Args, Debug)]
struct InfoArgs {
    #[command(flatten)]
    node_args: NodeArgs,

    /// Packages to show
    #[clap(required = true)]
    packages: Vec<OsString>,

    /// A URL or path to a package repository (repeatable)
    #[clap(long, value_name = "URL")]
    package_source: Vec<String>,
}

#[derive(Args, Debug)]
struct CreateTokenArgs {
    #[command(flatten)]
    sig_args: SigArgs,

    #[command(flatten)]
    tx_args: TxArgs,

    /// The lifetime of the new token
    #[clap(short = 'e', long, default_value = "3600", value_name = "SECONDS")]
    expires_after: i64,

    /// The access mode: "r" or "rw"
    #[clap(short = 'm', long, default_value = "rw")]
    mode: String,
}

#[derive(Args, Debug)]
struct LoginArgs {
    #[command(flatten)]
    node_args: NodeArgs,

    #[command(flatten)]
    sig_args: SigArgs,

    /// The account logging in
    user: ExactAccountNumber,

    /// The app to log in to
    app: ExactAccountNumber,
}

#[derive(Subcommand, Debug)]
enum Command {
    /// Boot a development chain
    Boot(BootArgs),

    /// Create or modify an account
    Create(CreateArgs),

    /// Modify an account
    Modify(ModifyArgs),

    /// Deploy a service
    Deploy(DeployArgs),

    /// Upload a file to a service
    Upload(UploadArgs),

    /// Install apps to the chain
    Install(InstallArgs),

    /// Prints a list of apps
    List(ListArgs),

    /// Find packages
    Search(SearchArgs),

    /// Shows package contents
    Info(InfoArgs),

    /// Create a bearer token that can be used to access a node
    CreateToken(CreateTokenArgs),

    /// Get a bearer token that can be used to access an app
    Login(LoginArgs),

    /// Setup the psibase local config file
    #[command(subcommand)]
    Config(ConfigCommand),

    /// Print help for the subcommands
    Help { command: Vec<OsString> },

    #[command(external_subcommand)]
    External(Vec<OsString>),
}

#[allow(dead_code)] // TODO: move to lib if still needed
fn to_hex(bytes: &[u8]) -> String {
    let mut result: Vec<u8> = Vec::with_capacity(bytes.len() * 2);
    const DIGITS: &[u8; 16] = b"0123456789abcdef";
    for byte in bytes {
        result.push(DIGITS[(byte >> 4) as usize]);
        result.push(DIGITS[(byte & 0x0f) as usize]);
    }
    String::from_utf8(result).unwrap()
}

fn store_sys(
    sender: AccountNumber,
    path: &str,
    content_type: &str,
    content: &[u8],
    compression_level: u32,
) -> Action {
    let (content, content_encoding) = compress_content(content, content_type, compression_level);

    sites::Wrapper::pack_from_to(sender, sites::SERVICE).storeSys(
        path.to_string(),
        content_type.to_string(),
        content_encoding,
        content.into(),
    )
}

fn with_tapos(
    tapos: &TaposRefBlock,
    mut actions: Vec<Action>,
    proposer: &Option<ExactAccountNumber>,
) -> Transaction {
    let now_plus_10secs = Utc::now() + Duration::seconds(10);
    let expiration = TimePointSec::from(now_plus_10secs);
    if let Some(proposer) = proposer {
        actions = vec![staged_tx::Wrapper::pack_from((*proposer).into()).propose(actions, false)];
    }
    Transaction {
        tapos: Tapos {
            expiration,
            refBlockSuffix: tapos.ref_block_suffix,
            flags: 0,
            refBlockIndex: tapos.ref_block_index,
        },
        actions,
        claims: vec![],
    }
}

async fn create(args: &CreateArgs) -> Result<(), anyhow::Error> {
    let (client, _proxy) = build_client(&args.node_args.proxy).await?;
    let mut actions: Vec<Action> = Vec::new();

    if args.key.is_some() && args.insecure {
        return Err(anyhow!("--key and --insecure cannot be used together"));
    }
    if args.key.is_none() && !args.insecure {
        return Err(anyhow!("either --key or --insecure must be used"));
    }

    actions.push(new_account_action(args.sender.into(), args.account.into()));

    if let Some(key) = &args.key {
        actions.push(set_key_action(args.account.into(), &key));
        actions.push(set_auth_service_action(
            args.account.into(),
            key.auth_service(),
        ));
    }

    let trx = with_tapos(
        &get_tapos_for_head(&args.node_args.api, client.clone()).await?,
        actions,
        &args.sig_args.proposer,
    );
    push_transaction(
        &args.node_args.api,
        client,
        sign_transaction(trx, &args.sig_args.sign)?.packed(),
        args.tx_args.trace,
        args.tx_args.console,
        None,
    )
    .await?;
    if !args.tx_args.suppress_ok {
        println!("Ok");
    }
    Ok(())
}

async fn modify(args: &ModifyArgs) -> Result<(), anyhow::Error> {
    let (client, _proxy) = build_client(&args.node_args.proxy).await?;
    let mut actions: Vec<Action> = Vec::new();

    if args.key.is_some() && args.insecure {
        return Err(anyhow!("--key and --insecure cannot be used together"));
    }
    if args.key.is_none() && !args.insecure {
        return Err(anyhow!("either --key or --insecure must be used"));
    }

    if let Some(key) = &args.key {
        actions.push(set_key_action(args.account.into(), &key));
        actions.push(set_auth_service_action(
            args.account.into(),
            key.auth_service(),
        ));
    }

    if args.insecure {
        actions.push(set_auth_service_action(
            args.account.into(),
            account!("auth-any"),
        ));
    }

    let trx = with_tapos(
        &get_tapos_for_head(&args.node_args.api, client.clone()).await?,
        actions,
        &args.sig_args.proposer,
    );
    push_transaction(
        &args.node_args.api,
        client,
        sign_transaction(trx, &args.sig_args.sign)?.packed(),
        args.tx_args.trace,
        args.tx_args.console,
        None,
    )
    .await?;
    if !args.tx_args.suppress_ok {
        println!("Ok");
    }
    Ok(())
}

#[allow(clippy::too_many_arguments)]
async fn deploy(args: &DeployArgs) -> Result<(), anyhow::Error> {
    let (client, _proxy) = build_client(&args.node_args.proxy).await?;
    let wasm = std::fs::read(args.filename.clone())
        .with_context(|| format!("Can not read {}", args.filename))?;

    let mut actions: Vec<Action> = Vec::new();

    if args.create_account.is_some() && args.create_insecure_account {
        return Err(anyhow!(
            "--create-account and --create-insecure-account cannot be used together"
        ));
    }

    if args.create_account.is_some() || args.create_insecure_account {
        actions.push(new_account_action(args.sender.into(), args.account.into()));
    }

    // This happens before the set_code as a safety measure.
    // If the set_code was first, and the user didn't actually
    // have the matching private key, then the transaction would
    // lock out the user. Putting this before the set_code causes
    // the set_code to require the private key, failing the transaction
    // if the user doesn't have it.
    if let Some(key) = args.create_account.clone() {
        actions.push(set_key_action(args.account.into(), &key));
        actions.push(set_auth_service_action(
            args.account.into(),
            key.auth_service(),
        ));
    }

    actions.push(set_code_action(args.account.into(), wasm));

    if args.register_proxy {
        actions.push(reg_server(args.account.into(), args.account.into()));
    }

    let trx = with_tapos(
        &get_tapos_for_head(&args.node_args.api, client.clone()).await?,
        actions,
        &args.sig_args.proposer,
    );
    push_transaction(
        &args.node_args.api,
        client,
        sign_transaction(trx, &args.sig_args.sign)?.packed(),
        args.tx_args.trace,
        args.tx_args.console,
        None,
    )
    .await?;
    if !args.tx_args.suppress_ok {
        println!("Ok");
    }
    Ok(())
}

async fn upload(args: &UploadArgs) -> Result<(), anyhow::Error> {
    let (client, _proxy) = build_client(&args.node_args.proxy).await?;
    let deduced_content_type = match &args.content_type {
        Some(t) => t.clone(),
        None => {
            let guess = mime_guess::from_path(&args.source);
            let Some(t) = guess.first() else {
                return Err(anyhow!(format!("Unknown mime type: {}", args.source)));
            };
            t.essence_str().to_string()
        }
    };

    let normalized_dest = if let Some(d) = &args.dest {
        if d.starts_with('/') {
            d.to_string()
        } else {
            "/".to_string() + d.as_str()
        }
    } else {
        "/".to_string()
            + Path::new(&args.source)
                .file_name()
                .unwrap()
                .to_str()
                .unwrap()
    };

    let actions = vec![store_sys(
        args.sender.into(),
        &normalized_dest,
        &deduced_content_type,
        &std::fs::read(&args.source).with_context(|| format!("Can not read {}", args.source))?,
        args.compression_level,
    )];
    let trx = with_tapos(
        &get_tapos_for_head(&args.node_args.api, client.clone()).await?,
        actions,
        &args.sig_args.proposer,
    );

    push_transaction(
        &args.node_args.api,
        client,
        sign_transaction(trx, &args.sig_args.sign)?.packed(),
        args.tx_args.trace,
        args.tx_args.console,
        None,
    )
    .await?;
    if !args.tx_args.suppress_ok {
        println!("Ok");
    }
    Ok(())
}

fn fill_tree(
    sender: AccountNumber,
    actions: &mut Vec<(String, Action)>,
    dest: &str,
    source: &str,
    top: bool,
    compression_level: u32,
) -> Result<(), anyhow::Error> {
    let md = metadata(source)?;
    if md.is_file() {
        let guess = mime_guess::from_path(source);
        if let Some(t) = guess.first() {
            println!("{} <=== {}   {}", dest, source, t.essence_str());
            actions.push((
                dest.to_owned(),
                store_sys(
                    sender,
                    dest,
                    t.essence_str(),
                    &std::fs::read(source).with_context(|| format!("Can not read {}", source))?,
                    compression_level,
                ),
            ));
        } else {
            if top {
                return Err(anyhow!("Unknown mime type: {}", source));
            } else {
                println!("Skip unknown mime type: {}", source);
            }
        }
    } else if md.is_dir() {
        for path in read_dir(source)? {
            let path = path?;
            let d = dest.to_owned() + "/" + path.file_name().to_str().unwrap();
            fill_tree(
                sender,
                actions,
                &d,
                path.path().to_str().unwrap(),
                false,
                compression_level,
            )?;
        }
    } else {
        if top {
            return Err(anyhow!("{} is not a file or directory", source));
        } else {
            println!("Skip {}", source);
        }
    }
    Ok(())
}

async fn monitor_trx(
    args: &UploadArgs,
    client: &reqwest::Client,
    files: Vec<String>,
    trx: SignedTransaction,
    progress: ProgressBar,
    n: u64,
) -> Result<(), anyhow::Error> {
    let result = push_transaction(
        &args.node_args.api,
        client.clone(),
        trx.packed(),
        args.tx_args.trace,
        args.tx_args.console,
        Some(&progress),
    )
    .await;
    if let Err(err) = result {
        progress.suspend(|| {
            println!("=====\n{:?}", err);
            println!("-----\nThese files were in this failed transaction:");
            for f in files {
                println!("    {}", f);
            }
        });
        return Err(err);
    } else {
        progress.inc(n);
    }
    Ok(())
}

fn find_psitest() -> OsString {
    if let Ok(exe) = std::env::current_exe() {
        if let Ok(exe) = exe.canonicalize() {
            if let Some(parent) = exe.parent() {
                let psitest = format!("psitest{}", std::env::consts::EXE_SUFFIX);
                let sibling = parent.join(&psitest);
                if sibling.is_file() {
                    return sibling.into();
                }
                if parent.ends_with("rust/release") {
                    let in_build_dir = parent.parent().unwrap().parent().unwrap().join(psitest);
                    if in_build_dir.exists() {
                        return in_build_dir.into();
                    }
                }
            }
        }
    }
    "psitest".to_string().into()
}

fn data_directory() -> Result<PathBuf, anyhow::Error> {
    let exe = std::env::current_exe()?.canonicalize()?;
    let Some(parent) = exe.parent() else {
        return Err(anyhow!("Parent not found"));
    };
    let base = if parent.ends_with("bin") {
        parent.parent().unwrap()
    } else if parent.ends_with("rust/release") {
        parent.parent().unwrap().parent().unwrap()
    } else {
        parent
    };
    Ok(base.join("share/psibase"))
}

async fn add_package_registry(
    sources: &Vec<String>,
    client: reqwest::Client,
    result: &mut JointRegistry<BufReader<File>>,
) -> Result<(), anyhow::Error> {
    if sources.is_empty() {
        result.push(DirectoryRegistry::new(data_directory()?.join("packages")))?;
    } else {
        for source in sources {
            if source.starts_with("http:") || source.starts_with("https:") {
                result.push(HTTPRegistry::new(Url::parse(source)?, client.clone()).await?)?;
            } else {
                result.push(DirectoryRegistry::new(source.into()))?;
            }
        }
    }
    Ok(())
}

async fn get_package_registry(
    sources: &Vec<String>,
    client: reqwest::Client,
) -> Result<JointRegistry<BufReader<File>>, anyhow::Error> {
    let mut result = JointRegistry::new();
    add_package_registry(sources, client, &mut result).await?;
    Ok(result)
}

async fn boot(args: &BootArgs) -> Result<(), anyhow::Error> {
    let (client, _proxy) = build_client(&args.node_args.proxy).await?;
    let now_plus_120secs = Utc::now() + Duration::seconds(120);
    let expiration = TimePointSec::from(now_plus_120secs);
    let mut package_registry = JointRegistry::new();
    let package_names = if args.services.is_empty() {
        vec!["DevDefault".to_string()]
    } else {
        let (files, packages) = FileSetRegistry::from_files(&args.services)?;
        package_registry.push(files)?;
        packages
    };
    add_package_registry(&args.package_source, client.clone(), &mut package_registry).await?;
    let mut packages = package_registry.resolve(&package_names).await?;
    let (boot_transactions, transactions) = create_boot_transactions(
        &args.block_key,
        &args.account_key,
        args.producer.into(),
        true,
        expiration,
        &mut packages,
        args.compression_level,
    )?;

    let progress = ProgressBar::new((transactions.len() + 1) as u64)
        .with_style(ProgressStyle::with_template("{wide_bar} {pos}/{len}")?);

    push_boot(args, &client, boot_transactions.packed(), &progress).await?;
    progress.inc(1);
    for transaction in transactions {
        push_transaction(
            &args.node_args.api,
            client.clone(),
            transaction.packed(),
            args.tx_args.trace,
            args.tx_args.console,
            Some(&progress),
        )
        .await?;
        progress.inc(1)
    }

    if !args.tx_args.suppress_ok {
        println!("Successfully booted {}", args.node_args.api);
    }
    Ok(())
}

async fn push_boot(
    args: &BootArgs,
    client: &reqwest::Client,
    packed: Vec<u8>,
    progress: &ProgressBar,
) -> Result<(), anyhow::Error> {
    let trace: TransactionTrace = as_json(
        client
            .post(args.node_args.api.join("native/push_boot")?)
            .body(packed),
    )
    .await?;
    if args.tx_args.console {
        progress.suspend(|| print!("{}", trace.console()));
    }
    args.tx_args
        .trace
        .error_for_trace(trace, Some(progress))
        .context("Failed to boot")
}

fn normalize_upload_path(path: &Option<String>) -> String {
    let mut result = String::new();
    if let Some(s) = path {
        if !s.starts_with('/') {
            result.push('/');
        }
        result.push_str(s);
        while result.ends_with('/') {
            result.pop();
        }
    }
    result
}

async fn upload_tree(args: &UploadArgs) -> Result<(), anyhow::Error> {
    let (client, _proxy) = build_client(&args.node_args.proxy).await?;
    let normalized_dest = normalize_upload_path(&args.dest);

    let mut actions = Vec::new();
    fill_tree(
        args.sender.into(),
        &mut actions,
        &normalized_dest,
        &args.source,
        true,
        args.compression_level,
    )?;

    let tapos = get_tapos_for_head(&args.node_args.api, client.clone()).await?;
    let mut running = Vec::new();
    let progress = ProgressBar::new(actions.len() as u64).with_style(ProgressStyle::with_template(
        "{wide_bar} {pos}/{len} files",
    )?);

    while !actions.is_empty() {
        let mut n = 0;
        let mut size = 0;
        while n < actions.len() && n < 10 && size < 64 * 1024 {
            size += actions[n].1.rawData.len();
            n += 1;
        }

        let (selected_files, selected_actions) = actions.drain(..n).unzip();
        let trx = with_tapos(&tapos, selected_actions, &args.sig_args.proposer);
        running.push(monitor_trx(
            args,
            &client,
            selected_files,
            sign_transaction(trx, &args.sig_args.sign)?,
            progress.clone(),
            n as u64,
        ));
    }

    let num_trx = running.len();
    let num_failed = join_all(running)
        .await
        .iter()
        .filter(|x| x.is_err())
        .count();
    if num_failed > 0 {
        progress.abandon();
        return Err(anyhow!("{}/{} failed transactions", num_failed, num_trx));
    }

    if !args.tx_args.suppress_ok {
        println!("Ok");
    }
    Ok(())
}

fn create_accounts<F: Fn(Vec<Action>) -> Result<SignedTransaction, anyhow::Error>>(
    accounts: Vec<AccountNumber>,
    out: &mut TransactionBuilder<F>,
    sender: AccountNumber,
) -> Result<(), anyhow::Error> {
    for account in accounts {
        out.set_label(format!("Creating {}", account));
        let group = vec![
            accounts::Wrapper::pack().newAccount(account, account!("auth-any"), true),
            auth_delegate::Wrapper::pack_from(account).setOwner(sender),
            set_auth_service_action(account, auth_delegate::SERVICE),
        ];
        out.push(group)?;
    }
    Ok(())
}

fn get_package_accounts(ops: &[PackageOp]) -> Vec<AccountNumber> {
    let mut accounts = Vec::new();
    for op in ops {
        match op {
            PackageOp::Install(info) => {
                accounts.extend_from_slice(&info.accounts);
            }
            PackageOp::Replace(_meta, info) => {
                accounts.extend_from_slice(&info.accounts);
            }
            PackageOp::Remove(_meta) => {}
        }
    }
    accounts
}

async fn apply_packages<
    R: PackageRegistry,
    F: Fn(Vec<Action>) -> Result<SignedTransaction, anyhow::Error>,
    G: Fn(Vec<Action>) -> Result<SignedTransaction, anyhow::Error>,
>(
    base_url: &reqwest::Url,
    client: &mut reqwest::Client,
    reg: &R,
    ops: Vec<PackageOp>,
    mut uploader: StagedUpload,
    out: &mut TransactionBuilder<F>,
    files: &mut TransactionBuilder<G>,
    sender: AccountNumber,
    key: &Option<AnyPublicKey>,
    compression_level: u32,
) -> Result<(), anyhow::Error> {
    for op in ops {
        match op {
            PackageOp::Install(info) => {
                // TODO: verify ownership of existing accounts
                let mut package = reg.get_by_info(&info).await?;
                out.set_label(format!("Installing {}-{}", &info.name, &info.version));
                files.set_label(format!(
                    "Uploading files for {}-{}",
                    &info.name, &info.version
                ));
                let mut account_actions = vec![];
                package.install_accounts(&mut account_actions, sender, key)?;
                out.push_all(account_actions)?;
                let mut actions = vec![];
                package.install(
                    &mut actions,
                    Some(&mut uploader),
                    sender,
                    true,
                    compression_level,
                )?;
                out.push_all(actions)?;
                files.push_all(std::mem::take(&mut uploader.actions))?;
            }
            PackageOp::Replace(meta, info) => {
                let mut package = reg.get_by_info(&info).await?;
                // TODO: skip unmodified files (?)
                out.set_label(format!(
                    "Updating {}-{} -> {}-{}",
                    &meta.name, &meta.version, &info.name, &info.version
                ));
                files.set_label(format!(
                    "Uploading files for {}-{}",
                    &info.name, &info.version
                ));
                let old_manifest =
                    get_installed_manifest(base_url, client, &meta.name, sender).await?;
                old_manifest.upgrade(package.manifest(), out)?;
                // Install the new package
                let mut account_actions = vec![];
                package.install_accounts(&mut account_actions, sender, key)?;
                out.push_all(account_actions)?;
                let mut actions = vec![];
                package.install(
                    &mut actions,
                    Some(&mut uploader),
                    sender,
                    true,
                    compression_level,
                )?;
                out.push_all(actions)?;
                files.push_all(std::mem::take(&mut uploader.actions))?;
            }
            PackageOp::Remove(meta) => {
                out.set_label(format!("Removing {}", &meta.name));
                let old_manifest =
                    get_installed_manifest(base_url, client, &meta.name, sender).await?;
                old_manifest.remove(out)?;
            }
        }
    }
    Ok(())
}

async fn install(args: &InstallArgs) -> Result<(), anyhow::Error> {
    let (mut client, _proxy) = build_client(&args.node_args.proxy).await?;
    let installed = PackageList::installed(&args.node_args.api, &mut client).await?;
    let mut package_registry = JointRegistry::new();
    let (files, packages) = FileSetRegistry::from_files(&args.packages)?;
    package_registry.push(files)?;
    add_package_registry(&args.package_source, client.clone(), &mut package_registry).await?;
    let to_install = installed
        .resolve_changes(&package_registry, &packages, args.reinstall)
        .await?;

    let tapos = get_tapos_for_head(&args.node_args.api, client.clone()).await?;

    let mut id = Checksum256::default();
    getrandom::getrandom(&mut id.0)?;

    let index_cell = Cell::new(0);

    let build_transaction = |mut actions: Vec<Action>| -> Result<SignedTransaction, anyhow::Error> {
        let index = index_cell.get();
        index_cell.set(index + 1);
        actions.insert(
            0,
            packages::Wrapper::pack_from(args.sender.into()).checkOrder(id.clone(), index),
        );
        Ok(sign_transaction(
            with_tapos(&tapos, actions, &args.sig_args.proposer),
            &args.sig_args.sign,
        )?)
    };

    let action_limit: usize = 64 * 1024;

    let mut account_builder = TransactionBuilder::new(action_limit, build_transaction);
    let new_accounts = get_accounts_to_create(
        &args.node_args.api,
        &mut client,
        &get_package_accounts(&to_install),
        args.sender.into(),
    )
    .await?;
    create_accounts(new_accounts, &mut account_builder, args.sender.into())?;
    let account_transactions = account_builder.finish()?;

    let uploader = StagedUpload::new(
        id.clone(),
        args.sig_args.proposer.unwrap_or(args.sender).into(),
    );

    let mut upload_builder = TransactionBuilder::new(
        action_limit,
        |actions: Vec<Action>| -> Result<SignedTransaction, anyhow::Error> {
            Ok(sign_transaction(
                with_tapos(&tapos, actions, &None),
                &args.sig_args.sign,
            )?)
        },
    );
    let mut trx_builder = TransactionBuilder::new(action_limit, build_transaction);
    apply_packages(
        &args.node_args.api,
        &mut client,
        &package_registry,
        to_install,
        uploader,
        &mut trx_builder,
        &mut upload_builder,
        args.sender.into(),
        &args.key,
        args.compression_level,
    )
    .await?;

    trx_builder.push(packages::Wrapper::pack_from(args.sender.into()).removeOrder(id.clone()))?;

    let upload_transactions = upload_builder.finish()?;
    {
        let total_size = upload_transactions
            .iter()
            .map(|group| {
                group
                    .1
                    .iter()
                    .map(|trx| trx.transaction.len())
                    .sum::<usize>()
            })
            .sum::<usize>();
        let progress = ProgressBar::new(total_size as u64).with_style(
            ProgressStyle::with_template("{wide_bar} {bytes}/{total_bytes}\n{msg}")?,
        );
        progress.set_message("Uploading files");
        for (label, transactions, _carry) in upload_transactions {
            progress.set_message(label);
            for trx in transactions {
                let len = trx.transaction.len() as u64;
                let result = push_transaction(
                    &args.node_args.api,
                    client.clone(),
                    trx.packed(),
                    args.tx_args.trace,
                    args.tx_args.console,
                    Some(&progress),
                )
                .await;

                if let Err(err) = result {
                    progress.abandon();
                    return Err(err);
                }
                progress.inc(len);
            }
        }
        progress.finish();
    }

    let transactions = trx_builder.finish()?;

    {
        let progress = ProgressBar::new(account_transactions.len() as u64).with_style(
            ProgressStyle::with_template("{wide_bar} {pos}/{len} accounts\n{msg}")?,
        );
        push_transactions(
            &args.node_args.api,
            client.clone(),
            account_transactions,
            args.tx_args.trace,
            args.tx_args.console,
            &progress,
        )
        .await?;
        progress.finish_and_clear();
    }

    let progress = ProgressBar::new(transactions.len() as u64).with_style(
        ProgressStyle::with_template("{wide_bar} {pos}/{len} packages\n{msg}")?,
    );

    push_transactions(
        &args.node_args.api,
        client.clone(),
        transactions,
        args.tx_args.trace,
        args.tx_args.console,
        &progress,
    )
    .await?;

    if !args.tx_args.suppress_ok {
        progress.finish_with_message("Ok");
    } else {
        progress.finish_and_clear();
    }

    Ok(())
}

async fn list(args: &ListArgs) -> Result<(), anyhow::Error> {
    let (mut client, _proxy) = build_client(&args.node_args.proxy).await?;
    if args.all
        || (args.installed && args.available)
        || (!args.all & !args.installed && !args.available)
    {
        let installed =
            handle_unbooted(PackageList::installed(&args.node_args.api, &mut client).await)?;
        let package_registry = get_package_registry(&args.package_source, client.clone()).await?;
        let reglist = PackageList::from_registry(&package_registry)?;
        for name in installed.union(reglist).into_vec() {
            println!("{}", name);
        }
    } else if args.installed {
        let installed =
            handle_unbooted(PackageList::installed(&args.node_args.api, &mut client).await)?;
        for name in installed.into_vec() {
            println!("{}", name);
        }
    } else if args.available {
        let installed =
            handle_unbooted(PackageList::installed(&args.node_args.api, &mut client).await)?;
        let package_registry = get_package_registry(&args.package_source, client.clone()).await?;
        let reglist = PackageList::from_registry(&package_registry)?;
        for name in reglist.difference(installed).into_vec() {
            println!("{}", name);
        }
    }
    Ok(())
}

async fn search(args: &SearchArgs) -> Result<(), anyhow::Error> {
    let (client, _proxy) = build_client(&args.node_args.proxy).await?;
    let mut compiled = vec![];
    for pattern in &args.patterns {
        compiled.push(Regex::new(&("(?i)".to_string() + pattern))?);
    }
    // TODO: search installed packages as well
    let package_registry = get_package_registry(&args.package_source, client.clone()).await?;
    let mut primary_matches = vec![];
    let mut secondary_matches = vec![];
    for info in package_registry.index()? {
        let mut name_matched = 0;
        let mut description_matched = 0;
        for re in &compiled[..] {
            if re.is_match(&info.name) {
                name_matched += 1;
            } else if re.is_match(&info.description) {
                description_matched += 1;
            } else {
                break;
            }
        }
        if name_matched == compiled.len() {
            primary_matches.push(info);
        } else if name_matched + description_matched == compiled.len() {
            secondary_matches.push(info);
        }
    }
    primary_matches.sort_unstable_by(|a, b| a.name.cmp(&b.name));
    secondary_matches.sort_unstable_by(|a, b| a.name.cmp(&b.name));
    for result in primary_matches {
        println!("{}", result.name);
    }
    for result in secondary_matches {
        println!("{}", result.name);
    }
    Ok(())
}

struct ServicePrinter<'a> {
    service: AccountNumber,
    info: Option<&'a ServiceInfo>,
    data: &'a [PackageDataFile],
}

impl fmt::Display for ServicePrinter<'_> {
    fn fmt(&self, f: &mut fmt::Formatter<'_>) -> fmt::Result {
        if let Some(info) = &self.info {
            writeln!(f, "service: {}", self.service)?;
            if !info.flags.is_empty() {
                write!(f, "  flags:")?;
                for flag in &info.flags {
                    write!(f, " {}", flag)?;
                }
                writeln!(f, "")?;
            }
            if let Some(server) = &info.server {
                writeln!(f, "  server: {}", server)?;
            }
        } else {
            writeln!(f, "account: {}", self.service)?;
        }
        if !self.data.is_empty() {
            writeln!(f, "  files:")?;
            for file in self.data {
                writeln!(f, "    {}", &file.filename)?;
            }
        }
        Ok(())
    }
}

fn get_service_data(s: &[PackageDataFile], account: AccountNumber) -> &[PackageDataFile] {
    let key = account.to_string();
    let lower = s.partition_point(|file| &file.account.to_string() < &key);
    let upper = s.partition_point(|file| &file.account.to_string() <= &key);
    &s[lower..upper]
}

async fn show_package<T: PackageRegistry + ?Sized>(
    reg: &T,
    base_url: &reqwest::Url,
    client: &mut reqwest::Client,
    package: &Meta,
    origin: &PackageOrigin,
) -> Result<(), anyhow::Error> {
    let mut manifest = get_manifest(reg, base_url, client, package, origin).await?;
    println!("name: {}-{}", &package.name, &package.version);
    println!("description: {}", &package.description);
    let mut services: Vec<_> = manifest.services.into_iter().collect();
    services.sort_by(|lhs, rhs| lhs.0.to_string().cmp(&rhs.0.to_string()));
    manifest.data.sort_by(|lhs, rhs| {
        (
            lhs.account.to_string(),
            lhs.service.to_string(),
            &lhs.filename,
        )
            .cmp(&(
                rhs.account.to_string(),
                rhs.service.to_string(),
                &rhs.filename,
            ))
    });

    for account in &package.accounts {
        let info = services
            .binary_search_by(|service| service.0.to_string().cmp(&account.to_string()))
            .map_or(None, |idx| Some(&services[idx].1));
        print!(
            "{}",
            &ServicePrinter {
                service: *account,
                info,
                data: get_service_data(&manifest.data, *account)
            }
        );
    }
    Ok(())
}

// an unbooted chain has no packages installed
fn handle_unbooted(list: Result<PackageList, anyhow::Error>) -> Result<PackageList, anyhow::Error> {
    if let Err(e) = &list {
        if e.root_cause()
            .to_string()
            .contains("Node is not connected to any psibase network.")
        {
            return Ok(PackageList::new());
        }
    }
    list
}

async fn package_info(args: &InfoArgs) -> Result<(), anyhow::Error> {
    let (mut client, _proxy) = build_client(&args.node_args.proxy).await?;
    let installed =
        handle_unbooted(PackageList::installed(&args.node_args.api, &mut client).await)?;
    let mut package_registry = JointRegistry::new();
    let (files, packages) = FileSetRegistry::from_files(&args.packages)?;
    package_registry.push(files)?;
    add_package_registry(&args.package_source, client.clone(), &mut package_registry).await?;
    let reglist = PackageList::from_registry(&package_registry)?;

    for package in &packages {
        if let Some((meta, origin)) = installed.get_by_name(package)? {
            show_package(
                &package_registry,
                &args.node_args.api,
                &mut client,
                meta,
                origin,
            )
            .await?;
        } else if let Some((meta, origin)) = reglist.get_by_name(package)? {
            show_package(
                &package_registry,
                &args.node_args.api,
                &mut client,
                meta,
                origin,
            )
            .await?;
        } else {
            eprintln!("Package {} not found", package);
        }
    }

    Ok(())
}

#[derive(Serialize, Deserialize)]
struct TokenData<'a> {
    exp: i64,
    mode: &'a str,
}

fn create_token(expires_after: Duration, mode: &str) -> Result<(), anyhow::Error> {
    let key_text = rpassword::prompt_password("Enter Key: ")?;
    let claims = TokenData {
        exp: (Utc::now() + expires_after).timestamp(),
        mode: mode,
    };
    let key: Hmac<Sha256> = Hmac::new_from_slice(key_text.as_bytes())?;
    let token = claims.sign_with_key(&key)?;
    println!("{}", token);
    Ok(())
}

#[derive(Deserialize)]
struct LoginReply {
    access_token: String,
    token_type: String,
}

async fn handle_login(args: &LoginArgs) -> Result<(), anyhow::Error> {
    let (client, _proxy) = build_client(&args.node_args.proxy).await?;

    let root_host = args
        .node_args
        .api
        .domain()
        .expect("api must use a domain name");
    let actions = vec![login_action(args.user.into(), args.app.into(), root_host)];

    let expiration = TimePointSec::from(chrono::Utc::now() + chrono::Duration::seconds(10));
    let tapos = Tapos {
        expiration: expiration,
        refBlockSuffix: 0,
        flags: Tapos::DO_NOT_BROADCAST_FLAG,
        refBlockIndex: 0,
    };
    let trx = Transaction {
        tapos: tapos,
        actions,
        claims: vec![],
    };

    let reply: LoginReply = as_json(
        client
            .post(transact::SERVICE.url(&args.node_args.api)?.join("/login")?)
            .header("Content-Type", "application/octet-stream")
            .header("Accept", "application/json")
            .body(sign_transaction(trx, &args.sig_args.sign)?.packed()),
    )
    .await?;
    println!("{} {}", reply.token_type, reply.access_token);
    Ok(())
}

fn get_external(name: &OsString) -> Option<&str> {
    name.to_str()?
        .strip_prefix("psibase-")?
        .strip_suffix(".wasm")
}

fn list_external() -> Result<Vec<String>, anyhow::Error> {
    let command_path = data_directory()?.join("wasm");
    let mut result = Vec::new();
    for dir in command_path.read_dir()? {
        if let Some(name) = get_external(&dir?.file_name()) {
            result.push(name.to_string())
        }
    }
    Ok(result)
}

fn unrecognized_subcommand(command: &mut clap::Command, name: &OsString) -> ! {
    let mut command = std::mem::take(command)
        .disable_help_subcommand(false)
        .disable_help_flag(false);
    let mut err = clap::Error::new(clap::error::ErrorKind::InvalidSubcommand).with_cmd(&command);
    err.insert(
        clap::error::ContextKind::InvalidSubcommand,
        clap::error::ContextValue::String(name.to_string_lossy().to_string()),
    );
    err.insert(
        clap::error::ContextKind::Usage,
        clap::error::ContextValue::StyledStr(command.render_usage()),
    );
    err.exit();
}

fn handle_external(args: &Vec<OsString>) -> Result<(), anyhow::Error> {
    let psitest = find_psitest();
    let command_path = data_directory()?.join("wasm");
    let mut filename: OsString = "psibase-".to_string().into();
    filename.push(&args[0]);
    filename.push(".wasm");
    let wasm_file = command_path.join(filename);
    if !wasm_file.is_file() {
        let command = clap::Command::new("psibase");
        let mut command = BasicArgs::augment_args(command)
            .disable_help_subcommand(true)
            .disable_help_flag(true);
        command.build();
        unrecognized_subcommand(&mut command, &args[0]);
    }
    Err(std::process::Command::new(psitest)
        .arg(wasm_file)
        .args(&args[1..])
        .exec())?
}

fn print_subcommand_help<'a, I: Iterator<Item = &'a OsString>>(
    mut iter: I,
    command: &mut clap::Command,
) {
    if let Some(name) = iter.next() {
        if let Some(subcommand) = command.find_subcommand_mut(name) {
            print_subcommand_help(iter, subcommand)
        } else {
            unrecognized_subcommand(command, name);
        }
    } else {
        command.print_help().unwrap();
    }
}

fn print_help(subcommand: &[OsString]) -> Result<(), anyhow::Error> {
    let command = clap::Command::new("psibase");
    let mut command = BasicArgs::augment_args(command);
    if !subcommand.is_empty() {
        command.build();
        let mut iter = subcommand.iter();
        if let Some(command) = command.find_subcommand_mut(iter.next().unwrap()) {
            print_subcommand_help(iter, command);
        } else {
            let mut subcommand: Vec<_> = subcommand.iter().cloned().collect();
            subcommand.push(OsStr::new("--help").to_os_string());
            handle_external(&subcommand)?;
        }
    } else {
        command = command
            .disable_help_subcommand(true)
            .disable_help_flag(true);
        if let Ok(subcommands) = list_external() {
            for sub in subcommands {
                command = command.subcommand(clap::Command::new(sub));
            }
        }
        command.build();
        command.print_help()?;
    }
    Ok(())
}

fn parse_args() -> Result<BasicArgs, anyhow::Error> {
    let command = clap::Command::new("psibase");
    let mut command = BasicArgs::augment_args(command);
    command.build();
    command = command
        .disable_help_subcommand(true)
        .disable_help_flag(true);
    Ok(BasicArgs::from_arg_matches(&command.get_matches())?)
}

struct LocalhostResolver {
    resolver: hyper::client::connect::dns::GaiResolver,
}

impl LocalhostResolver {
    fn new() -> LocalhostResolver {
        LocalhostResolver {
            resolver: hyper::client::connect::dns::GaiResolver::new(),
        }
    }
}

async fn forward_resolve(
    mut resolver: hyper::client::connect::dns::GaiResolver,
    mut name: hyper::client::connect::dns::Name,
) -> Result<reqwest::dns::Addrs, Box<dyn core::error::Error + Send + Sync>> {
    if name.as_str().ends_with(".localhost") {
        name = "localhost".parse().map_err(|err| Box::new(err))?
    }
    match resolver.call(name).await {
        Ok(addrs) => Ok(Box::new(addrs)),
        Err(err) => Err(Box::new(err)),
    }
}

impl reqwest::dns::Resolve for LocalhostResolver {
    fn resolve(&self, name: hyper::client::connect::dns::Name) -> reqwest::dns::Resolving {
        Box::pin(forward_resolve(self.resolver.clone(), name))
    }
}

async fn build_client(
    proxy: &Option<Url>,
) -> Result<(reqwest::Client, Option<AutoAbort>), anyhow::Error> {
    let (builder, result) = apply_proxy(reqwest::Client::builder(), proxy).await?;
    Ok((
        builder
            .gzip(true)
            .dns_resolver(Arc::new(LocalhostResolver::new()))
            .build()?,
        result,
    ))
}

pub fn parse_api_endpoint(api_str: &str) -> Result<Url, anyhow::Error> {
    if let Ok(api_url) = Url::parse(api_str) {
        Ok(api_url)
    } else {
        let host_url = read_host_url(api_str)?;
        Ok(Url::parse(&host_url)?)
    }
}

#[tokio::main]
async fn main() -> Result<(), anyhow::Error> {
    let args = parse_args()?;
    if let Some(help) = &args.help {
        return print_help(help);
    }
    let Some(command) = &args.command else {
        return print_help(&[]);
    };
    match command {
        Command::Boot(args) => boot(&args).await?,
        Command::Create(args) => create(&args).await?,
        Command::Modify(args) => modify(&args).await?,
        Command::Deploy(args) => deploy(&args).await?,
        Command::Upload(args) => {
            if args.recursive {
                if args.content_type.is_some() {
                    return Err(anyhow!("--recursive is incompatible with --content-type"));
                }
                upload_tree(&args).await?
            } else {
                upload(&args).await?
            }
        }
        Command::Install(args) => install(&args).await?,
        Command::List(args) => list(&args).await?,
        Command::Search(args) => search(&args).await?,
        Command::Info(args) => package_info(&args).await?,
        Command::CreateToken(args) => {
            create_token(Duration::seconds(args.expires_after), &args.mode)?
        }
        Command::Login(args) => handle_login(args).await?,
        Command::Config(config) => handle_cli_config_cmd(config)?,
        Command::Help { command } => print_help(command)?,
        Command::External(argv) => handle_external(argv)?,
    }

    Ok(())
}<|MERGE_RESOLUTION|>--- conflicted
+++ resolved
@@ -7,29 +7,16 @@
 use hyper::service::Service as _;
 use indicatif::{ProgressBar, ProgressStyle};
 use jwt::SignWithKey;
-<<<<<<< HEAD
-use psibase::services::{accounts, auth_delegate, packages, sites, staged_tx};
-use psibase::{
-    account, apply_proxy, as_json, compress_content, create_boot_transactions,
-    get_accounts_to_create, get_installed_manifest, get_manifest, get_tapos_for_head,
-    new_account_action, push_transaction, push_transactions, reg_server, set_auth_service_action,
-    set_code_action, set_key_action, sign_transaction, AccountNumber, Action, AnyPrivateKey,
-    AnyPublicKey, AutoAbort, Checksum256, DirectoryRegistry, ExactAccountNumber, FileSetRegistry,
-    HTTPRegistry, JointRegistry, Meta, PackageDataFile, PackageList, PackageOp, PackageOrigin,
-    PackageRegistry, ServiceInfo, SignedTransaction, StagedUpload, Tapos, TaposRefBlock,
-    TimePointSec, TraceFormat, Transaction, TransactionBuilder, TransactionTrace,
-=======
-use psibase::services::{accounts, auth_delegate, sites, transact};
+use psibase::services::{accounts, auth_delegate, packages, sites, staged_tx, transact};
 use psibase::{
     account, apply_proxy, as_json, compress_content, create_boot_transactions,
     get_accounts_to_create, get_installed_manifest, get_manifest, get_tapos_for_head, login_action,
-    method, new_account_action, push_transaction, push_transactions, reg_server,
-    set_auth_service_action, set_code_action, set_key_action, sign_transaction, AccountNumber,
-    Action, AnyPrivateKey, AnyPublicKey, AutoAbort, ChainUrl, DirectoryRegistry,
-    ExactAccountNumber, FileSetRegistry, HTTPRegistry, JointRegistry, Meta, PackageDataFile,
-    PackageList, PackageOp, PackageOrigin, PackageRegistry, ServiceInfo, SignedTransaction, Tapos,
+    new_account_action, push_transaction, push_transactions, reg_server, set_auth_service_action,
+    set_code_action, set_key_action, sign_transaction, AccountNumber, Action, AnyPrivateKey,
+    AnyPublicKey, AutoAbort, ChainUrl, Checksum256, DirectoryRegistry, ExactAccountNumber,
+    FileSetRegistry, HTTPRegistry, JointRegistry, Meta, PackageDataFile, PackageList, PackageOp,
+    PackageOrigin, PackageRegistry, ServiceInfo, SignedTransaction, StagedUpload, Tapos,
     TaposRefBlock, TimePointSec, TraceFormat, Transaction, TransactionBuilder, TransactionTrace,
->>>>>>> 74fb354e
 };
 use regex::Regex;
 use reqwest::Url;
