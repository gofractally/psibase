--- conflicted
+++ resolved
@@ -44,7 +44,6 @@
     CrossOriginFile{file: String} = "The package file {file} has a different origin from the package index",
 }
 
-<<<<<<< HEAD
 fn should_compress(content_type: &str) -> bool {
     matches!(
         content_type,
@@ -81,12 +80,9 @@
     }
 }
 
-#[derive(Debug, Clone, Default, Serialize, Deserialize, PartialEq, Eq, Pack, Unpack, ToSchema)]
-=======
 #[derive(
     Debug, Clone, Default, Serialize, Deserialize, PartialEq, Eq, Pack, Unpack, ToSchema, Hash,
 )]
->>>>>>> 97a3077c
 #[fracpack(fracpack_mod = "fracpack")]
 pub struct PackageRef {
     pub name: String,
