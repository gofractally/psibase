use crate::services::{
    accounts, auth_delegate, brotli_codec::brotli_impl, http_server, packages, producers, setcode,
    sites, transact,
};
use crate::{
    new_account_action, reg_server, schema_types, set_auth_service_action, set_code_action,
    set_key_action, solve_dependencies, version_match, AccountNumber, Action, AnyPublicKey,
    Checksum256, GenesisService, Hex, MethodNumber, MethodString, Pack, PackageDisposition,
    PackageOp, PackagePreference, Schema, ToSchema, Unpack, Version,
};
use anyhow::{anyhow, Context};
use async_trait::async_trait;
use custom_error::custom_error;
use flate2::write::GzEncoder;
use fracpack::CompiledSchema;
use regex::Regex;
use serde::{Deserialize, Serialize};
use sha2::{Digest, Sha256};
use std::collections::{hash_map, HashMap, HashSet};
use std::ffi::OsString;
use std::fs::File;
use std::io::{BufReader, Read, Seek};
use std::path::{Path, PathBuf};
use std::str::FromStr;
use zip::ZipArchive;

#[cfg(not(target_family = "wasm"))]
use crate::ChainUrl;
#[cfg(not(target_family = "wasm"))]
use std::io::Write;
#[cfg(not(target_family = "wasm"))]
use tempfile::tempfile;

custom_error! {
    pub Error
        MissingMeta          = "Service does not contain meta.json",
    InvalidFlags = "Invalid service flags",
    DependencyCycle = "Cycle in service dependencies",
    UnknownFileType{path:String} = "Cannot determine Mime-Type for {path}",
    UnknownAccount{name:AccountNumber} = "Account {name} not defined in meta.json",
    AccountConflict{name: AccountNumber, old: String, new: String} = "The account {name} is defined by more than one package: {old}, {new}",
    MissingDepAccount{name: AccountNumber, package: String} = "The account {name} required by {package} is not defined by any package",
    MissingDepPackage{name: String, dep: String} = "The package {name} uses {dep} but does not depend on it",
    PackageNotFound{package: String} = "The package {package} was not found",
    DuplicatePackage{package: String} = "The package {package} was declared multiple times in the package index",
    PackageDigestFailure{package: String} = "The package file for {package} does not match the package index",
    PackageMetaMismatch{package: String} = "The package metadata for {package} does not match the package index",
    CrossOriginFile{file: String} = "The package file {file} has a different origin from the package index",
<<<<<<< HEAD
    UnknownAction{service: AccountNumber, method: MethodNumber} = "{service} does not have an action called {method}",
    MissingSchema{service: AccountNumber} = "Cannot find schema for {service}",
=======
    InvalidPackageSource = "Invalid package source",
>>>>>>> 1ce375a9
}

fn should_compress(content_type: &str) -> bool {
    matches!(
        content_type,
        "text/plain"
            | "text/html"
            | "text/css"
            | "application/javascript"
            | "application/json"
            | "application/xml"
            | "application/rss+xml"
            | "application/atom+xml"
            | "image/svg+xml"
            | "font/ttf"
            | "font/otf"
            | "application/wasm"
    )
}

pub fn compress_content(
    content: &[u8],
    content_type: &str,
    compression_level: u32,
) -> (Vec<u8>, Option<String>) {
    if should_compress(content_type) {
        assert!(
            compression_level >= 1 && compression_level <= 11,
            "Compression level must be between 1 and 11"
        );

        let compressed_content = brotli_impl::compress(content.to_vec(), compression_level as u8);

        (compressed_content, Some("br".to_string()))
    } else {
        (content.to_vec(), None)
    }
}

#[derive(
    Debug, Clone, Default, Serialize, Deserialize, PartialEq, Eq, Pack, Unpack, ToSchema, Hash,
)]
#[fracpack(fracpack_mod = "fracpack")]
pub struct PackageRef {
    pub name: String,
    pub version: String,
}

#[derive(Debug, Clone, Default, Serialize, Deserialize, PartialEq, Eq, Pack, Unpack, ToSchema)]
#[fracpack(fracpack_mod = "fracpack")]
pub struct Meta {
    pub name: String,
    pub version: String,
    #[serde(default)]
    pub description: String,
    #[serde(default)]
    pub depends: Vec<PackageRef>,
    #[serde(default)]
    pub accounts: Vec<AccountNumber>,
}

impl Meta {
    pub fn info(&self, sha256: Checksum256, file: String) -> PackageInfo {
        return PackageInfo {
            name: self.name.clone(),
            version: self.version.clone(),
            description: self.description.clone(),
            depends: self.depends.clone(),
            accounts: self.accounts.clone(),
            sha256,
            file,
        };
    }
}

#[derive(Debug, Clone, Default, Serialize, Deserialize, PartialEq, Eq)]
pub struct PackageInfo {
    pub name: String,
    pub version: String,
    #[serde(default)]
    pub description: String,
    #[serde(default)]
    pub depends: Vec<PackageRef>,
    #[serde(default)]
    pub accounts: Vec<AccountNumber>,
    #[serde(default)]
    pub sha256: Checksum256,
    #[serde(default)]
    pub file: String,
}

impl PackageInfo {
    fn meta(&self) -> Meta {
        Meta {
            name: self.name.clone(),
            version: self.version.clone(),
            description: self.description.clone(),
            depends: self.depends.clone(),
            accounts: self.accounts.clone(),
        }
    }
}

#[derive(Debug, Clone, Default, Serialize, Deserialize, PartialEq, Eq)]
pub struct InstalledPackageInfo {
    pub name: String,
    pub version: String,
    pub description: String,
    pub depends: Vec<PackageRef>,
    pub accounts: Vec<AccountNumber>,
    pub owner: AccountNumber,
}

impl InstalledPackageInfo {
    pub fn meta(&self) -> Meta {
        Meta {
            name: self.name.clone(),
            version: self.version.clone(),
            description: self.description.clone(),
            depends: self.depends.clone(),
            accounts: self.accounts.clone(),
        }
    }
}

#[derive(Debug, Clone, Default, Serialize, Deserialize, PartialEq, Eq, Hash)]
pub struct PackageDataFile {
    pub account: AccountNumber,
    pub service: AccountNumber,
    pub filename: String,
}

#[derive(Debug, Clone, Default, Serialize, Deserialize)]
pub struct PackageManifest {
    pub services: HashMap<AccountNumber, ServiceInfo>,
    pub data: Vec<PackageDataFile>,
}

#[derive(Debug, Clone, Default, Serialize, Deserialize, PartialEq, Eq)]
pub struct ServiceInfo {
    pub flags: Vec<String>,
    pub server: Option<AccountNumber>,
    pub schema: Option<Schema>,
}

pub struct PackagedService<R: Read + Seek> {
    archive: zip::read::ZipArchive<R>,
    meta: Meta,
    services: Vec<(AccountNumber, usize, ServiceInfo)>,
    data: Vec<(AccountNumber, usize)>,
}

pub type SchemaMap = HashMap<AccountNumber, Schema>;

#[derive(Debug, Clone, Default, Serialize, Deserialize, PartialEq, Eq)]
#[serde(rename_all = "camelCase")]
pub struct PrettyAction {
    /// Account sending the action
    pub sender: AccountNumber,

    /// Service to execute the action
    pub service: AccountNumber,

    /// Service method to execute
    pub method: MethodNumber,

    /// Data for the method
    pub raw_data: Option<Hex<Vec<u8>>>,
    pub data: Option<serde_json::Value>,
}

impl PrettyAction {
    fn into_action(self, schemas: &SchemaMap) -> Result<Action, anyhow::Error> {
        let raw_data = match self.raw_data {
            Some(raw_data) => raw_data,
            None => {
                let schema = schemas.get(&self.service).unwrap();
                let custom = schema_types();
                let mut cschema = CompiledSchema::new(&schema.types, &custom);
                let Some(act) = schema.actions.get(&MethodString(self.method.to_string())) else {
                    Err(Error::UnknownAction {
                        service: self.service,
                        method: self.method,
                    })?
                };
                cschema.extend(&act.params);
                let data = self.data.unwrap_or_else(|| serde_json::json!({}));
                cschema.from_value(&act.params, &data)?.into()
            }
        };
        Ok(Action {
            sender: self.sender,
            service: self.service,
            method: self.method,
            rawData: raw_data,
        })
    }
}

fn translate_flags(flags: &[String]) -> Result<u64, Error> {
    let mut result = 0;
    for flag in flags {
        result |= match flag.as_str() {
            "allowSudo" => 1 << 0,
            "allowWriteNative" => 1 << 1,
            "isSubjective" => 1 << 2,
            "allowWriteSubjective" => 1 << 3,
            "canNotTimeOut" => 1 << 4,
            "canSetTimeLimit" => 1 << 5,
            "isAuthService" => 1 << 6,
            "forceReplay" => 1 << 7,
            "allowSocket" => 1 << 8,
            "allowNativeSubjective" => 1 << 9,
            _ => Err(Error::InvalidFlags)?,
        };
    }
    Ok(result)
}

fn read<T: Read>(reader: &mut T) -> Result<Vec<u8>, anyhow::Error> {
    let mut result = vec![];
    reader.read_to_end(&mut result)?;
    Ok(result)
}

impl<R: Read + Seek> PackagedService<R> {
    pub fn new(reader: R) -> Result<Self, anyhow::Error> {
        let mut archive = ZipArchive::new(reader)?;
        let mut info_files: HashMap<AccountNumber, usize> = HashMap::new();
        let mut service_files: Vec<(AccountNumber, usize)> = vec![];
        let mut data = vec![];
        let mut meta_index = None;
        let service_re = Regex::new(r"^service/([-a-zA-Z0-9]*)\.(wasm|json)$")?;
        let data_re = Regex::new(r"^data/([-a-zA-Z0-9]*)/.*$")?;
        for index in 0..archive.len() {
            let raw_file = archive.by_index_raw(index)?;
            let filename = raw_file.name();
            if filename == "meta.json" {
                meta_index = Some(index)
            } else if let Some(captures) = service_re.captures(filename) {
                match captures.extract() {
                    (_, [name, "wasm"]) => {
                        service_files.push((AccountNumber::from_str(name)?, index));
                    }
                    (_, [name, "json"]) => {
                        info_files.insert(AccountNumber::from_str(name)?, index);
                    }
                    _ => {}
                }
            } else if let Some(captures) = data_re.captures(filename) {
                if raw_file.is_file() {
                    let (_, [name]) = captures.extract();
                    data.push((AccountNumber::from_str(name)?, index));
                }
            }
        }
        let meta_contents =
            std::io::read_to_string(archive.by_index(meta_index.ok_or(Error::MissingMeta)?)?)?;
        let meta: Meta = serde_json::de::from_str(&meta_contents)?;
        let mut services = vec![];
        for (account, file) in service_files {
            if !meta.accounts.contains(&account) {
                Err(Error::UnknownAccount { name: account })?
            }
            let info = match info_files.get(&account) {
                Some(info_idx) => serde_json::de::from_reader(archive.by_index(*info_idx)?)?,
                None => ServiceInfo {
                    flags: vec![],
                    server: None,
                    schema: None,
                },
            };
            services.push((account, file, info));
        }
        for (account, _file) in &data[..] {
            if !meta.accounts.contains(&account) {
                Err(Error::UnknownAccount { name: *account })?
            }
        }
        Ok(PackagedService {
            archive: archive,
            meta: meta,
            services: services,
            data: data,
        })
    }
    pub fn name(&self) -> &str {
        &self.meta.name
    }
    pub fn meta(&self) -> &Meta {
        &self.meta
    }
    pub fn get_genesis(&mut self, services: &mut Vec<GenesisService>) -> Result<(), anyhow::Error> {
        for (account, index, info) in &self.services {
            services.push(GenesisService {
                service: *account,
                flags: translate_flags(&info.flags)?,
                vmType: 0,
                vmVersion: 0,
                code: read(&mut self.archive.by_index(*index)?)?.into(),
            })
        }
        Ok(())
    }
    // This does the same work as get_genesis, for services that
    // don't need to be installed in the boot block.
    pub fn install_code(&mut self, actions: &mut Vec<Action>) -> Result<(), anyhow::Error> {
        // service accounts
        for (account, index, info) in &self.services {
            actions.push(set_code_action(
                *account,
                read(&mut self.archive.by_index(*index)?)?.into(),
            ));
            let flags = translate_flags(&info.flags)?;
            if flags != 0 {
                actions.push(setcode::Wrapper::pack().setFlags(*account, flags));
            }
        }
        Ok(())
    }
    pub fn set_schema(&mut self, actions: &mut Vec<Action>) -> Result<(), anyhow::Error> {
        for (account, _, info) in &self.services {
            if let Some(schema) = &info.schema {
                actions.push(packages::Wrapper::pack_from(*account).setSchema(schema.clone()))
            }
        }
        Ok(())
    }
    pub fn has_service(&self, service: AccountNumber) -> bool {
        for (account, _, _) in &self.services {
            if *account == service {
                return true;
            }
        }
        false
    }
    pub fn store_data(
        &mut self,
        actions: &mut Vec<Action>,
        mut uploader: Option<&mut StagedUpload>,
        compression_level: u32,
    ) -> Result<(), anyhow::Error> {
        let data_re = Regex::new(r"^data/[-a-zA-Z0-9]*(/.*)$")?;
        for (sender, index) in &self.data {
            let mut file = self.archive.by_index(*index)?;
            let file_name = file.name().to_string();
            let path = data_re
                .captures(&file_name)
                .unwrap()
                .get(1)
                .unwrap()
                .as_str();

            if let Some(t) = mime_guess::from_path(path).first() {
                let content = read(&mut file)?;
                let (content, content_encoding) =
                    compress_content(&content, t.essence_str(), compression_level);

                if let Some(uploader) = &mut uploader {
                    let index = uploader.next_file_index();
                    let tmp_path = format!("/.staged/{:016X}/{}", uploader.id, index);
                    let tmp_sender = uploader.sender;
                    let content_hash: [u8; 32] = Sha256::digest(&content).into();

                    uploader.actions.push(
                        sites::Wrapper::pack_from_to(tmp_sender, sites::SERVICE).storeSys(
                            tmp_path.clone(),
                            t.essence_str().to_string(),
                            content_encoding.clone(),
                            content.into(),
                        ),
                    );
                    actions.push(
                        sites::Wrapper::pack_from_to(*sender, sites::SERVICE).hardlink(
                            path.to_string(),
                            t.essence_str().to_string(),
                            content_encoding,
                            content_hash.into(),
                        ),
                    );
                    actions.push(
                        sites::Wrapper::pack_from_to(tmp_sender, sites::SERVICE)
                            .remove(tmp_path.to_string()),
                    );
                } else {
                    actions.push(
                        sites::Wrapper::pack_from_to(*sender, sites::SERVICE).storeSys(
                            path.to_string(),
                            t.essence_str().to_string(),
                            content_encoding,
                            content.into(),
                        ),
                    );
                }
            } else {
                Err(Error::UnknownFileType {
                    path: file.name().to_string(),
                })?
            }
        }
        Ok(())
    }
    pub fn reg_server(&mut self, actions: &mut Vec<Action>) -> Result<(), anyhow::Error> {
        for (account, _, info) in &self.services {
            if let Some(server) = &info.server {
                actions.push(http_server::Wrapper::pack_from(*account).registerServer(*server))
            }
        }
        Ok(())
    }
    pub fn get_accounts(&self) -> &[AccountNumber] {
        &self.meta.accounts
    }
    pub fn read_postinstall(&mut self) -> Result<Vec<PrettyAction>, anyhow::Error> {
        if let Ok(file) = self.archive.by_name("script/postinstall.json") {
            Ok(serde_json::de::from_str(&std::io::read_to_string(file)?)?)
        } else {
            Ok(Vec::new())
        }
    }
    pub fn postinstall(
        &mut self,
        schemas: &SchemaMap,
        actions: &mut Vec<Action>,
    ) -> Result<(), anyhow::Error> {
        if let Ok(file) = self.archive.by_name("script/postinstall.json") {
            let script: Vec<PrettyAction> =
                serde_json::de::from_str(&std::io::read_to_string(file)?)?;
            actions.append(
                &mut script
                    .into_iter()
                    .map(|act| act.into_action(schemas))
                    .collect::<Result<Vec<Action>, anyhow::Error>>()?,
            );
        }
        Ok(())
    }

    fn manifest_services(&self) -> HashMap<AccountNumber, ServiceInfo> {
        let mut result = HashMap::new();
        for (service, _, info) in &self.services {
            result.insert(*service, info.clone());
        }
        result
    }

    fn manifest_data(&mut self) -> Vec<PackageDataFile> {
        let mut manifest = vec![];
        let data_re = Regex::new(r"^data/[-a-zA-Z0-9]*(/.*)$").unwrap();
        for (sender, index) in &self.data {
            let service = if self.has_service(*sender) {
                *sender
            } else {
                sites::SERVICE
            };
            let file = self.archive.by_index(*index).unwrap();
            let path = data_re
                .captures(file.name())
                .unwrap()
                .get(1)
                .unwrap()
                .as_str();
            manifest.push(PackageDataFile {
                account: *sender,
                service,
                filename: path.to_string(),
            });
        }
        manifest
    }

    pub fn manifest(&mut self) -> PackageManifest {
        let services = self.manifest_services();
        let data = self.manifest_data();
        PackageManifest { services, data }
    }

    pub fn commit_install(
        &mut self,
        sender: AccountNumber,
        actions: &mut Vec<Action>,
    ) -> Result<(), anyhow::Error> {
        let manifest = self.manifest();
        let mut manifest_encoder = GzEncoder::new(Vec::new(), flate2::Compression::default());
        serde_json::to_writer(&mut manifest_encoder, &manifest)?;
        actions.push(
            packages::Wrapper::pack_from(sender)
                .postinstall(self.meta.clone(), manifest_encoder.finish()?.into()),
        );
        Ok(())
    }

    pub fn create_account(
        &self,
        account: AccountNumber,
        key: &Option<AnyPublicKey>,
        sender: AccountNumber,
        actions: &mut Vec<Action>,
    ) -> Result<(), anyhow::Error> {
        actions.push(new_account_action(accounts::SERVICE, account));
        if let Some(key) = key {
            actions.push(set_key_action(account, key));
            actions.push(set_auth_service_action(account, key.auth_service()));
        } else {
            actions.push(auth_delegate::Wrapper::pack_from(account).setOwner(sender));
            actions.push(set_auth_service_action(account, auth_delegate::SERVICE));
        }
        Ok(())
    }

    pub fn install_accounts(
        &mut self,
        actions: &mut Vec<Vec<Action>>,
        mut uploader: Option<&mut StagedUpload>,
        sender: AccountNumber,
        key: &Option<AnyPublicKey>,
    ) -> Result<(), anyhow::Error> {
        // service accounts
        for (account, index, info) in &self.services {
            let mut group = vec![];
            self.create_account(*account, key, sender, &mut group)?;
            let code = read(&mut self.archive.by_index(*index)?)?;
            let code_hash: [u8; 32] = Sha256::digest(&code).into();
            if let Some(uploader) = &mut uploader {
                uploader
                    .actions
                    .push(setcode::Wrapper::pack_from(uploader.sender).stageCode(
                        *account,
                        uploader.id.clone(),
                        0,
                        0,
                        code.into(),
                    ));
                group.push(setcode::Wrapper::pack_from(*account).setCodeStaged(
                    uploader.sender,
                    uploader.id.clone(),
                    0,
                    0,
                    code_hash.into(),
                ));
            } else {
                group.push(set_code_action(*account, code.into()));
            }
            let flags = translate_flags(&info.flags)?;
            if flags != 0 {
                group.push(setcode::Wrapper::pack().setFlags(*account, flags));
            }
            if let Some(schema) = &info.schema {
                group.push(packages::Wrapper::pack_from(*account).setSchema(schema.clone()))
            }
            actions.push(group);
        }
        // extra accounts
        for account in self.get_accounts() {
            if !self.has_service(*account) {
                let mut group = vec![];
                self.create_account(*account, key, sender, &mut group)?;
                actions.push(group);
            }
        }
        Ok(())
    }

    // TODO: handle recovery from partial install
    pub fn install(
        &mut self,
        actions: &mut Vec<Action>,
        uploader: Option<&mut StagedUpload>,
        sender: AccountNumber,
        install_ui: bool,
        compression_level: u32,
        schemas: &SchemaMap,
    ) -> Result<(), anyhow::Error> {
        if install_ui {
            self.reg_server(actions)?;
            self.store_data(actions, uploader, compression_level)?;
        }

        self.postinstall(schemas, actions)?;
        self.commit_install(sender, actions)?;
        Ok(())
    }

    // Returns accounts that must be defined by either this package or its
    // immediate dependencies
    pub fn get_required_accounts(&mut self) -> Result<Vec<AccountNumber>, anyhow::Error> {
        let mut result = vec![];

        for account in self.get_accounts() {
            if !self.has_service(*account) {
                result.push(accounts::SERVICE)
            }
        }

        if !self.data.is_empty() {
            result.push(sites::SERVICE);
        }

        for (_, _, info) in &self.services {
            if let Some(_) = &info.server {
                result.push(http_server::SERVICE)
            }
        }

        if let Ok(file) = self.archive.by_name("script/postinstall.json") {
            let actions: Vec<PrettyAction> =
                serde_json::de::from_str(&std::io::read_to_string(file)?)?;
            for act in actions {
                result.push(act.sender);
                result.push(act.service);
            }
        }

        result.sort_unstable_by(|a, b| a.value.cmp(&b.value));
        result.dedup();

        Ok(result)
    }

    // returns accounts whose schemas are required
    pub fn get_required_schemas(
        &mut self,
        out: &mut HashSet<AccountNumber>,
    ) -> Result<(), anyhow::Error> {
        if let Ok(file) = self.archive.by_name("script/postinstall.json") {
            let actions: Vec<PrettyAction> =
                serde_json::de::from_str(&std::io::read_to_string(file)?)?;
            for act in actions {
                if act.raw_data.is_none() {
                    out.insert(act.service);
                }
            }
        }
        Ok(())
    }

    // Gets schemas for services in this package.
    // Removes the accounts found from accounts.
    pub fn get_schemas(
        &self,
        accounts: &mut HashSet<AccountNumber>,
        schemas: &mut SchemaMap,
    ) -> Result<(), anyhow::Error> {
        for (account, _, info) in &self.services {
            if accounts.remove(account) {
                schemas.insert(
                    *account,
                    info.schema
                        .clone()
                        .ok_or_else(|| Error::MissingSchema { service: *account })?,
                );
            }
        }
        Ok(())
    }

    #[cfg(not(target_family = "wasm"))]
    pub async fn load_schemas(
        &mut self,
        base_url: &reqwest::Url,
        client: &mut reqwest::Client,
        schemas: &mut SchemaMap,
    ) -> Result<(), anyhow::Error> {
        for (account, _, info) in &self.services {
            if let Some(schema) = info.schema.clone() {
                schemas.insert(*account, schema);
            }
        }
        let mut required = HashSet::new();
        self.get_required_schemas(&mut required)?;
        for account in required {
            if !schemas.contains_key(&account) {
                schemas.insert(
                    account,
                    crate::as_json(
                        client.get(
                            packages::SERVICE
                                .url(base_url)?
                                .join(&format!("/schema?service={account}"))?,
                        ),
                    )
                    .await?,
                );
            }
        }
        Ok(())
    }
}

pub fn get_schemas<T: Read + Seek>(
    packages: &mut [PackagedService<T>],
) -> Result<(SchemaMap, HashSet<AccountNumber>), anyhow::Error> {
    let mut accounts = HashSet::new();
    for package in &mut packages[..] {
        package.get_required_schemas(&mut accounts)?
    }
    let mut schemas = HashMap::new();
    for package in &mut packages[..] {
        package.get_schemas(&mut accounts, &mut schemas)?
    }
    Ok((schemas, accounts))
}

pub trait ActionGroup {
    fn append_to_tx(self, trx_actions: &mut Vec<Action>, size: &mut usize);
}

impl ActionGroup for Action {
    fn append_to_tx(self, trx_actions: &mut Vec<Action>, size: &mut usize) {
        *size += self.rawData.len();
        trx_actions.push(self);
    }
}

impl ActionGroup for Vec<Action> {
    fn append_to_tx(self, trx_actions: &mut Vec<Action>, size: &mut usize) {
        for act in self {
            act.append_to_tx(trx_actions, size);
        }
    }
}

pub trait ActionSink {
    fn push_action<T: ActionGroup>(&mut self, act: T) -> Result<(), anyhow::Error>;
}

impl ActionSink for Vec<Action> {
    fn push_action<T: ActionGroup>(&mut self, act: T) -> Result<(), anyhow::Error> {
        let mut size = 0;
        act.append_to_tx(self, &mut size);
        Ok(())
    }
}

pub struct StagedUpload {
    pub id: u64,
    pub sender: AccountNumber,
    pub actions: Vec<Action>,
    file_index: u32,
}

impl StagedUpload {
    pub fn new(id: u64, sender: AccountNumber) -> Self {
        StagedUpload {
            id,
            sender,
            actions: Vec::new(),
            file_index: 0,
        }
    }
    fn next_file_index(&mut self) -> u32 {
        let result = self.file_index;
        self.file_index += 1;
        result
    }
}

impl PackageManifest {
    // This removes every part of self that is not overwritten by other
    pub fn upgrade<T: ActionSink>(
        &self,
        other: PackageManifest,
        out: &mut T,
    ) -> Result<(), anyhow::Error> {
        let new_files: HashSet<_> = other.data.into_iter().collect();
        for file in &self.data {
            if !new_files.contains(file) {
                out.push_action(
                    sites::Wrapper::pack_from_to(file.account, file.service)
                        .remove(file.filename.clone()),
                )?;
            }
        }
        for (service, info) in &self.services {
            let other_info = other.services.get(service);
            if info.server.is_some() && other_info.map_or(true, |i| i.server.is_none()) {
                out.push_action(reg_server(*service, sites::SERVICE))?;
            }
            if !info.flags.is_empty() && other_info.map_or(true, |i| i.flags.is_empty()) {
                out.push_action(setcode::Wrapper::pack().setFlags(*service, 0))?;
            }
            if other_info.is_none() {
                out.push_action(set_code_action(*service, vec![]))?;
            }
        }
        Ok(())
    }
    pub fn remove<T: ActionSink>(&self, out: &mut T) -> Result<(), anyhow::Error> {
        for file in &self.data {
            out.push_action(
                sites::Wrapper::pack_from_to(file.account, file.service)
                    .remove(file.filename.clone()),
            )?;
        }
        for (service, info) in &self.services {
            if info.server.is_some() {
                out.push_action(reg_server(*service, sites::SERVICE))?;
            }
            if !info.flags.is_empty() {
                out.push_action(setcode::Wrapper::pack().setFlags(*service, 0))?;
            }
            out.push_action(set_code_action(*service, vec![]))?;
        }
        Ok(())
    }
}

// Two packages shall not create the same account
// Accounts used in any way during installation must be part of the package or
// its direct dependencies
pub fn validate_dependencies<T: Read + Seek>(
    packages: &mut [PackagedService<T>],
) -> Result<(), anyhow::Error> {
    let mut accounts: HashMap<AccountNumber, String> = HashMap::new();
    for p in &packages[..] {
        for account in p.get_accounts() {
            match accounts.entry(*account) {
                hash_map::Entry::Occupied(entry) => Err(Error::AccountConflict {
                    name: *account,
                    old: entry.get().to_string(),
                    new: p.meta.name.clone(),
                })?,
                hash_map::Entry::Vacant(entry) => entry.insert(p.meta.name.clone()),
            };
        }
    }
    for p in &mut packages[..] {
        for account in p.get_required_accounts()? {
            if let Some(package) = accounts.get(&account) {
                if &p.meta.name != package && !p.meta.depends.iter().any(|dep| &dep.name == package)
                {
                    Err(Error::MissingDepPackage {
                        name: p.meta.name.clone(),
                        dep: package.clone(),
                    })?;
                }
            } else {
                Err(Error::MissingDepAccount {
                    name: account,
                    package: p.meta.name.clone(),
                })?
            }
        }
    }
    Ok(())
}

pub fn make_refs(packages: &[String]) -> Result<Vec<PackageRef>, anyhow::Error> {
    let re = Regex::new(r"^(.*?)(?:-(\d+\.\d+\.\d+(?:-[0-9a-zA-Z-.]+)?(?:\+[0-9a-zA-Z-.]+)?))?$")?;
    let mut refs = vec![];
    for package in packages {
        if let Some(captures) = re.captures(package) {
            let name = captures.get(1).unwrap().as_str();
            let version = captures
                .get(2)
                .map_or("*".to_string(), |m| "=".to_string() + m.as_str());
            refs.push(PackageRef {
                name: name.to_string(),
                version: version,
            });
        }
    }
    Ok(refs)
}

// services that should be installed first
pub struct EssentialServices {
    remaining: Vec<AccountNumber>,
}

impl EssentialServices {
    pub fn new() -> Self {
        Self {
            remaining: vec![transact::SERVICE, producers::SERVICE, setcode::SERVICE],
        }
    }
    pub fn remove(&mut self, accounts: &[AccountNumber]) {
        for account in accounts {
            if let Some(idx) = self.remaining.iter().position(|a| a == account) {
                self.remaining.swap_remove(idx);
            }
        }
    }
    pub fn is_empty(&self) -> bool {
        self.remaining.is_empty()
    }
    pub fn intersects(&self, accounts: &[AccountNumber]) -> bool {
        for account in accounts {
            if self.remaining.iter().find(|a| *a == account).is_some() {
                return true;
            }
        }
        return false;
    }
}

pub fn get_essential_packages(
    packages: &Vec<PackageInfo>,
    essential_services: &EssentialServices,
) -> Vec<String> {
    let mut result = Vec::new();
    for info in packages {
        if essential_services.intersects(&info.accounts) {
            result.push(info.name.clone());
        }
    }
    result
}

#[async_trait(?Send)]
pub trait PackageRegistry {
    type R: Read + Seek;
    fn index(&self) -> Result<Vec<PackageInfo>, anyhow::Error>;
    async fn get_by_info(
        &self,
        info: &PackageInfo,
    ) -> Result<PackagedService<Self::R>, anyhow::Error>;
    // Returns a set of packages and all dependencies
    // The result is ordered by dependency so that if A depends on B, then B appears before A.
    async fn resolve(
        &self,
        packages: &[String],
    ) -> Result<Vec<PackagedService<Self::R>>, anyhow::Error> {
        let mut result = vec![];
        let index = self.index()?;
        let essential = get_essential_packages(&index, &EssentialServices::new());
        for op in solve_dependencies(
            index,
            make_refs(packages)?,
            vec![],
            essential,
            false,
            PackagePreference::Latest,
            PackagePreference::Current,
        )? {
            let PackageOp::Install(info) = op else {
                panic!("Only install is expected when there are no existing packages");
            };
            result.push(self.get_by_info(&info).await?);
        }

        Ok(result)
    }
}

pub struct DirectoryRegistry {
    dir: PathBuf,
    index: PathBuf,
}

impl DirectoryRegistry {
    pub fn new(path: PathBuf) -> Self {
        if path.is_dir() {
            let index = path.join("index.json");
            DirectoryRegistry { dir: path, index }
        } else {
            let dir = path.parent().unwrap().to_path_buf();
            DirectoryRegistry { dir, index: path }
        }
    }
}

#[async_trait(?Send)]
impl PackageRegistry for DirectoryRegistry {
    type R = BufReader<File>;
    fn index(&self) -> Result<Vec<PackageInfo>, anyhow::Error> {
        let f = File::open(&self.index)
            .with_context(|| format!("Cannot open {}", self.index.to_string_lossy()))?;
        let contents = std::io::read_to_string(f)?;
        let result: Vec<PackageInfo> = serde_json::de::from_str(&contents)?;
        Ok(result)
    }
    async fn get_by_info(
        &self,
        info: &PackageInfo,
    ) -> Result<PackagedService<Self::R>, anyhow::Error> {
        let path = self.dir.join(&info.file);
        let f =
            File::open(&path).with_context(|| format!("Cannot open {}", path.to_string_lossy()))?;
        PackagedService::new(BufReader::new(f))
    }
}

// A virtual registry that contains packages from a set of files
pub struct FileSetRegistry {
    info: Vec<PackageInfo>,
    by_hash: HashMap<Checksum256, PathBuf>,
}

impl FileSetRegistry {
    // Splits string that are paths to existing files from ones that are package names
    pub fn from_files(
        packages: &[OsString],
    ) -> Result<(FileSetRegistry, Vec<String>), anyhow::Error> {
        let mut not_files = Vec::new();
        let mut result = FileSetRegistry {
            info: Vec::new(),
            by_hash: HashMap::new(),
        };
        for package in packages {
            let path: &Path = package.as_ref();
            if path.exists() {
                let mut f =
                    File::open(path).with_context(|| format!("Cannot open {}", path.display()))?;
                let mut hasher = Sha256::new();
                std::io::copy(&mut f, &mut hasher)?;
                let hash: [u8; 32] = hasher.finalize().into();
                f.rewind()?;
                let mut archive = ZipArchive::new(f)?;

                let meta_contents = std::io::read_to_string(archive.by_name("meta.json")?)?;
                let meta: Meta = serde_json::de::from_str(&meta_contents)?;
                let sha256 = Checksum256::from(hash);
                not_files.push(format!("{}-{}", meta.name, meta.version));
                if result
                    .by_hash
                    .insert(sha256.clone(), PathBuf::from(path))
                    .is_none()
                {
                    result
                        .info
                        .push(meta.info(sha256, path.display().to_string()));
                }
            } else {
                not_files.push(
                    path.to_str()
                        .ok_or_else(|| anyhow!("{} is not valid UTF8", path.display()))?
                        .to_string(),
                );
            }
        }
        Ok((result, not_files))
    }
}

#[async_trait(?Send)]
impl PackageRegistry for FileSetRegistry {
    type R = BufReader<File>;
    fn index(&self) -> Result<Vec<PackageInfo>, anyhow::Error> {
        Ok(self.info.clone())
    }
    async fn get_by_info(
        &self,
        info: &PackageInfo,
    ) -> Result<PackagedService<Self::R>, anyhow::Error> {
        let path = self.by_hash.get(&info.sha256).unwrap();
        let f = File::open(&path).with_context(|| format!("Cannot open {}", info.file))?;
        PackagedService::new(BufReader::new(f))
    }
}

#[cfg(not(target_family = "wasm"))]
pub struct HTTPRegistry {
    index_url: reqwest::Url,
    client: reqwest::Client,
    index: HashMap<String, PackageInfo>,
}

#[cfg(not(target_family = "wasm"))]
impl HTTPRegistry {
    pub async fn new(
        url: reqwest::Url,
        client: reqwest::Client,
    ) -> Result<HTTPRegistry, anyhow::Error> {
        // Check if the URL points to an account on chain
        if let Some(domain) = url.domain() {
            if let Ok(rootdomain) =
                crate::as_json::<String>(client.get(url.join("/common/rootdomain")?)).await
            {
                let mut root_url = url.clone();
                root_url.set_host(Some(&rootdomain))?;
                let account = if domain == &rootdomain {
                    packages::SERVICE
                } else {
                    crate::as_json::<AccountNumber>(client.get(url.join("/common/thisservice")?))
                        .await?
                };
                return Self::with_account(&root_url, account, client).await;
            }
        }
        let mut index_url = url.clone();
        index_url
            .path_segments_mut()
            .unwrap()
            .pop_if_empty()
            .push("index.json");
        let mut index = HashMap::new();
        for package in crate::as_json::<Vec<PackageInfo>>(client.get(index_url.clone())).await? {
            if let Some(prev) = index.insert(package.name.clone(), package) {
                Err(Error::DuplicatePackage { package: prev.name })?
            }
        }
        Ok(HTTPRegistry {
            index_url,
            client,
            index,
        })
    }
    pub async fn with_account(
        url: &reqwest::Url,
        owner: AccountNumber,
        mut client: reqwest::Client,
    ) -> Result<HTTPRegistry, anyhow::Error> {
        let mut index = HashMap::new();

        let mut end_cursor: Option<String> = None;
        loop {
            let data = crate::gql_query::<PackagesQuery>(
                url,
                &mut client,
                packages::SERVICE,
                format!(
                    "query {{ packages(owner: {}, first: 100, after: {}) {{ pageInfo {{ hasNextPage endCursor }} edges {{ node {{ name version description depends {{ name version }} accounts sha256 file }} }} }} }}",
                    serde_json::to_string(&owner)?,
                    serde_json::to_string(&end_cursor)?,
                ))
                .await.with_context(|| "Failed to list packages")?;
            for edge in data.packages.edges {
                let package = edge.node;
                if let Some(prev) = index.insert(package.name.clone(), package) {
                    Err(Error::DuplicatePackage { package: prev.name })?
                }
            }
            if !data.packages.pageInfo.hasNextPage {
                break;
            }
            end_cursor = Some(data.packages.pageInfo.endCursor);
        }
        Ok(HTTPRegistry {
            index_url: owner.url(url)?,
            client,
            index,
        })
    }
    pub async fn with_source(
        base_url: &reqwest::Url,
        source: packages::PackageSource,
        client: reqwest::Client,
    ) -> Result<HTTPRegistry, anyhow::Error> {
        match (source.url, source.account) {
            (Some(url), Some(account)) => {
                Self::with_account(&reqwest::Url::parse(&url)?, account, client).await
            }
            (None, Some(account)) => Self::with_account(base_url, account, client).await,
            (Some(url), None) => Self::new(reqwest::Url::parse(&url)?, client).await,
            (None, None) => return Err(Error::InvalidPackageSource)?,
        }
    }
    async fn download(&self, filename: &str) -> Result<(File, Checksum256), anyhow::Error> {
        let url = self.index_url.join(filename)?;
        if url.origin() != self.index_url.origin() {
            Err(Error::CrossOriginFile {
                file: filename.to_string(),
            })?;
        }
        let mut response = self.client.get(url).send().await?.error_for_status()?;
        let mut hasher = Sha256::new();
        let mut f = tempfile()?;
        while let Some(chunk) = response.chunk().await? {
            f.write_all(&chunk)?;
            hasher.update(&chunk);
        }
        let hash: [u8; 32] = hasher.finalize().into();
        f.rewind()?;
        Ok((f, Checksum256::from(hash)))
    }
}

#[cfg(not(target_family = "wasm"))]
#[async_trait(?Send)]
impl PackageRegistry for HTTPRegistry {
    type R = BufReader<File>;
    fn index(&self) -> Result<Vec<PackageInfo>, anyhow::Error> {
        let mut result = Vec::new();
        for (_k, v) in &self.index {
            result.push(v.clone());
        }
        Ok(result)
    }
    async fn get_by_info(
        &self,
        info: &PackageInfo,
    ) -> Result<PackagedService<Self::R>, anyhow::Error> {
        let (f, hash) = self.download(&info.file).await?;
        if hash != info.sha256 {
            Err(Error::PackageDigestFailure {
                package: info.name.clone(),
            })?
        }
        let result = PackagedService::new(BufReader::new(f))?;
        if result.meta != info.meta() {
            Err(Error::PackageMetaMismatch {
                package: info.name.clone(),
            })?
        }
        Ok(result)
    }
}

pub struct JointRegistry<T: Read + Seek> {
    sources: Vec<(PackageList, Box<dyn PackageRegistry<R = T>>)>,
}

impl<T: Read + Seek> JointRegistry<T> {
    pub fn new() -> Self {
        Self { sources: vec![] }
    }
    pub fn push<U: PackageRegistry<R = T> + 'static>(
        &mut self,
        source: U,
    ) -> Result<(), anyhow::Error> {
        let list = PackageList::from_registry(&source)?;
        self.sources.push((list, Box::new(source)));
        Ok(())
    }
}

#[async_trait(?Send)]
impl<T: Read + Seek> PackageRegistry for JointRegistry<T> {
    type R = T;
    fn index(&self) -> Result<Vec<PackageInfo>, anyhow::Error> {
        let mut result = Vec::new();
        let mut found = PackageList::new();
        for (_, reg) in &self.sources {
            for entry in reg.index()? {
                if !found.contains_version(&entry.name, &entry.version) {
                    found.insert_info(entry.clone());
                    result.push(entry);
                }
            }
        }
        Ok(result)
    }
    async fn get_by_info(
        &self,
        info: &PackageInfo,
    ) -> Result<PackagedService<Self::R>, anyhow::Error> {
        for (list, reg) in &self.sources {
            if list.contains_version(&info.name, &info.version) {
                return reg.get_by_info(info).await;
            }
        }
        Err(Error::PackageNotFound {
            package: info.name.to_string() + "-" + &info.version,
        })?
    }
}

pub enum PackageOrigin {
    Installed { owner: AccountNumber },
    Repo { sha256: Checksum256, file: String },
}

pub struct PackageList {
    packages: HashMap<String, HashMap<String, (Meta, PackageOrigin)>>,
}

#[derive(Debug, Clone, Default, Serialize, Deserialize)]
struct InstalledEdge {
    node: InstalledPackageInfo,
}

#[allow(non_snake_case)]
#[derive(Debug, Clone, Default, Serialize, Deserialize)]
struct NextPageInfo {
    hasNextPage: bool,
    endCursor: String,
}

#[allow(non_snake_case)]
#[derive(Debug, Clone, Default, Serialize, Deserialize)]
struct InstalledConnection {
    pageInfo: NextPageInfo,
    edges: Vec<InstalledEdge>,
}

#[derive(Debug, Clone, Default, Serialize, Deserialize)]
struct InstalledQuery {
    installed: InstalledConnection,
}

#[allow(non_snake_case)]
#[derive(Debug, Clone, Default, Serialize, Deserialize)]
struct NewAccountsQuery {
    newAccounts: Vec<AccountNumber>,
}

#[derive(Debug, Clone, Default, Serialize, Deserialize)]
struct PackagesEdge {
    node: PackageInfo,
}

#[allow(non_snake_case)]
#[derive(Debug, Clone, Default, Serialize, Deserialize)]
struct PackagesConnection {
    pageInfo: NextPageInfo,
    edges: Vec<PackagesEdge>,
}

#[derive(Debug, Clone, Default, Serialize, Deserialize)]
struct PackagesQuery {
    packages: PackagesConnection,
}

#[derive(Debug, Clone, Default, Serialize, Deserialize)]
struct SourcesQuery {
    sources: Vec<packages::PackageSource>,
}

#[cfg(not(target_family = "wasm"))]
pub async fn get_accounts_to_create(
    base_url: &reqwest::Url,
    client: &mut reqwest::Client,
    accounts: &[AccountNumber],
    sender: AccountNumber,
) -> Result<Vec<AccountNumber>, anyhow::Error> {
    let result: NewAccountsQuery = crate::gql_query(
        base_url,
        client,
        packages::SERVICE,
        format!(
            "query {{ newAccounts(accounts: {}, owner: {}) }}",
            serde_json::to_string(accounts)?,
            serde_json::to_string(&sender)?,
        ),
    )
    .await?;
    Ok(result.newAccounts)
}

#[cfg(not(target_family = "wasm"))]
pub async fn get_package_sources(
    base_url: &reqwest::Url,
    client: &mut reqwest::Client,
    account: AccountNumber,
) -> Result<Vec<packages::PackageSource>, anyhow::Error> {
    let result: SourcesQuery = crate::gql_query(
        base_url,
        client,
        packages::SERVICE,
        format!(
            "query {{ sources(account: {}) {{ url account }} }}",
            serde_json::to_string(&account)?
        ),
    )
    .await?;
    Ok(result.sources)
}

#[cfg(not(target_family = "wasm"))]
pub async fn get_installed_manifest(
    base_url: &reqwest::Url,
    client: &mut reqwest::Client,
    package: &str,
    owner: AccountNumber,
) -> Result<PackageManifest, anyhow::Error> {
    let url = packages::SERVICE
        .url(base_url)?
        .join(&format!("/manifest?package={}&owner={}", package, owner))?;
    crate::as_json(client.get(url)).await
}

#[cfg(not(target_family = "wasm"))]
pub async fn get_manifest<T: PackageRegistry + ?Sized>(
    reg: &T,
    base_url: &reqwest::Url,
    client: &mut reqwest::Client,
    package: &Meta,
    origin: &PackageOrigin,
) -> Result<PackageManifest, anyhow::Error> {
    match origin {
        PackageOrigin::Installed { owner } => {
            get_installed_manifest(base_url, client, &package.name, *owner).await
        }
        PackageOrigin::Repo { sha256, file } => {
            let mut package = reg
                .get_by_info(&package.info(sha256.clone(), file.clone()))
                .await?;
            Ok(package.manifest())
        }
    }
}

impl PackageList {
    pub fn new() -> PackageList {
        PackageList {
            packages: HashMap::new(),
        }
    }
    #[cfg(not(target_family = "wasm"))]
    pub async fn installed(
        base_url: &reqwest::Url,
        client: &mut reqwest::Client,
    ) -> Result<Self, anyhow::Error> {
        let mut end_cursor: Option<String> = None;
        let mut result = PackageList::new();
        loop {
            let data = crate::gql_query::<InstalledQuery>(base_url, client, packages::SERVICE,
                                        format!("query {{ installed(first: 100, after: {}) {{ pageInfo {{ hasNextPage endCursor }} edges {{ node {{ name version description depends {{ name version }}  accounts owner }} }} }} }}", serde_json::to_string(&end_cursor)?))
                .await.with_context(|| "Failed to list installed packages")?;
            for edge in data.installed.edges {
                result.insert_installed(edge.node);
            }
            if !data.installed.pageInfo.hasNextPage {
                break;
            }
            end_cursor = Some(data.installed.pageInfo.endCursor);
        }
        Ok(result)
    }
    pub fn from_registry<T: PackageRegistry + ?Sized>(reg: &T) -> Result<Self, anyhow::Error> {
        let mut result = PackageList::new();
        for package in reg.index()? {
            result.insert_info(package);
        }
        Ok(result)
    }
    pub fn insert(&mut self, meta: Meta, origin: PackageOrigin) {
        let name = meta.name.clone();
        let version = meta.version.clone();
        self.packages
            .entry(name)
            .or_insert(HashMap::new())
            .insert(version, (meta, origin));
    }
    pub fn insert_info(&mut self, info: PackageInfo) {
        self.insert(
            info.meta(),
            PackageOrigin::Repo {
                sha256: info.sha256.clone(),
                file: info.file.clone(),
            },
        );
    }
    pub fn insert_installed(&mut self, info: InstalledPackageInfo) {
        self.insert(info.meta(), PackageOrigin::Installed { owner: info.owner });
    }

    fn contains_version(&self, name: &str, version: &str) -> bool {
        if let Some(packages) = self.packages.get(name) {
            return packages.contains_key(version);
        }
        return false;
    }
    fn as_upgradable(&self) -> Vec<(Meta, PackageDisposition)> {
        let mut result = vec![];
        for (_, versions) in &self.packages {
            for (version, (meta, _)) in versions {
                result.push((meta.clone(), PackageDisposition::upgradable(version)));
            }
        }
        result
    }
    pub async fn resolve_changes<T: PackageRegistry + ?Sized>(
        &self,
        reg: &T,
        packages: &[String],
        reinstall: bool,
    ) -> Result<Vec<PackageOp>, anyhow::Error> {
        let index = reg.index()?;
        let essential = get_essential_packages(&index, &EssentialServices::new());
        solve_dependencies(
            index,
            make_refs(packages)?,
            self.as_upgradable(),
            essential,
            reinstall,
            PackagePreference::Latest,
            PackagePreference::Current,
        )
    }
    pub async fn resolve_upgrade<T: PackageRegistry + ?Sized>(
        &self,
        reg: &T,
        packages: &[String],
        pref: PackagePreference,
    ) -> Result<Vec<PackageOp>, anyhow::Error> {
        let index = reg.index()?;
        let essential = get_essential_packages(&index, &EssentialServices::new());
        solve_dependencies(
            index,
            make_refs(packages)?,
            self.as_upgradable(),
            essential,
            false,
            pref,
            if packages.is_empty() {
                pref
            } else {
                PackagePreference::Current
            },
        )
    }
    pub fn into_info(self) -> Vec<(Meta, PackageOrigin)> {
        let mut result = vec![];
        for (_, versions) in self.packages {
            for (_, item) in versions {
                result.push(item);
            }
        }
        result.sort_unstable_by(|lhs, rhs| {
            (&lhs.0.name, &lhs.0.version).cmp(&(&rhs.0.name, &rhs.0.version))
        });
        result
    }
    pub fn get_by_name(
        &self,
        packages: &str,
    ) -> Result<Option<&(Meta, PackageOrigin)>, anyhow::Error> {
        for package in make_refs(&[packages.to_string()])? {
            if let Some(versions) = self.packages.get(&package.name) {
                let mut found: Option<&(Meta, PackageOrigin)> = None;
                for (version, item) in versions {
                    if version_match(&package.version, version)? {
                        if found.map_or(Ok::<bool, anyhow::Error>(true), |prev| {
                            Ok(Version::new(&prev.0.version)? < Version::new(version)?)
                        })? {
                            found = Some(item)
                        }
                    }
                }
                return Ok(found);
            }
        }
        Ok(None)
    }
    pub fn into_vec(mut self) -> Vec<String> {
        let mut result: Vec<String> = self.packages.drain().map(|(k, _)| k).collect();
        result.sort_unstable();
        result
    }
    pub fn union(mut self, mut other: Self) -> Self {
        for (name, versions) in other.packages.drain() {
            self.packages.insert(name, versions);
        }
        self
    }
    pub fn difference(mut self, other: Self) -> Self {
        for package in other.packages.keys() {
            self.packages.remove(package);
        }
        self
    }
}<|MERGE_RESOLUTION|>--- conflicted
+++ resolved
@@ -46,12 +46,9 @@
     PackageDigestFailure{package: String} = "The package file for {package} does not match the package index",
     PackageMetaMismatch{package: String} = "The package metadata for {package} does not match the package index",
     CrossOriginFile{file: String} = "The package file {file} has a different origin from the package index",
-<<<<<<< HEAD
     UnknownAction{service: AccountNumber, method: MethodNumber} = "{service} does not have an action called {method}",
     MissingSchema{service: AccountNumber} = "Cannot find schema for {service}",
-=======
     InvalidPackageSource = "Invalid package source",
->>>>>>> 1ce375a9
 }
 
 fn should_compress(content_type: &str) -> bool {
