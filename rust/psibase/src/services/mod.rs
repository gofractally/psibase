--- conflicted
+++ resolved
@@ -8,12 +8,9 @@
 pub mod chainmail;
 pub mod common_api;
 pub mod cpu_limit;
-<<<<<<< HEAD
-pub mod diff_adjust;
-=======
 pub mod credentials;
 pub mod db;
->>>>>>> 7ded918c
+pub mod diff_adjust;
 pub mod evaluations;
 pub mod events;
 pub mod fractals;
