<<<<<<< HEAD
use fracpack::{Pack, ToSchema, Unpack};

use serde::{Deserialize, Serialize};

#[derive(Debug, Clone, Default, Serialize, Deserialize, ToSchema, Unpack, Pack)]
=======
use crate::{Pack, ToSchema, Unpack};
use serde::{Deserialize, Serialize};

#[derive(Debug, Clone, Default, Serialize, Deserialize, Pack, Unpack, ToSchema)]
>>>>>>> e58bee06
#[fracpack(fracpack_mod = "fracpack")]
pub struct PackageSource {
    pub url: Option<String>,
    pub account: Option<crate::AccountNumber>,
}

#[crate::service(name = "packages", dispatch = false, psibase_mod = "crate")]
#[allow(non_snake_case, unused_variables)]
mod service {
    use super::PackageSource;
    use crate::package::Meta;
    use crate::services::packages::PackageSource;
    use crate::{Checksum256, Hex, Schema};

    #[action]
    fn postinstall(package: Meta, manifest: Hex<Vec<u8>>) {
        unimplemented!()
    }

    #[action]
    fn setSchema(schema: Schema) {
        unimplemented!()
    }

    #[action]
    fn setSources(sources: Vec<PackageSource>) {
        unimplemented!()
    }

    #[action]
    fn publish(package: Meta, sha256: Checksum256, file: String) {
        unimplemented!();
    }

    #[action]
    fn setSources(sources: Vec<PackageSource>) {
        unimplemented!();
    }

    #[action]
    fn checkOrder(id: u64, index: u32) {
        unimplemented!();
    }

    #[action]
    fn removeOrder(id: u64) {
        unimplemented!();
    }
}

#[test]
fn verify_schema() {
    crate::assert_schema_matches_package::<Wrapper>();
}<|MERGE_RESOLUTION|>--- conflicted
+++ resolved
@@ -1,15 +1,11 @@
-<<<<<<< HEAD
+use crate::{Pack, ToSchema, Unpack};
 use fracpack::{Pack, ToSchema, Unpack};
 
 use serde::{Deserialize, Serialize};
 
+#[derive(Debug, Clone, Default, Serialize, Deserialize, Pack, Unpack, ToSchema)]
+#[fracpack(fracpack_mod = "fracpack")]
 #[derive(Debug, Clone, Default, Serialize, Deserialize, ToSchema, Unpack, Pack)]
-=======
-use crate::{Pack, ToSchema, Unpack};
-use serde::{Deserialize, Serialize};
-
-#[derive(Debug, Clone, Default, Serialize, Deserialize, Pack, Unpack, ToSchema)]
->>>>>>> e58bee06
 #[fracpack(fracpack_mod = "fracpack")]
 pub struct PackageSource {
     pub url: Option<String>,
@@ -45,11 +41,6 @@
     }
 
     #[action]
-    fn setSources(sources: Vec<PackageSource>) {
-        unimplemented!();
-    }
-
-    #[action]
     fn checkOrder(id: u64, index: u32) {
         unimplemented!();
     }
