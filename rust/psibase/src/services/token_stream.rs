use crate::{
    services::{
        nft::NID,
        tokens::{Quantity, TID},
    },
    TimePointSec,
};
use fracpack::{Pack, ToSchema, Unpack};
use serde::{Deserialize, Serialize};

#[derive(Debug, Copy, Clone, Pack, Unpack, ToSchema, Serialize, Deserialize)]
#[fracpack(fracpack_mod = "fracpack")]
pub struct Stream {
    pub nft_id: NID,
    pub token_id: TID,
    pub half_life_seconds: u32,
    pub total_deposited: Quantity,
    pub total_claimed: Quantity,
    pub last_deposit_timestamp: TimePointSec,
    pub claimable_at_last_deposit: Quantity,
}

#[crate::service(name = "token-stream", dispatch = false, psibase_mod = "crate")]
#[allow(non_snake_case, unused_variables)]
pub mod Service {
    use crate::{
        services::{token_stream::Stream, tokens::Quantity},
        AccountNumber,
    };

    /// Lookup stream information
    ///
    /// # Arguments
    /// * `nft_id` - ID of the stream AKA Redeemer NFT ID.
    ///
    /// # Returns
    /// Option of stream information, will be None if no longer exists.
    #[action]
    fn get_stream(nft_id: u32) -> Option<Stream> {
        unimplemented!()
    }

    /// Creates a token stream.
    ///
    /// # Arguments
    /// * `half_life_seconds` - Time (in seconds) until half of the total unvested balance is withdrawable
    /// * `token_id` - Token ID to be deposited into the stream.
    ///
    /// # Returns
    /// The ID of the redeemer NFT which is also the unique ID of the stream.    
    #[action]
    fn create(half_life_seconds: u32, token_id: u32) -> u32 {
        unimplemented!()
    }

    /// Deposit into a token stream.
    ///
    /// * Requires pre-existing shared balance of the token assigned to the strema, whole balance will be billed.
    ///
    /// # Arguments
    /// * `nft_id` - ID of the stream AKA Redeemer NFT ID.
    /// * `amount` - Amount to deposit.
    #[action]
    fn deposit(nft_id: u32, amount: Quantity) {
        unimplemented!()
    }

    /// Claim from a token stream.
    ///
    /// * Requires holding the redeemer NFT of the stream.
    ///
    /// # Arguments
    /// * `nft_id` - ID of the stream AKA Redeemer NFT ID.
    #[action]
    fn claim(nft_id: u32) {
        unimplemented!()
    }

    /// Delete a stream.
    ///
    /// * Requires stream to be empty.
    ///
    /// # Arguments
    /// * `nft_id` - ID of the stream AKA Redeemer NFT ID.
    #[action]
    fn delete(nft_id: u32) {
        unimplemented!()
    }
<<<<<<< HEAD

    #[event(history)]
    pub fn created(decay_rate_per_million: u32, token_id: u32, creator: AccountNumber) {}
=======
>>>>>>> 0f02bf73

    #[event(history)]
    pub fn created(nft_id: u32, half_life_seconds: u32, token_id: u32, creator: AccountNumber) {}

    #[event(history)]
    pub fn updated(nft_id: u32, actor: AccountNumber, tx_type: String, amount: String) {}
}

#[test]
fn verify_schema() {
    crate::assert_schema_matches_package::<Wrapper>();
}<|MERGE_RESOLUTION|>--- conflicted
+++ resolved
@@ -86,12 +86,6 @@
     fn delete(nft_id: u32) {
         unimplemented!()
     }
-<<<<<<< HEAD
-
-    #[event(history)]
-    pub fn created(decay_rate_per_million: u32, token_id: u32, creator: AccountNumber) {}
-=======
->>>>>>> 0f02bf73
 
     #[event(history)]
     pub fn created(nft_id: u32, half_life_seconds: u32, token_id: u32, creator: AccountNumber) {}
