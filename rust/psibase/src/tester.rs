--- conflicted
+++ resolved
@@ -245,20 +245,15 @@
         //}
 
         let packed_request = request.packed();
-<<<<<<< HEAD
         let fd = unsafe {
-            tester_raw::testerHttpRequest(
-=======
-        let size = unsafe {
             tester_raw::httpRequest(
->>>>>>> d75ef272
                 self.chain_handle,
                 packed_request.as_ptr(),
                 packed_request.len(),
             )
         };
         let mut size: u32 = 0;
-        let err = unsafe { tester_raw::testerSocketRecv(fd, &mut size) };
+        let err = unsafe { tester_raw::socketRecv(fd, &mut size) };
         if err != 0 {
             Err(anyhow!("Could not read response: {}", err))?;
         }
