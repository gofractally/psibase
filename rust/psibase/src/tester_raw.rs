//! Raw native functions for tests to use
//!
//! Native functions give tests the ability to execute shell commands,
//! read files, create block chains, push transactions to those chains,
//! and control block production on those chains.
//!
//! This is the set of raw native functions (wasm imports) exposed by `psitest`.
//! They are available for test cases to use directly, but we recommend using
//! [Wrapped Native Functions](crate::tester) instead.

extern "C" {
    /// Execute a shell command
    ///
    /// Returns the process exit code
    pub fn testerExecute(command: *const u8, command_size: usize) -> i32;
}

#[link(wasm_import_module = "psibase")]
extern "C" {
    /// Create a new chain and make it active for database native functions.
    ///
    /// Returns a chain handle
    pub fn createChain(hot_bytes: u64, warm_bytes: u64, cool_bytes: u64, cold_bytes: u64) -> u32;

    /// Destroy chain
    ///
    /// This destroys the chain and deletes its database from the filesystem.
    pub fn destroyChain(chain_handle: u32);

    /// Finish a block
    ///
    /// This does nothing if a block isn't currently being produced.
    pub fn finishBlock(chain_handle: u32);

    /// Get filesystem path of chain's database
    ///
    /// Stores up to `dest_size` bytes if the chain's path into `dest`. Returns
    /// the path size. The path is UTF8.
    ///
    /// It is safe to copy the files to another location on the filesystem. However,
    /// modifying the original files or launching `psinode` on the original files
    /// will corrupt the database and likely crash the `psitest` process running this wasm.
    pub fn getChainPath(chain_handle: u32, dest: *mut u8, dest_size: usize) -> usize;

    /// Push a transaction
    ///
    /// `chain_handle` identifies the chain to push to. `transaction/transaction_size`
    /// contains a fracpacked [`SignedTransaction`](crate::SignedTransaction).
    ///
    /// Stores the transaction trace into result and returns the result size
    pub fn pushTransaction(
        chain_handle: u32,
        transaction: *const u8,
        transaction_size: usize,
    ) -> u32;

    /// Shutdown chain without deleting database
    ///
    /// This shuts down a chain, but doesn't destroy it or remove the
    /// database. `chain_handle` still exists, but isn't usable except
    /// with [`getChainPath`] and [`destroyChain`].
    ///
    /// TODO: `shutdownChain` probably isn't useful anymore; it might go away.
    pub fn shutdownChain(chain_handle: u32);

    /// Start a new block
    ///
    /// Starts a new block at time `time_seconds` (unix time). If
    /// time_seconds is 0, then starts a new block 1 second after
    /// the most recent.
    ///
    /// TODO: Support sub-second block times
    pub fn startBlock(chain_handle: u32, time_seconds: u32);

<<<<<<< HEAD
    /// Runs an HttpRequest and returns a socket
    pub fn testerHttpRequest(
        chain_handle: u32,
        request_packed: *const u8,
        request_packed_size: usize,
    ) -> i32;

    /// Reads a message from a socket
    pub fn testerSocketRecv(fd: i32, size: *mut u32) -> u32;
=======
    /// Runs an HttpRequest and returns the TransactionTrace
    pub fn httpRequest(
        chain_handle: u32,
        request_packed: *const u8,
        request_packed_size: usize,
    ) -> u32;
}

#[cfg(target_family = "wasm")]
#[link(wasm_import_module = "psibase")]
extern "C" {
    pub fn getResult(dest: *mut u8, dest_size: u32, offset: u32) -> u32;
    pub fn getKey(dest: *mut u8, dest_size: u32) -> u32;
    pub fn abortMessage(message: *const u8, len: u32) -> !;
    pub fn kvGet(chain_handle: u32, db: crate::DbId, key: *const u8, key_len: u32) -> u32;
    pub fn getSequential(chain_handle: u32, db: crate::DbId, id: u64) -> u32;
    pub fn kvGreaterEqual(
        chain_handle: u32,
        db: crate::DbId,
        key: *const u8,
        key_len: u32,
        match_key_size: u32,
    ) -> u32;
    pub fn kvLessThan(
        chain_handle: u32,
        db: crate::DbId,
        key: *const u8,
        key_len: u32,
        match_key_size: u32,
    ) -> u32;
    pub fn kvMax(chain_handle: u32, db: crate::DbId, key: *const u8, key_len: u32) -> u32;
}

thread_local! {
    static SELECTED_CHAIN: std::cell::Cell<Option<u32>> = std::cell::Cell::new(None);
}

pub fn get_selected_chain() -> u32 {
    SELECTED_CHAIN.with(|c| c.get().unwrap())
}

/// Select chain for database native functions
///
/// After you call `tester_select_chain_for_db`, the following functions will use
/// this chain's database:
///
/// * [`raw::kvGet`](crate::native_raw::kvGet)
/// * [`raw::getSequential`](crate::native_raw::getSequential)
/// * [`raw::kvGreaterEqual`](crate::native_raw::kvGreaterEqual)
/// * [`raw::kvLessThan`](crate::native_raw::kvLessThan)
/// * [`raw::kvMax`](crate::native_raw::kvMax)
pub fn tester_select_chain_for_db(chain_handle: u32) {
    SELECTED_CHAIN.with(|c| c.set(Some(chain_handle)));
}

pub fn tester_clear_chain_for_db(chain_handle: u32) {
    SELECTED_CHAIN.with(|c| {
        if let Some(current) = c.get() {
            if chain_handle == current {
                c.set(None)
            }
        }
    });
>>>>>>> d75ef272
}<|MERGE_RESOLUTION|>--- conflicted
+++ resolved
@@ -72,23 +72,15 @@
     /// TODO: Support sub-second block times
     pub fn startBlock(chain_handle: u32, time_seconds: u32);
 
-<<<<<<< HEAD
     /// Runs an HttpRequest and returns a socket
-    pub fn testerHttpRequest(
+    pub fn httpRequest(
         chain_handle: u32,
         request_packed: *const u8,
         request_packed_size: usize,
     ) -> i32;
 
     /// Reads a message from a socket
-    pub fn testerSocketRecv(fd: i32, size: *mut u32) -> u32;
-=======
-    /// Runs an HttpRequest and returns the TransactionTrace
-    pub fn httpRequest(
-        chain_handle: u32,
-        request_packed: *const u8,
-        request_packed_size: usize,
-    ) -> u32;
+    pub fn socketRecv(fd: i32, size: *mut u32) -> u32;
 }
 
 #[cfg(target_family = "wasm")]
@@ -146,5 +138,4 @@
             }
         }
     });
->>>>>>> d75ef272
 }