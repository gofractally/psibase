--- conflicted
+++ resolved
@@ -14,12 +14,6 @@
 crate-type = ["cdylib"]
 
 [dependencies]
-<<<<<<< HEAD
-psibase = { version = "0.17.0", path = "../psibase" }
+psibase = { version = "0.19.0", path = "../psibase" }
 serde = { workspace = true }
-serde_json = { workspace = true }
-=======
-psibase = { version = "0.19.0", path = "../psibase" }
-serde = { version = "1", features = ["derive"] }
-serde_json = "1"
->>>>>>> 41981cac
+serde_json = { workspace = true }