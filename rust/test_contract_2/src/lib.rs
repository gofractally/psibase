--- conflicted
+++ resolved
@@ -131,11 +131,7 @@
     let reply: Value = chain.get(SERVICE, "/action_templates")?.json()?;
     assert_eq!(
         reply,
-<<<<<<< HEAD
-        json!({"add":{"a":0, "b": 0}, "multiply": {"a": 0, "b": 0}, "servesys": {"request": {"body": "", "contentType": "", "headers": [{"name": "", "value": ""}], "host": "", "method": "", "rootHost": "", "target": ""}}})
-=======
-        json!({"add":{"a":0, "b": 0}, "multiply": {"a": 0, "b": 0}, "serveSys": {"request": {"body": "", "contentType": "", "host": "", "method": "", "rootHost": "", "target": ""}}})
->>>>>>> 3bffd2e2
+        json!({"add":{"a":0, "b": 0}, "multiply": {"a": 0, "b": 0}, "serveSys": {"request": {"body": "", "contentType": "", "headers": [{"name": "", "value": ""}], "host": "", "method": "", "rootHost": "", "target": ""}}})
     );
 
     Ok(())
