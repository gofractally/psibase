[package]
name = "elections"
version.workspace = true
rust-version.workspace = true
repository.workspace = true
homepage.workspace = true
edition = "2021"
publish = false

[lib]
crate-type = ["cdylib"]

[dependencies]
<<<<<<< HEAD
fracpack = { version = "0.11.0", path = "../fracpack" }
psibase = { version = "0.11.0", path = "../psibase" }
serde = { version = "1.0.145", features = ["derive"] }
=======
fracpack = { version = "0.12.0", path = "../fracpack" }
psibase = { version = "0.12.0", path = "../psibase" }
serde = { version = "1.0.145", features = ["derive"] }
async-graphql = "4.0"
>>>>>>> d9e81f9c
<|MERGE_RESOLUTION|>--- conflicted
+++ resolved
@@ -11,13 +11,6 @@
 crate-type = ["cdylib"]
 
 [dependencies]
-<<<<<<< HEAD
-fracpack = { version = "0.11.0", path = "../fracpack" }
-psibase = { version = "0.11.0", path = "../psibase" }
-serde = { version = "1.0.145", features = ["derive"] }
-=======
 fracpack = { version = "0.12.0", path = "../fracpack" }
 psibase = { version = "0.12.0", path = "../psibase" }
-serde = { version = "1.0.145", features = ["derive"] }
-async-graphql = "4.0"
->>>>>>> d9e81f9c
+serde = { version = "1.0.145", features = ["derive"] }