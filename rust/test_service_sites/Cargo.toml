[package]
name = "sites"
version.workspace = true
rust-version.workspace = true
repository.workspace = true
homepage.workspace = true
edition = "2021"
publish = false

[lib]
crate-type = ["cdylib"]

[dependencies]
<<<<<<< HEAD
async-graphql = "7.0.6"
fracpack = { version = "0.11.0", path = "../fracpack" }
psibase = { version = "0.11.0", path = "../psibase" }
=======
async-graphql = "4.0"
fracpack = { version = "0.12.0", path = "../fracpack" }
psibase = { version = "0.12.0", path = "../psibase" }
>>>>>>> d9e81f9c
serde = { version = "1.0.145", features = ["derive"] }
serde_json = "1.0"<|MERGE_RESOLUTION|>--- conflicted
+++ resolved
@@ -11,14 +11,8 @@
 crate-type = ["cdylib"]
 
 [dependencies]
-<<<<<<< HEAD
 async-graphql = "7.0.6"
-fracpack = { version = "0.11.0", path = "../fracpack" }
-psibase = { version = "0.11.0", path = "../psibase" }
-=======
-async-graphql = "4.0"
 fracpack = { version = "0.12.0", path = "../fracpack" }
 psibase = { version = "0.12.0", path = "../psibase" }
->>>>>>> d9e81f9c
 serde = { version = "1.0.145", features = ["derive"] }
 serde_json = "1.0"