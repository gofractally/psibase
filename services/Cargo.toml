[workspace]
members = [
    "system/Accounts/plugin/accounts/",
    "system/Accounts/plugin/account_tokens/",
    "system/AuthAny/plugin/",
    "system/AuthDelegate/plugin/",
    "system/AuthSig/plugin/",
    "system/Transact/plugin/",
<<<<<<< HEAD
    "system/SetCode/plugin/",
=======
    "system/Producers/plugin/",
>>>>>>> e9b10da4
    "user/ClientData/plugin",
    "user/Invite/plugin",
    "user/Invite/plugin_AuthInvite",
    "user/Sites/plugin",
    "user/Supervisor/plugin",
    "user/Tokens/plugin",
    "user/Workshop/plugin",
]
resolver = "2"

exclude = [
    "user/CommonApi/common/packages/component-parser",
    # other excludes
]

[profile.release]
codegen-units = 1
opt-level = "s"
debug = false
strip = true
lto = true

[workspace.package]
version = "0.14.0"
edition = "2021"
rust-version = "1.64"
repository = "https://github.com/gofractally/psibase"
homepage = "https://psibase.io"
publish = false<|MERGE_RESOLUTION|>--- conflicted
+++ resolved
@@ -6,11 +6,8 @@
     "system/AuthDelegate/plugin/",
     "system/AuthSig/plugin/",
     "system/Transact/plugin/",
-<<<<<<< HEAD
     "system/SetCode/plugin/",
-=======
     "system/Producers/plugin/",
->>>>>>> e9b10da4
     "user/ClientData/plugin",
     "user/Invite/plugin",
     "user/Invite/plugin_AuthInvite",
