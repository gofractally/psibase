import { useState } from "react";

import { AppletId, getJson, operation } from "common/rpc.mjs";
import { genKeyPair, KeyType } from "common/keyConversions.mjs";

import refresh from "./assets/icons/refresh.svg";
import { MsgProps } from "../helpers";
import Button from "./Button";

const onCreateAccount = async (
    name: string,
    publicKey: string,
    privateKey: string,
    addMsg: (message: string) => void,
    clearMsg: () => void,
<<<<<<< HEAD
    onAccountCreation: MsgProps['onAccountCreation']
) => {
    console.log({ name, publicKey, addMsg, clearMsg })
=======
    onAccountCreation: MsgProps["onAccountCreation"]
) => {
    console.log({ name, publicKey, addMsg, clearMsg });
>>>>>>> 569789e9
    const thisApplet = await getJson("/common/thiscontract");
    try {
        clearMsg();
        addMsg("Pushing transaction...");
<<<<<<< HEAD
        operation(thisApplet, "newAcc", { name, pubKey: publicKey });
        onAccountCreation({ account: name, privateKey, publicKey })
=======
        await operation(new AppletId(thisApplet, ""), "newAcc", {
            name,
            pubKey: publicKey,
        });
        addMsg("after operation newAcc");
        onAccountCreation({ account: name, privateKey, publicKey });
        addMsg("after onAccountCreation() called");
>>>>>>> 569789e9
    } catch (e: any) {
        console.error(e);
        addMsg(e.message);
        if (!e.trace) return;
        addMsg("trace: " + JSON.stringify(e.trace, null, 4));
    }
};
<<<<<<< HEAD
export const CreateAccountForm = ({ addMsg, clearMsg, onAccountCreation }: MsgProps) => {
=======
export const CreateAccountForm = ({
    addMsg,
    clearMsg,
    onAccountCreation,
}: MsgProps) => {
>>>>>>> 569789e9
    const [name, setName] = useState("");
    const [pubKey, setPubKey] = useState("");
    const [privKey, setPrivKey] = useState("");

    const generateKeyPair = () => {
        const kp = genKeyPair(KeyType.k1);
        setPubKey(kp.pub);
        setPrivKey(kp.priv);
    };

    return (
        <div>
            <h2>Add an account</h2>
            <div>Input your own private key, or generate a new one.</div>
            <div>
                <div>Name</div>
                <input
                    type="text"
                    value={name}
                    className="w-full xs:w-64"
                    onChange={(e) => setName(e.target.value)}
                ></input>
            </div>
            <div className="w-full sm:w-96">
                <div className="flex w-full justify-between">
                    <span className="my-2">Private key</span>
                    <button
                        onClick={generateKeyPair}
                        className="m-1 flex cursor-pointer justify-between  bg-gray-200 py-1 px-3 text-center text-gray-700 no-underline ring-gray-100 hover:bg-gray-300 focus:ring-4"
                    >
                        <img src={refresh} className="inline-block" />
                        Generate new key
                    </button>
                </div>
                <input
                    type="text"
                    className="w-full"
                    value={privKey}
                    onChange={(e) => setPrivKey(e.target.value)}
                ></input>
            </div>
            <div className="w-full sm:w-96">
                <div>Public Key</div>
                <input
                    type="text"
                    value={pubKey}
                    className="w-full"
                    disabled={true}
                    onChange={(e) => setPubKey(e.target.value)}
                ></input>
            </div>
            <div>
                <Button
                    type="primary"
                    onClick={(e) =>
<<<<<<< HEAD
                        onCreateAccount(name, pubKey, privKey, addMsg, clearMsg, onAccountCreation)
=======
                        onCreateAccount(
                            name,
                            pubKey,
                            privKey,
                            addMsg,
                            clearMsg,
                            onAccountCreation
                        )
>>>>>>> 569789e9
                    }
                >
                    Create Account
                </Button>
            </div>
        </div>
    );
};<|MERGE_RESOLUTION|>--- conflicted
+++ resolved
@@ -8,36 +8,16 @@
 import Button from "./Button";
 
 const onCreateAccount = async (
-    name: string,
-    publicKey: string,
-    privateKey: string,
-    addMsg: (message: string) => void,
-    clearMsg: () => void,
-<<<<<<< HEAD
-    onAccountCreation: MsgProps['onAccountCreation']
+    name: any,
+    pubKey: any,
+    addMsg: any,
+    clearMsg: any
 ) => {
-    console.log({ name, publicKey, addMsg, clearMsg })
-=======
-    onAccountCreation: MsgProps["onAccountCreation"]
-) => {
-    console.log({ name, publicKey, addMsg, clearMsg });
->>>>>>> 569789e9
     const thisApplet = await getJson("/common/thiscontract");
     try {
         clearMsg();
         addMsg("Pushing transaction...");
-<<<<<<< HEAD
-        operation(thisApplet, "newAcc", { name, pubKey: publicKey });
-        onAccountCreation({ account: name, privateKey, publicKey })
-=======
-        await operation(new AppletId(thisApplet, ""), "newAcc", {
-            name,
-            pubKey: publicKey,
-        });
-        addMsg("after operation newAcc");
-        onAccountCreation({ account: name, privateKey, publicKey });
-        addMsg("after onAccountCreation() called");
->>>>>>> 569789e9
+        operation(thisApplet, "newAcc", { name, pubKey });
     } catch (e: any) {
         console.error(e);
         addMsg(e.message);
@@ -45,15 +25,7 @@
         addMsg("trace: " + JSON.stringify(e.trace, null, 4));
     }
 };
-<<<<<<< HEAD
-export const CreateAccountForm = ({ addMsg, clearMsg, onAccountCreation }: MsgProps) => {
-=======
-export const CreateAccountForm = ({
-    addMsg,
-    clearMsg,
-    onAccountCreation,
-}: MsgProps) => {
->>>>>>> 569789e9
+export const CreateAccountForm = ({ addMsg, clearMsg }: MsgProps) => {
     const [name, setName] = useState("");
     const [pubKey, setPubKey] = useState("");
     const [privKey, setPrivKey] = useState("");
@@ -109,18 +81,7 @@
                 <Button
                     type="primary"
                     onClick={(e) =>
-<<<<<<< HEAD
-                        onCreateAccount(name, pubKey, privKey, addMsg, clearMsg, onAccountCreation)
-=======
-                        onCreateAccount(
-                            name,
-                            pubKey,
-                            privKey,
-                            addMsg,
-                            clearMsg,
-                            onAccountCreation
-                        )
->>>>>>> 569789e9
+                        onCreateAccount(name, pubKey, addMsg, clearMsg)
                     }
                 >
                     Create Account
