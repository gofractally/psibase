--- conflicted
+++ resolved
@@ -1,11 +1,7 @@
 import { AppletId, getJson, operation } from "common/rpc.mjs";
 
 let setAuth = async () => {
-<<<<<<< HEAD
-    const thisApplet = await getJson("/common/thiscontract");
-=======
     const thisApplet = await getJson("/common/thisservice");
->>>>>>> c121e05f
     operation(new AppletId(thisApplet, ""), "setKey", {
         name: "alice",
         pubKey: "PUB_K1_53cz2oXcYTqy76vfCTsknKHS2NauiRyUwe8pAgDe2j9YHsmZqg",
