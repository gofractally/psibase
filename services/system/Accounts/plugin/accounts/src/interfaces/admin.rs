--- conflicted
+++ resolved
@@ -3,12 +3,8 @@
 use crate::bindings::accounts::account_tokens::api::*;
 use crate::bindings::exports::accounts::plugin::admin::{AppDetails, Guest as Admin};
 use crate::bindings::exports::accounts::plugin::api::Guest as API;
-<<<<<<< HEAD
-use crate::bindings::host::common::client::{self as Client};
-=======
 use crate::bindings::host::common::client::{self as Client, OriginationData};
 use crate::bindings::transact::plugin::auth as TransactAuthApi;
->>>>>>> 94ae3aa6
 use crate::db::apps_table::*;
 use crate::db::user_table::*;
 use crate::helpers::*;
@@ -40,13 +36,10 @@
 
         assert_valid_account(&user);
 
-<<<<<<< HEAD
-        let app = app.app.unwrap();
-=======
         let query_token =
             TransactAuthApi::get_query_token(&get_accounts_app().app.unwrap(), &user).unwrap();
 
->>>>>>> 94ae3aa6
+        let app = app.app.unwrap();
         AppsTable::new(&app).login(&user);
         UserTable::new(&user).add_connected_app(&app);
 
