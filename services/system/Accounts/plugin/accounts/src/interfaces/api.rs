--- conflicted
+++ resolved
@@ -34,11 +34,7 @@
         let acct_num = AccountNumber::from_exact(&name).map_err(|err| InvalidAccountName(err.to_string()))?;
 
         let query = format!(
-<<<<<<< HEAD
-            "query {{ getAccount(account: \"{}\") {{ accountNum, authService, resourceBalance {{ value }} }} }}",
-=======
             "query {{ getAccount(accountName: \"{}\") {{ accountNum, authService, resourceBalance {{ value }} }} }}",
->>>>>>> 94ae3aa6
             acct_num 
         );
 
