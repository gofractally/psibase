use crate::bindings::host::common::types::{Error, PluginId};

#[derive(PartialEq, Eq, Hash)]
pub enum ErrorType {
    NotYetImplemented,
<<<<<<< HEAD
    InvalidAccountNumber,
    Unauthorized,
=======
    InvalidAccountName,
    QueryError,
>>>>>>> 9049afda
}

fn my_plugin_id() -> PluginId {
    return PluginId {
        service: "accounts".to_string(),
        plugin: "plugin".to_string(),
    };
}

impl ErrorType {
    pub fn err(self, msg: &str) -> Error {
        match self {
            ErrorType::NotYetImplemented => Error {
                code: self as u32,
                producer: my_plugin_id(),
                message: format!("Not yet implemented: {}", msg),
            },
            ErrorType::InvalidAccountName => Error {
                code: self as u32,
                producer: my_plugin_id(),
                message: format!("Invalid account name: {}", msg),
            },
            ErrorType::QueryError => Error {
                code: self as u32,
                producer: my_plugin_id(),
                message: format!("Graphql query error: {}", msg),
            },
            ErrorType::Unauthorized => Error {
                code: self as u32,
                producer: my_plugin_id(),
                message: format!("Unauthorized access: {}", msg),
            },
        }
    }
}<|MERGE_RESOLUTION|>--- conflicted
+++ resolved
@@ -3,13 +3,9 @@
 #[derive(PartialEq, Eq, Hash)]
 pub enum ErrorType {
     NotYetImplemented,
-<<<<<<< HEAD
-    InvalidAccountNumber,
     Unauthorized,
-=======
     InvalidAccountName,
     QueryError,
->>>>>>> 9049afda
 }
 
 fn my_plugin_id() -> PluginId {
@@ -27,6 +23,11 @@
                 producer: my_plugin_id(),
                 message: format!("Not yet implemented: {}", msg),
             },
+            ErrorType::Unauthorized => Error {
+                code: self as u32,
+                producer: my_plugin_id(),
+                message: format!("Unauthorized access: {}", msg),
+            },
             ErrorType::InvalidAccountName => Error {
                 code: self as u32,
                 producer: my_plugin_id(),
@@ -37,11 +38,6 @@
                 producer: my_plugin_id(),
                 message: format!("Graphql query error: {}", msg),
             },
-            ErrorType::Unauthorized => Error {
-                code: self as u32,
-                producer: my_plugin_id(),
-                message: format!("Unauthorized access: {}", msg),
-            },
         }
     }
 }