use crate::bindings::host::common::types::{Error, PluginId};

#[derive(PartialEq, Eq, Hash)]
pub enum ErrorType {
    NotYetImplemented,
<<<<<<< HEAD
    InvalidAccountNumber,
=======
    InvalidAccountName,
>>>>>>> 9049afda
    QueryError,
}

fn my_plugin_id() -> PluginId {
    return PluginId {
        service: "accounts".to_string(),
        plugin: "plugin".to_string(),
    };
}

impl ErrorType {
    pub fn err(self, msg: &str) -> Error {
        match self {
            ErrorType::NotYetImplemented => Error {
                code: self as u32,
                producer: my_plugin_id(),
                message: format!("Not yet implemented: {}", msg),
            },
            ErrorType::InvalidAccountName => Error {
                code: self as u32,
                producer: my_plugin_id(),
                message: format!("Invalid account name: {}", msg),
            },
            ErrorType::QueryError => Error {
                code: self as u32,
                producer: my_plugin_id(),
                message: format!("Graphql query error: {}", msg),
            },
            ErrorType::QueryError => Error {
                code: self as u32,
                producer: my_plugin_id(),
                message: format!("Failed to post graphql query: {}", msg),
            },
        }
    }
}<|MERGE_RESOLUTION|>--- conflicted
+++ resolved
@@ -3,11 +3,7 @@
 #[derive(PartialEq, Eq, Hash)]
 pub enum ErrorType {
     NotYetImplemented,
-<<<<<<< HEAD
-    InvalidAccountNumber,
-=======
     InvalidAccountName,
->>>>>>> 9049afda
     QueryError,
 }
 
