#[allow(warnings)]
mod bindings;

<<<<<<< HEAD
use bindings::accounts::plugin::types as AccountTypes;
use bindings::exports::accounts::plugin::accounts::Guest as Accounts;
=======
use bindings::accounts::plugin::types::{self as AccountTypes};
use bindings::exports::accounts::plugin::accounts::Guest as AccountsApi;
>>>>>>> 9049afda
use bindings::host::common::{server as Server, types as CommonTypes};
use psibase::fracpack::Pack;
use psibase::services::accounts::{self as AccountsService};
use psibase::AccountNumber;

use serde::Deserialize;

mod errors;
use errors::ErrorType::*;

struct AccountsPlugin;

#[derive(Deserialize, Debug)]
struct ResponseRoot {
    data: Data,
}

#[allow(non_snake_case)]
#[derive(Deserialize, Debug)]
struct Data {
    getAccount: Option<AccountsService::Account>,
}

<<<<<<< HEAD
impl Accounts for AccountsPlugin {
=======
impl AccountsApi for AccountsPlugin {
>>>>>>> 9049afda
    fn login() -> Result<(), CommonTypes::Error> {
        return Err(NotYetImplemented.err("login"));
    }

    fn get_logged_in_user() -> Result<Option<String>, CommonTypes::Error> {
        Ok(Some("alice".to_string()))
    }

    fn get_available_accounts() -> Result<Vec<String>, CommonTypes::Error> {
        Ok(vec!["alice".to_string(), "bob".to_string()])
    }

    fn add_auth_service(_: String) -> Result<(), CommonTypes::Error> {
        Err(NotYetImplemented.err("add_auth_service"))
    }

    fn get_account(name: String) -> Result<Option<AccountTypes::Account>, CommonTypes::Error> {
<<<<<<< HEAD
        let query = format!(
            "query {{ getAccount(account: \"{}\") {{ accountNum, authService, resourceBalance }} }}",
            AccountNumber::from(name.as_str())
        );

        let account_result = Server::post_graphql_get_json(&query)
            .map_err(|e| QueryError.err(&e.message))
            .and_then(|result| {
                serde_json::from_str(&result).map_err(|e| QueryError.err(&e.to_string()))
            });

        let account = account_result.and_then(|response_root: ResponseRoot| {
            response_root
                .data
                .getAccount
                .ok_or_else(|| InvalidAccountNumber.err(&name))
        })?;

        if account.accountNum.value != AccountNumber::from_exact(&name).unwrap().value {
            return Err(InvalidAccountNumber.err(&name));
        } else {
            return Ok(Some(AccountTypes::Account {
                account_num: account.accountNum.to_string(),
                auth_service: account.authService.to_string(),
                resource_balance: Some(match account.resourceBalance {
                    Some(val) => val.value,
                    None => 0,
                }),
            }));
=======
        let acct_num = AccountNumber::from_exact(&name).map_err(|err| InvalidAccountName.err(err.to_string().as_str()))?;

        let query = format!(
            "query {{ getAccount(account: \"{}\") {{ accountNum, authService, resourceBalance }} }}",
            acct_num 
        );

        let response_str = Server::post_graphql_get_json(&query).map_err(|e| QueryError.err(&e.message))?;
        let response_root = serde_json::from_str::<ResponseRoot>(&response_str).map_err(|e| QueryError.err(&e.to_string()))?;

        match response_root.data.getAccount {
            Some(acct_val) => {
                Ok(Some(AccountTypes::Account {
                    account_num: acct_val.accountNum.to_string(),
                    auth_service: acct_val.authService.to_string(),
                    resource_balance: Some(match acct_val.resourceBalance {
                        Some(val) => val.value,
                        None => 0,
                    }),
                }))
            },
            None => Ok(None)
>>>>>>> 9049afda
        }
    }

    fn set_auth_service(service_name: String) -> Result<(), CommonTypes::Error> {
        let account_num: AccountNumber = AccountNumber::from_exact(&service_name)
            .map_err(|_| InvalidAccountName.err(&service_name))?;
        Server::add_action_to_transaction(
            "setAuthServ",
            &AccountsService::action_structs::setAuthServ {
                authService: account_num,
            }
            .packed(),
        )?;
        Ok(())
    }
}

bindings::export!(AccountsPlugin with_types_in bindings);<|MERGE_RESOLUTION|>--- conflicted
+++ resolved
@@ -1,13 +1,8 @@
 #[allow(warnings)]
 mod bindings;
 
-<<<<<<< HEAD
-use bindings::accounts::plugin::types as AccountTypes;
-use bindings::exports::accounts::plugin::accounts::Guest as Accounts;
-=======
 use bindings::accounts::plugin::types::{self as AccountTypes};
 use bindings::exports::accounts::plugin::accounts::Guest as AccountsApi;
->>>>>>> 9049afda
 use bindings::host::common::{server as Server, types as CommonTypes};
 use psibase::fracpack::Pack;
 use psibase::services::accounts::{self as AccountsService};
@@ -31,11 +26,7 @@
     getAccount: Option<AccountsService::Account>,
 }
 
-<<<<<<< HEAD
-impl Accounts for AccountsPlugin {
-=======
 impl AccountsApi for AccountsPlugin {
->>>>>>> 9049afda
     fn login() -> Result<(), CommonTypes::Error> {
         return Err(NotYetImplemented.err("login"));
     }
@@ -53,37 +44,6 @@
     }
 
     fn get_account(name: String) -> Result<Option<AccountTypes::Account>, CommonTypes::Error> {
-<<<<<<< HEAD
-        let query = format!(
-            "query {{ getAccount(account: \"{}\") {{ accountNum, authService, resourceBalance }} }}",
-            AccountNumber::from(name.as_str())
-        );
-
-        let account_result = Server::post_graphql_get_json(&query)
-            .map_err(|e| QueryError.err(&e.message))
-            .and_then(|result| {
-                serde_json::from_str(&result).map_err(|e| QueryError.err(&e.to_string()))
-            });
-
-        let account = account_result.and_then(|response_root: ResponseRoot| {
-            response_root
-                .data
-                .getAccount
-                .ok_or_else(|| InvalidAccountNumber.err(&name))
-        })?;
-
-        if account.accountNum.value != AccountNumber::from_exact(&name).unwrap().value {
-            return Err(InvalidAccountNumber.err(&name));
-        } else {
-            return Ok(Some(AccountTypes::Account {
-                account_num: account.accountNum.to_string(),
-                auth_service: account.authService.to_string(),
-                resource_balance: Some(match account.resourceBalance {
-                    Some(val) => val.value,
-                    None => 0,
-                }),
-            }));
-=======
         let acct_num = AccountNumber::from_exact(&name).map_err(|err| InvalidAccountName.err(err.to_string().as_str()))?;
 
         let query = format!(
@@ -106,7 +66,6 @@
                 }))
             },
             None => Ok(None)
->>>>>>> 9049afda
         }
     }
 
