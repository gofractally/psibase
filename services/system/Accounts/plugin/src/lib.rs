#[allow(warnings)]
mod bindings;

use base64::{engine::general_purpose::URL_SAFE, Engine};
use bindings::clientdata::plugin::keyvalue as Keyvalue;

use bindings::exports::accounts::plugin::accounts::Guest as Accounts;
use bindings::exports::accounts::plugin::admin::Guest as Admin;
<<<<<<< HEAD
use bindings::host::common::{client as Client, types as CommonTypes};
use bindings::transact::plugin::intf as Transact;
=======
use bindings::host::common::{client as Client, server as Server, types as CommonTypes};
use bindings::accounts::plugin::types::{self as AccountTypes};

>>>>>>> 98f3198a
use psibase::fracpack::Pack;
use psibase::services::accounts::{self as AccountsService};
use psibase::AccountNumber;

extern crate url;
use url::Url;
use serde::Deserialize;

mod errors;
use errors::ErrorType::*;

struct AccountsPlugin;

#[derive(Deserialize, Debug)]
struct ResponseRoot {
    data: Data,
}

#[allow(non_snake_case)]
#[derive(Deserialize, Debug)]
struct Data {
    getAccount: Option<AccountsService::Account>,
}

/****** Database
[
    {
        key: "logged-in.<base64_app_domain>",
        description: "Account name of currently logged in user"
    },
]
******/

fn login_key(origin: String) -> String {
    // Do not namespace logged-in user by protocol
    let url = Url::parse(&origin).unwrap();
    let mut origin = url.domain().unwrap().to_string();
    if let Some(port) = url.port() {
        origin += ":";
        origin += &port.to_string();
    }

    // Encode the origin as base64, URL_SAFE character set
    let encoded = URL_SAFE.encode(origin);

    // Construct the key. The logged-in user is namespaced by origin
    let key_pre: String = "logged-in".to_string();
    return key_pre + "." + &encoded;
}

fn from_supervisor() -> bool {
    Client::get_sender_app()
        .app
        .map_or(false, |app| app == "supervisor")
}

impl Admin for AccountsPlugin {
    fn force_login(domain: String, user: String) {
        assert!(from_supervisor(), "unauthorized");
        Keyvalue::set(&login_key(domain), &user.as_bytes()).expect("Failed to set logged-in user");
    }

    fn get_logged_in_user(caller_app: String, domain: String) -> Option<String> {
        let sender = Client::get_sender_app().app;
        assert!(
            sender.is_some() && sender.as_ref().unwrap() == "supervisor",
            "unauthorized"
        );

<<<<<<< HEAD
        // Todo: Allow other apps to ask for the logged in user by popping up an authorization window.
        // Todo: This should not be an assert!, it should return a recoverable error type so it
        //       propagates back to the caller plugins.
        assert!(
            caller_app == "transact" || caller_app == "supervisor",
            "Temporarily, only transact can ask for the logged-in user."
        );

        if let Some(user) = Keyvalue::get(&login_key(domain)).unwrap() {
            Some(String::from_utf8(user).unwrap())
=======
        if let Some(user) = Keyvalue::get(&login_key(domain)) {
            Ok(Some(String::from_utf8(user).unwrap()))
>>>>>>> 98f3198a
        } else {
            None
        }
    }
}

impl Accounts for AccountsPlugin {
    fn login() -> Result<(), CommonTypes::Error> {
        println!("Login with popup window not yet supported.");
        return Err(NotYetImplemented.err("login"));
    }

    fn login_temp(user: String) -> Result<(), CommonTypes::Error> {
        let origin = Client::get_sender_app().origin;

        Keyvalue::set(&login_key(origin), &user.as_bytes())?;
        Ok(())
    }

    fn get_available_accounts() -> Result<Vec<String>, CommonTypes::Error> {
        Ok(vec!["alice".to_string(), "bob".to_string()])
    }

    fn add_auth_service(_: String) -> Result<(), CommonTypes::Error> {
        Err(NotYetImplemented.err("add_auth_service"))
    }

    fn get_account(name: String) -> Result<Option<AccountTypes::Account>, CommonTypes::Error> {
        let acct_num = AccountNumber::from_exact(&name).map_err(|err| InvalidAccountName.err(err.to_string().as_str()))?;

        let query = format!(
            "query {{ getAccount(account: \"{}\") {{ accountNum, authService, resourceBalance }} }}",
            acct_num 
        );

        let response_str = Server::post_graphql_get_json(&query).map_err(|e| QueryError.err(&e.message))?;
        let response_root = serde_json::from_str::<ResponseRoot>(&response_str).map_err(|e| QueryError.err(&e.to_string()))?;

        match response_root.data.getAccount {
            Some(acct_val) => {
                Ok(Some(AccountTypes::Account {
                    account_num: acct_val.accountNum.to_string(),
                    auth_service: acct_val.authService.to_string(),
                    resource_balance: Some(match acct_val.resourceBalance {
                        Some(val) => val.value,
                        None => 0,
                    }),
                }))
            },
            None => Ok(None)
        }
    }

    fn set_auth_service(service_name: String) -> Result<(), CommonTypes::Error> {
        let account_num: AccountNumber = AccountNumber::from_exact(&service_name)
<<<<<<< HEAD
            .map_err(|_| InvalidAccountNumber.err(&service_name))?;
        Transact::add_action_to_transaction(
=======
            .map_err(|_| InvalidAccountName.err(&service_name))?;
        Server::add_action_to_transaction(
>>>>>>> 98f3198a
            "setAuthServ",
            &AccountsService::action_structs::setAuthServ {
                authService: account_num,
            }
            .packed(),
        )?;
        Ok(())
    }
}

bindings::export!(AccountsPlugin with_types_in bindings);<|MERGE_RESOLUTION|>--- conflicted
+++ resolved
@@ -6,14 +6,10 @@
 
 use bindings::exports::accounts::plugin::accounts::Guest as Accounts;
 use bindings::exports::accounts::plugin::admin::Guest as Admin;
-<<<<<<< HEAD
-use bindings::host::common::{client as Client, types as CommonTypes};
+use bindings::host::common::{client as Client, types as CommonTypes, server as Server};
 use bindings::transact::plugin::intf as Transact;
-=======
-use bindings::host::common::{client as Client, server as Server, types as CommonTypes};
 use bindings::accounts::plugin::types::{self as AccountTypes};
 
->>>>>>> 98f3198a
 use psibase::fracpack::Pack;
 use psibase::services::accounts::{self as AccountsService};
 use psibase::AccountNumber;
@@ -83,7 +79,6 @@
             "unauthorized"
         );
 
-<<<<<<< HEAD
         // Todo: Allow other apps to ask for the logged in user by popping up an authorization window.
         // Todo: This should not be an assert!, it should return a recoverable error type so it
         //       propagates back to the caller plugins.
@@ -92,12 +87,8 @@
             "Temporarily, only transact can ask for the logged-in user."
         );
 
-        if let Some(user) = Keyvalue::get(&login_key(domain)).unwrap() {
+        if let Some(user) = Keyvalue::get(&login_key(domain)) {
             Some(String::from_utf8(user).unwrap())
-=======
-        if let Some(user) = Keyvalue::get(&login_key(domain)) {
-            Ok(Some(String::from_utf8(user).unwrap()))
->>>>>>> 98f3198a
         } else {
             None
         }
@@ -153,13 +144,8 @@
 
     fn set_auth_service(service_name: String) -> Result<(), CommonTypes::Error> {
         let account_num: AccountNumber = AccountNumber::from_exact(&service_name)
-<<<<<<< HEAD
-            .map_err(|_| InvalidAccountNumber.err(&service_name))?;
+            .map_err(|_| InvalidAccountName.err(&service_name))?;
         Transact::add_action_to_transaction(
-=======
-            .map_err(|_| InvalidAccountName.err(&service_name))?;
-        Server::add_action_to_transaction(
->>>>>>> 98f3198a
             "setAuthServ",
             &AccountsService::action_structs::setAuthServ {
                 authService: account_num,
