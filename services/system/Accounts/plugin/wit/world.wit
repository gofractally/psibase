--- conflicted
+++ resolved
@@ -17,15 +17,10 @@
 }
 
 interface accounts {
-<<<<<<< HEAD
-    use common:plugin/types.{error};
-    use types.{account};
-=======
     use host:common/types.{error};
 
     /// Creates a login popup allowing the user to log into an account.
     login: func() -> result<_, error>;
->>>>>>> 0046c9d9
 
     /// Gets the name of the currently logged in user, if there is one.
     /// Returned option can be empty if there is no currently logged in user.
@@ -45,12 +40,7 @@
     set-auth-service: func(service-name: string) -> result<_, error>;
 }
 
-<<<<<<< HEAD
-world plugin {
-    import common:plugin/server;
-=======
 world psibase-plugin {
     import host:common/server;
->>>>>>> 0046c9d9
     export accounts;
 }
