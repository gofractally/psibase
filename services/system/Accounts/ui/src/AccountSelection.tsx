import { zodResolver } from "@hookform/resolvers/zod";
import dayjs from "dayjs";
import relativeTime from "dayjs/plugin/relativeTime";
import debounce from "debounce";
import { useEffect, useState } from "react";
import { useForm } from "react-hook-form";
import { useSearchParams } from "react-router-dom";
import { z } from "zod";

import { useAcceptInvite } from "@/hooks/useAcceptInvite";
import { useAccountStatus } from "@/hooks/useAccountStatus";
import { useDecodeConnectionToken } from "@/hooks/useDecodeConnectionToken";
import { useDecodeInviteToken } from "@/hooks/useDecodeInviteToken";
import { useDecodeToken } from "@/hooks/useDecodeToken";
import { useGetAllAccounts } from "@/hooks/useGetAllAccounts";
import { useLoginDirect } from "@/hooks/useLoginDirect";

import { cn } from "@shared/lib/utils";
import { Button } from "@shared/shadcn/ui/button";
import {
    Dialog,
    DialogContent,
    DialogDescription,
    DialogHeader,
    DialogTitle,
} from "@shared/shadcn/ui/dialog";
import {
    Form,
    FormControl,
    FormField,
    FormItem,
    FormLabel,
    FormMessage,
} from "@shared/shadcn/ui/form";
import { Input } from "@shared/shadcn/ui/input";

import { AccountAvailabilityStatus } from "./AccountAvailabilityStatus";
import { AccountsList } from "./AccountsList";
import { ActiveSearch } from "./ActiveSearch";
import { LoadingCard } from "./LoadingCard";
import {
    InviteAlreadyAcceptedCard,
    InviteExpiredCard,
    InviteRejectedCard,
} from "./TokenErrorUIs";
import { useLogout } from "./hooks/use-logout";
import { useCreateAccount } from "./hooks/useCreateAccount";
import { useImportAccount } from "./hooks/useImportAccount";
import { useRejectInvite } from "./hooks/useRejectInvite";

dayjs.extend(relativeTime);

const capitaliseFirstLetter = (str: string) =>
    str[0].toUpperCase() + str.slice(1);

const formSchema = z.object({
    username: z.string().min(1).max(50),
});

export const AccountSelection = () => {
    const [searchParams] = useSearchParams();

    const token = searchParams.get("token");

    if (!token) {
        throw new Error("No token was found in the URL");
    }

    const form = useForm<z.infer<typeof formSchema>>({
        resolver: zodResolver(formSchema),
        defaultValues: {
            username: "",
        },
    });

    const [isModalOpen, setIsModalOpen] = useState(false);

    const [isCreatingAccount, setIsCreatingAccount] = useState(true);

    const { isDirty, isSubmitting } = form.formState;

    const onSubmit = async (values: z.infer<typeof formSchema>) => {
        try {
            const origin = inviteToken
                ? inviteToken.appDomain
                : connectionToken!.origin;
            const app = inviteToken ? inviteToken.app : connectionToken!.app;
            if (isCreatingAccount) {
                // createAccount handles logout, acceptWithNewAccount, and importAccount
                await createAccount(values.username);
                void (await acceptInvite({
                    app,
                    accountName: values.username,
                    token: z.string().parse(token),
                }));
            } else {
                // Import existing account
                await importAccount(values.username);
                if (!connectionToken) {
                    throw new Error("Invalid connectionToken");
                }
<<<<<<< HEAD
                // Now we need to login and set auth cookie
                await handleLogin(values.username, app);
=======
                // Login and set auth cookie
                await handleLogin(values.username, app, origin);
>>>>>>> 494432f3
            }
        } catch (error) {
            console.error("❌ Error in logging in:", error);
            await logout();
            return;
        }
        setIsModalOpen(false);
    };

    const username = form.watch("username");

    const [debouncedAccount, setDebouncedAccount] = useState<string>();

    const { data: accounts, isLoading: isFetching } = useGetAllAccounts();

    const { mutateAsync: importAccount } = useImportAccount();

    const isNoAccounts = accounts ? accounts.length == 0 : false;

    const { data: status, isLoading: debounceIsLoading } =
        useAccountStatus(debouncedAccount);

    const isProcessing = debounceIsLoading || username !== debouncedAccount;

    const accountStatus = isProcessing ? "Loading" : status;

    const isAccountsLoading = isFetching && !accounts;
    const [selectedAccountId, setSelectedAccountId] = useState<string>("");

    useEffect(() => {
        const debouncedCb = debounce((formValue) => {
            setDebouncedAccount(formValue.username);
        }, 1000);

        const subscription = form.watch(debouncedCb);

        return () => subscription.unsubscribe();
    }, [form]);

    const [activeSearch, setActiveSearch] = useState("");
    const accountsToRender = activeSearch
        ? (accounts || []).filter((account: { account: string }) =>
              account.account
                  .toLowerCase()
                  .includes(activeSearch.toLowerCase()),
          )
        : accounts || [];

    const selectedAccount = (accountsToRender || []).find(
        (account) => account.id == selectedAccountId,
    );

    const { data: decodedToken, isLoading: isLoadingToken } =
        useDecodeToken(token);
    const isInvite = decodedToken?.tag === "invite-token";

    const disableModalSubmit: boolean =
        accountStatus !== (isInvite ? "Available" : "Taken");

    const onAccountSelection = async (accountId: string) => {
        setSelectedAccountId(accountId);
        if (!isInvite) {
            if (!connectionToken) {
                throw new Error(`Expected connection token`);
            }

            try {
<<<<<<< HEAD
                void (await handleLogin(accountId, connectionToken.app));
                window.location.href = connectionToken.origin;
=======
                void (await handleLogin(
                    accountId,
                    connectionToken.app,
                    connectionToken.origin,
                ));
>>>>>>> 494432f3
            } catch (error) {
                console.error("❌ Error logging in:", error);
                await logout();
                return;
            }
        }
    };

    const { data: inviteToken, isLoading: isLoadingInvite } =
        useDecodeInviteToken(token, decodedToken?.tag == "invite-token");

    const { data: connectionToken, isLoading: isLoadingConnectionToken } =
        useDecodeConnectionToken(
            token,
            decodedToken?.tag == "connection-token",
        );

    const isInitialLoading =
        isLoadingInvite || isLoadingConnectionToken || isLoadingToken;

    const { mutateAsync: createAccount, isSuccess: isInviteClaimed } =
        useCreateAccount(token);

    const appName = isInvite
        ? inviteToken
            ? capitaliseFirstLetter(inviteToken.app)
            : ""
        : connectionToken
          ? capitaliseFirstLetter(connectionToken.app)
          : "";

    const isExpired = inviteToken
        ? inviteToken.expiry.valueOf() < new Date().valueOf()
        : false;

    const { mutateAsync: rejectInvite, isPending: isRejecting } =
        useRejectInvite(selectedAccount?.account || "", token);

    const { mutateAsync: loginDirect, isPending: isLoggingIn } =
        useLoginDirect();
    const { mutateAsync: logout } = useLogout();

    const handleLogin = async (accountName: string, app: string) => {
        if (!connectionToken) {
            throw new Error(`Expected connection token for a login`);
        }
        await loginDirect({
            accountName,
            app,
        });
    };

    const { mutateAsync: acceptInvite, isPending: isAccepting } =
        useAcceptInvite();

    const isTxInProgress = isRejecting || isAccepting || isLoggingIn;

    if (isLoadingInvite) {
        return <LoadingCard />;
    }

    if (inviteToken?.state == "accepted" && !isInviteClaimed) {
        return <InviteAlreadyAcceptedCard token={token} />;
    }

    if (inviteToken?.state == "rejected") {
        return <InviteRejectedCard token={token} />;
    }

    if (isExpired) {
        return <InviteExpiredCard token={token} />;
    }

    const onAcceptOrLogin = async () => {
        if (isInvite) {
            if (!inviteToken) {
                throw new Error(`Expected invite token loaded`);
            }
            await acceptInvite({
                token: z.string().parse(token),
                accountName: z.string().parse(selectedAccount?.account),
                app: inviteToken.app,
            });
            window.location.href = inviteToken?.appDomain;
        } else {
            // This is dead code; now handled by the click event on an account
            // Login
            if (!connectionToken) {
                throw new Error(`Expected connection token for a login`);
            }
            loginDirect({
                app: connectionToken.app,
                accountName: selectedAccount!.account,
            });
        }
    };

    return (
        <>
            <Dialog
                open={isModalOpen}
                onOpenChange={(open: boolean) => setIsModalOpen(open)}
            >
                <div className="mt-6">
                    <DialogContent>
                        <DialogHeader>
                            <DialogTitle>
                                {isCreatingAccount
                                    ? "Create an account"
                                    : "Import an account"}
                            </DialogTitle>
                            <DialogDescription>
                                {isCreatingAccount
                                    ? `Use this invitation to create an on-chain account and use it to
                connect to the ${appName} app.`
                                    : "Import a pre-existing account prior to accepting / denying an invite."}
                            </DialogDescription>
                            <Form {...form}>
                                <form
                                    onSubmit={form.handleSubmit(onSubmit)}
                                    className="mt-2 w-full space-y-6"
                                >
                                    <FormField
                                        control={form.control}
                                        name="username"
                                        render={({ field }) => (
                                            <FormItem>
                                                <div className="flex w-full justify-between ">
                                                    <FormLabel>
                                                        Username
                                                    </FormLabel>
                                                    {isDirty && (
                                                        <AccountAvailabilityStatus
                                                            accountStatus={
                                                                accountStatus
                                                            }
                                                            isCreatingAccount={
                                                                isCreatingAccount
                                                            }
                                                        />
                                                    )}
                                                </div>
                                                <FormControl>
                                                    <Input {...field} />
                                                </FormControl>
                                                <FormMessage />
                                            </FormItem>
                                        )}
                                    />
                                    <Button
                                        type="submit"
                                        disabled={disableModalSubmit}
                                    >
                                        {isCreatingAccount
                                            ? `${isSubmitting ? "Accepting" : "Accept"} invite`
                                            : `Import account`}
                                    </Button>
                                </form>
                            </Form>
                        </DialogHeader>
                    </DialogContent>
                    <div className="mx-auto max-w-lg">
                        <div className="text-muted-foreground py-2 text-center">
                            <div>
                                {isInitialLoading
                                    ? "Loading..."
                                    : isInvite
                                      ? `Select an account to accept invite to `
                                      : `Select an account to login to  `}
                            </div>
                        </div>
                        <ActiveSearch
                            isNoAccounts={isNoAccounts}
                            activeSearch={activeSearch}
                            setActiveSearch={setActiveSearch}
                        />
                        <div className="flex flex-col gap-3 ">
                            <AccountsList
                                isAccountsLoading={isAccountsLoading}
                                accountsToRender={accountsToRender}
                                selectedAccountId={selectedAccountId}
                                onAccountSelection={onAccountSelection}
                            />
                            {isInvite && !isInviteClaimed && (
                                <button
                                    onClick={() => {
                                        setIsCreatingAccount(true);
                                        setIsModalOpen(true);
                                    }}
                                    className="text-muted-foreground hover:text-primary flex shrink-0 items-center justify-center rounded-md border border-dashed border-neutral-600 p-4 hover:underline"
                                >
                                    Create a new account
                                </button>
                            )}
                        </div>
                        {!isNoAccounts && (
                            <div className="my-3">
                                <Button
                                    disabled={
                                        !selectedAccount || isTxInProgress
                                    }
                                    onClick={onAcceptOrLogin}
                                    className="w-full"
                                >
                                    {isSubmitting
                                        ? "Loading..."
                                        : isInvite
                                          ? "Accept invite"
                                          : "Login"}
                                </Button>
                            </div>
                        )}
                        <div className="flex w-full justify-center">
                            {isInvite && (
                                <Button
                                    onClick={() => rejectInvite()}
                                    variant="link"
                                    className="text-muted-foreground"
                                >
                                    Reject invite
                                </Button>
                            )}
                        </div>
                        {!isInvite && (
                            <div className="flex w-full justify-center">
                                <Button
                                    onClick={() => {
                                        setIsCreatingAccount(false);
                                        setIsModalOpen(true);
                                    }}
                                    variant={isNoAccounts ? "default" : "link"}
                                    className={cn({
                                        "text-muted-foreground": !isNoAccounts,
                                    })}
                                >
                                    Import an account
                                </Button>
                            </div>
                        )}
                    </div>
                </div>
            </Dialog>
        </>
    );
};<|MERGE_RESOLUTION|>--- conflicted
+++ resolved
@@ -99,13 +99,8 @@
                 if (!connectionToken) {
                     throw new Error("Invalid connectionToken");
                 }
-<<<<<<< HEAD
-                // Now we need to login and set auth cookie
+                // Login and set auth cookie
                 await handleLogin(values.username, app);
-=======
-                // Login and set auth cookie
-                await handleLogin(values.username, app, origin);
->>>>>>> 494432f3
             }
         } catch (error) {
             console.error("❌ Error in logging in:", error);
@@ -173,16 +168,7 @@
             }
 
             try {
-<<<<<<< HEAD
                 void (await handleLogin(accountId, connectionToken.app));
-                window.location.href = connectionToken.origin;
-=======
-                void (await handleLogin(
-                    accountId,
-                    connectionToken.app,
-                    connectionToken.origin,
-                ));
->>>>>>> 494432f3
             } catch (error) {
                 console.error("❌ Error logging in:", error);
                 await logout();
