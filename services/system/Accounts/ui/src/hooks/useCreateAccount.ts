import { useMutation } from "@tanstack/react-query";

import { getSupervisor } from "@psibase/common-lib";

import { useDecodeInviteToken } from "./useDecodeInviteToken";
import { useDecodeToken } from "./useDecodeToken";
import { useImportAccount } from "./useImportAccount";

const supervisor = getSupervisor();

export const useCreateAccount = (token: string) => {
<<<<<<< HEAD
    const { data: decodedToken } = useDecodeToken(token);

    const { data: inviteToken } = useDecodeInviteToken(
        token,
        decodedToken?.tag == "invite-token",
    );

    const { mutateAsync: importAccount } = useImportAccount();

    return useMutation<void, string, string>({
        mutationFn: async (account) => {
            if (!inviteToken) throw new Error(`Must have invite`);

            void (await supervisor.functionCall({
                method: "logout",
                params: [],
                service: "accounts",
                intf: "activeApp",
            }));

            void (await supervisor.functionCall({
                method: "acceptWithNewAccount",
                params: [account, token],
                service: "invite",
                intf: "invitee",
            }));

            await wait(2000);

            await importAccount(account);

            void (await supervisor.functionCall({
                method: "loginDirect",
                params: [
                    {
                        app: inviteToken.app,
                        origin: inviteToken.appDomain,
                    },
                    account,
                ],
                service: "accounts",
                intf: "admin",
            }));
        },
    });
=======
  const { data: decodedToken } = useDecodeToken(token);

  const { data: inviteToken } = useDecodeInviteToken(
    token,
    decodedToken?.tag == "invite-token"
  );

  const { mutateAsync: importAccount } = useImportAccount();

  return useMutation<void, string, string>({
    mutationFn: async (account) => {
      if (!inviteToken) throw new Error(`Must have invite`);

      void (await supervisor.functionCall({
        method: "logout",
        params: [],
        service: "accounts",
        intf: "activeApp",
      }));

      void (await supervisor.functionCall({
        method: "acceptWithNewAccount",
        params: [account, token],
        service: "invite",
        intf: "invitee",
      }));


      await importAccount(account);

      void (await supervisor.functionCall({
        method: "loginDirect",
        params: [
          {
            app: inviteToken.app,
            origin: inviteToken.appDomain,
          },
          account,
        ],
        service: "accounts",
        intf: "admin",
      }));
    },
  });
>>>>>>> 4511943f
};<|MERGE_RESOLUTION|>--- conflicted
+++ resolved
@@ -9,7 +9,6 @@
 const supervisor = getSupervisor();
 
 export const useCreateAccount = (token: string) => {
-<<<<<<< HEAD
     const { data: decodedToken } = useDecodeToken(token);
 
     const { data: inviteToken } = useDecodeInviteToken(
@@ -55,50 +54,4 @@
             }));
         },
     });
-=======
-  const { data: decodedToken } = useDecodeToken(token);
-
-  const { data: inviteToken } = useDecodeInviteToken(
-    token,
-    decodedToken?.tag == "invite-token"
-  );
-
-  const { mutateAsync: importAccount } = useImportAccount();
-
-  return useMutation<void, string, string>({
-    mutationFn: async (account) => {
-      if (!inviteToken) throw new Error(`Must have invite`);
-
-      void (await supervisor.functionCall({
-        method: "logout",
-        params: [],
-        service: "accounts",
-        intf: "activeApp",
-      }));
-
-      void (await supervisor.functionCall({
-        method: "acceptWithNewAccount",
-        params: [account, token],
-        service: "invite",
-        intf: "invitee",
-      }));
-
-
-      await importAccount(account);
-
-      void (await supervisor.functionCall({
-        method: "loginDirect",
-        params: [
-          {
-            app: inviteToken.app,
-            origin: inviteToken.appDomain,
-          },
-          account,
-        ],
-        service: "accounts",
-        intf: "admin",
-      }));
-    },
-  });
->>>>>>> 4511943f
 };