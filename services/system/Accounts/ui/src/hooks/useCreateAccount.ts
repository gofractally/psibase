--- conflicted
+++ resolved
@@ -2,10 +2,7 @@
 
 import { getSupervisor } from "@psibase/common-lib";
 
-<<<<<<< HEAD
 import { useLogout } from "./use-logout";
-=======
->>>>>>> 334b9213
 import { useDecodeInviteToken } from "./useDecodeInviteToken";
 import { useDecodeToken } from "./useDecodeToken";
 import { useImportAccount } from "./useImportAccount";
@@ -21,26 +18,14 @@
     );
 
     const { mutateAsync: importAccount } = useImportAccount();
-<<<<<<< HEAD
     const { mutateAsync: logout } = useLogout();
-=======
->>>>>>> 334b9213
 
     return useMutation<void, string, string>({
         mutationFn: async (account) => {
             if (!inviteToken) throw new Error(`Must have invite`);
 
-<<<<<<< HEAD
             // Use proper logout hook that includes cookie deletion
             await logout();
-=======
-            void (await supervisor.functionCall({
-                method: "logout",
-                params: [],
-                service: "accounts",
-                intf: "activeApp",
-            }));
->>>>>>> 334b9213
 
             void (await supervisor.functionCall({
                 method: "acceptWithNewAccount",
@@ -49,26 +34,7 @@
                 intf: "invitee",
             }));
 
-<<<<<<< HEAD
-            await wait(2000);
-
             await importAccount(account);
-=======
-            await importAccount(account);
-
-            void (await supervisor.functionCall({
-                method: "loginDirect",
-                params: [
-                    {
-                        app: inviteToken.app,
-                        origin: inviteToken.appDomain,
-                    },
-                    account,
-                ],
-                service: "accounts",
-                intf: "admin",
-            }));
->>>>>>> 334b9213
         },
     });
 };