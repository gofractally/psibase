--- conflicted
+++ resolved
@@ -70,19 +70,6 @@
          /// submits a transaction.
          void setKey(SubjectPublicKeyInfo key);
 
-<<<<<<< HEAD
-         /// Handle notification related to the acceptance of a staged transaction
-         ///
-         /// Auth-sig will execute the staged transaction if the sender of the call to `accept`
-         /// is the same as the sender of the staged transaction.
-         void stagedAccept(uint32_t staged_tx_id, psibase::AccountNumber actor);
-
-         /// Handle notification related to the rejection of a staged transaction
-         ///
-         /// Auth-sig will reject the staged transaction if the sender of the call to `reject` is
-         /// the same as the sender of the staged transaction.
-         void stagedReject(uint32_t staged_tx_id, psibase::AccountNumber actor);
-=======
          /// Check whether a specified set of authorizer accounts are sufficient to authorize sending a
          /// transaction from a specified sender.
          ///
@@ -106,7 +93,6 @@
          /// * `false`: If the sender is not among the rejecters
          bool isRejectSys(psibase::AccountNumber              sender,
                           std::vector<psibase::AccountNumber> rejecters);
->>>>>>> af04066e
 
         private:
          Tables db{psibase::getReceiver()};
@@ -115,13 +101,8 @@
                    method(checkAuthSys, flags, requester, sender, action, allowedActions, claims),
                    method(canAuthUserSys, user),
                    method(setKey, key),
-<<<<<<< HEAD
-                   method(stagedAccept, staged_tx_id, actor),
-                   method(stagedReject, staged_tx_id, actor)
-=======
                    method(isAuthSys, sender, authorizers),
                    method(isRejectSys, sender, rejecters)
->>>>>>> af04066e
                    //
       )
    }  // namespace AuthSig
