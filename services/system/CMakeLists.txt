--- conflicted
+++ resolved
@@ -20,11 +20,7 @@
     target_include_directories(${TARGET} PUBLIC
       ../include
      ${CMAKE_CURRENT_LIST_DIR})
-<<<<<<< HEAD
-    target_link_libraries(${TARGET} services_system${suffix} services_test psitestlib${suffix})
-=======
-    target_link_libraries(${TARGET} services_system${suffix} psitestlib${suffix} catch2)
->>>>>>> 91d2ea39
+    target_link_libraries(${TARGET} services_system${suffix} services_test psitestlib${suffix} catch2)
     set_target_properties(${TARGET} PROPERTIES RUNTIME_OUTPUT_DIRECTORY ${ROOT_BINARY_DIR})
 endfunction()
 
