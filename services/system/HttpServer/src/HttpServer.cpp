--- conflicted
+++ resolved
@@ -217,15 +217,9 @@
 
       auto checkServer = [&](psibase::AccountNumber srv)
       {
-<<<<<<< HEAD
-         server         = srv;
-         currentRequest = {.socket = sock, .owner = server};
-         return iface(server).serveSys(req, std::optional{sock}, user);
-=======
          server = srv;
          owned.put({.socket = sock, .owner = server});
-         return iface(server).serveSys(req, std::optional{sock});
->>>>>>> f995e94c
+         return iface(server).serveSys(req, std::optional{sock}, user);
       };
 
       if (registered)
