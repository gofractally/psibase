[package]
name = "setcode"
version.workspace = true
rust-version.workspace = true
edition.workspace = true
publish.workspace = true

[dependencies]
<<<<<<< HEAD
psibase = { path = "../../../../rust/psibase/", version = "0.17.0" }
wit-bindgen-rt = { workspace = true }
=======
psibase = { path = "../../../../rust/psibase/", version = "0.19.0" }
wit-bindgen-rt = { version = "0.38.0", features = ["bitflags"] }
>>>>>>> 41981cac

[lib]
crate-type = ["cdylib"]

[package.metadata.component]
package = "setcode:plugin"

[package.metadata.component.target]
world = "impl"

[package.metadata.component.target.dependencies]
"host:common" = { path = "../../../user/CommonApi/common/packages/wit/host-common.wit" }
"transact:plugin" = { path = "../../Transact/plugin/wit/world.wit" }<|MERGE_RESOLUTION|>--- conflicted
+++ resolved
@@ -6,13 +6,8 @@
 publish.workspace = true
 
 [dependencies]
-<<<<<<< HEAD
-psibase = { path = "../../../../rust/psibase/", version = "0.17.0" }
+psibase = { path = "../../../../rust/psibase/", version = "0.19.0" }
 wit-bindgen-rt = { workspace = true }
-=======
-psibase = { path = "../../../../rust/psibase/", version = "0.19.0" }
-wit-bindgen-rt = { version = "0.38.0", features = ["bitflags"] }
->>>>>>> 41981cac
 
 [lib]
 crate-type = ["cdylib"]
