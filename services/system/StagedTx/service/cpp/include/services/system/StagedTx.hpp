#pragma once

#include <psibase/psibase.hpp>
#include <services/system/Transact.hpp>

namespace SystemService
{
   struct ActionList
   {
      std::vector<psibase::Action> actions;
   };
   PSIO_REFLECT(ActionList, actions)

   struct StagedTx
   {
      uint32_t               id;
      psibase::Checksum256   txid;
      uint32_t               propose_block;
      psibase::TimePointUSec propose_date;
      psibase::AccountNumber proposer;
      ActionList             action_list;
   };
   PSIO_REFLECT(StagedTx, id, txid, propose_block, propose_date, proposer, action_list)

   struct Response
   {
      uint32_t               id;
      psibase::AccountNumber account;
      bool                   accepted;
   };
   PSIO_REFLECT(Response, id, account, accepted)

   /// A service for staged transaction proposal and execution
   ///
   /// A staged transaction allows an account (the proposer) to propose a set of
   /// actions to be executed by another account (the executor). The set of actions
   /// proposed is known as the staged transaction. The staged transaction is not
   /// executed unless and until the executor's auth service authorizes the execution.
   ///
   /// The rules for authorization may vary depending on the staged-tx policy enforced
   /// by the executor's auth service.
   ///
   /// This can be used, for example, to propose a transaction on behalf of an account
   /// that is only authorized by the combined authorization of multiple other accounts
   /// (a.k.a. a "multi-sig" or multi-signature transaction), among many other uses.
   struct StagedTxService : public psibase::Service
   {
      static constexpr auto service = psibase::AccountNumber("staged-tx");

      void init();

      /// Proposes a new staged transaction containing the specified actions.
      /// Returns the ID of the database record containing the staged transaction.
      ///
      /// All actions must have the same sender.
      ///
      /// * `actions` - The actions to be staged
      uint32_t propose(const std::vector<psibase::Action>& actions);
<<<<<<< HEAD
=======

      /// Removes (deletes) a staged transaction
      ///
      /// A staged transaction can only be removed by its proposer.
      ///
      /// * `id`: The ID of the database record containing the staged transaction
      /// * `txid`: The unique txid of the staged transaction
      void remove(uint32_t id, psibase::Checksum256 txid);
>>>>>>> af04066e

      /// Indicates that the caller accepts the specified staged transaction
      ///
      /// Depending on the staging rules enforced by the auth service of the sender
      /// of the staged transaction, this could result in the execution of the transaction.
      ///
      /// * `id`: The ID of the database record containing the staged transaction
      /// * `txid`: The unique txid of the staged transaction
      void accept(uint32_t id, psibase::Checksum256 txid);

      /// Indicates that the caller rejects the staged transaction
      ///
      /// * `id`: The ID of the database record containing the staged transaction
      /// * `txid`: The unique txid of the staged transaction
      void reject(uint32_t id, psibase::Checksum256 txid);

<<<<<<< HEAD
      /// Removes (deletes) a staged transaction
      ///
      /// A staged transaction can only be removed by the proposer, the staged tx
      /// first sender, or the first sender's auth service.
      ///
      /// * `id`: The ID of the database record containing the staged transaction
      /// * `txid`: The unique txid of the staged transaction
      void remove(uint32_t id, psibase::Checksum256 txid);

      /// Notifies the staged-tx service that a staged transaction should be executed.
      /// Typically this call is facilitated by the staged transaction's first sender's auth
      /// service on behalf of the staged transaction's first sender.
      ///
      /// * `id`: The ID of the database record containing the staged transaction
      /// * `txid`: The unique txid of the staged transaction
      void execute(uint32_t id, psibase::Checksum256 txid);

      /// Gets a staged transaction by id. Typically used inline by auth services.
=======
      /// Gets a staged transaction by id.
>>>>>>> af04066e
      ///
      /// * `id`: The ID of the database record containing the staged transaction
      StagedTx get_staged_tx(uint32_t id);
   };

   // clang-format off
   PSIO_REFLECT(StagedTxService,
      method(init),
      method(propose, actions),
      method(remove, id, txid),
      method(accept, id, txid),
      method(reject, id, txid),
      method(get_staged_tx, id),
   );
   // clang-format on

}  // namespace SystemService<|MERGE_RESOLUTION|>--- conflicted
+++ resolved
@@ -56,8 +56,6 @@
       ///
       /// * `actions` - The actions to be staged
       uint32_t propose(const std::vector<psibase::Action>& actions);
-<<<<<<< HEAD
-=======
 
       /// Removes (deletes) a staged transaction
       ///
@@ -66,7 +64,6 @@
       /// * `id`: The ID of the database record containing the staged transaction
       /// * `txid`: The unique txid of the staged transaction
       void remove(uint32_t id, psibase::Checksum256 txid);
->>>>>>> af04066e
 
       /// Indicates that the caller accepts the specified staged transaction
       ///
@@ -83,28 +80,7 @@
       /// * `txid`: The unique txid of the staged transaction
       void reject(uint32_t id, psibase::Checksum256 txid);
 
-<<<<<<< HEAD
-      /// Removes (deletes) a staged transaction
-      ///
-      /// A staged transaction can only be removed by the proposer, the staged tx
-      /// first sender, or the first sender's auth service.
-      ///
-      /// * `id`: The ID of the database record containing the staged transaction
-      /// * `txid`: The unique txid of the staged transaction
-      void remove(uint32_t id, psibase::Checksum256 txid);
-
-      /// Notifies the staged-tx service that a staged transaction should be executed.
-      /// Typically this call is facilitated by the staged transaction's first sender's auth
-      /// service on behalf of the staged transaction's first sender.
-      ///
-      /// * `id`: The ID of the database record containing the staged transaction
-      /// * `txid`: The unique txid of the staged transaction
-      void execute(uint32_t id, psibase::Checksum256 txid);
-
-      /// Gets a staged transaction by id. Typically used inline by auth services.
-=======
       /// Gets a staged transaction by id.
->>>>>>> af04066e
       ///
       /// * `id`: The ID of the database record containing the staged transaction
       StagedTx get_staged_tx(uint32_t id);
