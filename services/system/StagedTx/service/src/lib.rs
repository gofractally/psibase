--- conflicted
+++ resolved
@@ -32,7 +32,14 @@
     use psibase::*;
     use serde::{Deserialize, Serialize};
 
-<<<<<<< HEAD
+    const ENABLE_PRINT: bool = true;
+
+    fn debug_print(msg: &str) {
+        if ENABLE_PRINT {
+            psibase::write_console(msg);
+        }
+    }
+
     /// Runs before every other action except 'init', verifies that the service
     /// has been initialized.
     #[pre_action(exclude(init))]
@@ -42,218 +49,6 @@
             table.get_index_pk().get(&()).is_some(),
             "service not initialized",
         );
-=======
-    const ENABLE_PRINT: bool = true;
-
-    fn debug_print(msg: &str) {
-        if ENABLE_PRINT {
-            psibase::write_console(msg);
-        }
-    }
-
-    struct StagedTxPolicy {
-        user: AccountNumber,
-        service_caller: ServiceCaller,
-    }
-    impl StagedTxPolicy {
-        pub fn new(user: AccountNumber) -> Self {
-            StagedTxPolicy {
-                user,
-                service_caller: ServiceCaller {
-                    sender: Wrapper::SERVICE,
-                    service: get_auth_service(user).unwrap(),
-                },
-            }
-        }
-
-        pub fn does_auth(&self, accepters: Vec<AccountNumber>) -> bool {
-            self.service_caller.call(
-                MethodNumber::from(auth_action_structs::isAuthSys::ACTION_NAME),
-                auth_action_structs::isAuthSys {
-                    sender: self.user,
-                    authorizers: accepters,
-                    authSet: None,
-                },
-            )
-        }
-
-        pub fn does_reject(&self, rejecters: Vec<AccountNumber>) -> bool {
-            self.service_caller.call(
-                MethodNumber::from(auth_action_structs::isRejectSys::ACTION_NAME),
-                auth_action_structs::isRejectSys {
-                    sender: self.user,
-                    rejecters,
-                    authSet: None,
-                },
-            )
-        }
-    }
-
-    #[derive(Fracpack, Serialize, Deserialize, ToSchema, SimpleObject)]
-    pub struct ActionList {
-        actions: Vec<Action>,
-    }
-
-    #[table(name = "InitTable", index = 0)]
-    #[derive(Serialize, Deserialize, ToSchema, Fracpack)]
-    struct InitRow {}
-    impl InitRow {
-        #[primary_key]
-        fn pk(&self) {}
-    }
-
-    #[table(name = "StagedTxTable", index = 1)]
-    #[derive(Fracpack, Serialize, Deserialize, ToSchema, SimpleObject)]
-    pub struct StagedTx {
-        pub id: u32,
-        pub txid: [u8; 32],
-        pub propose_block: u32,
-        pub propose_date: TimePointUSec,
-        pub proposer: AccountNumber,
-        pub action_list: ActionList,
-    }
-    impl StagedTx {
-        #[primary_key]
-        fn by_id(&self) -> u32 {
-            self.id
-        }
-
-        fn new(actions: Vec<Action>) -> Self {
-            check(
-                actions.len() > 0,
-                "Staged transaction must contain at least one action",
-            );
-
-            for action in &actions {
-                let sender = action.sender;
-                check(
-                    Accounts::call().getAccount(sender).is_some(),
-                    "Sender account in staged tx is invalid",
-                );
-            }
-
-            let monotonic_id = LastUsed::get_next_id();
-            let current_block = Transact::call().currentBlock();
-            let packed = (monotonic_id, current_block.blockNum, &actions).packed();
-            let txid = sha256(&packed);
-
-            StagedTx {
-                id: monotonic_id,
-                txid,
-                propose_block: current_block.blockNum,
-                propose_date: current_block.time,
-                proposer: get_sender(),
-                action_list: ActionList { actions },
-            }
-        }
-
-        fn get(id: u32, txid: [u8; 32]) -> Self {
-            let staged_tx = StagedTxTable::new().get_index_pk().get(&id);
-            check(staged_tx.is_some(), "Unknown staged tx");
-            let staged_tx = staged_tx.unwrap();
-            check(
-                staged_tx.txid == txid,
-                "specified txid must match staged tx txid",
-            );
-
-            staged_tx
-        }
-
-        fn accept(&self) {
-            Response::upsert(self.id, true);
-        }
-
-        fn reject(&self) {
-            Response::upsert(self.id, false);
-        }
-
-        fn delete(&self) {
-            // Delete all responses for this staged tx
-            let id = self.id;
-            let responses = ResponseTable::new();
-            responses
-                .get_index_pk()
-                .range((id, AccountNumber::new(0))..=(id, AccountNumber::new(u64::MAX)))
-                .for_each(|r| responses.erase(&(r.id, r.account)));
-
-            // Delete the staged tx itself
-            StagedTxTable::new().erase(&id);
-        }
-
-        fn accepters(&self) -> Vec<AccountNumber> {
-            ResponseTable::new()
-                .get_index_pk()
-                .range((self.id, AccountNumber::new(0))..=(self.id, AccountNumber::new(u64::MAX)))
-                .filter(|response| response.accepted)
-                .map(|response| response.account)
-                .collect()
-        }
-
-        fn rejecters(&self) -> Vec<AccountNumber> {
-            ResponseTable::new()
-                .get_index_pk()
-                .range((self.id, AccountNumber::new(0))..=(self.id, AccountNumber::new(u64::MAX)))
-                .filter(|response| !response.accepted)
-                .map(|response| response.account)
-                .collect()
-        }
-    }
-
-    #[table(name = "LastUsedTable", index = 2)]
-    #[derive(Default, Fracpack, Serialize, Deserialize, ToSchema, SimpleObject)]
-    pub struct LastUsed {
-        pub id: u32,
-    }
-    impl LastUsed {
-        #[primary_key]
-        fn pk(&self) {}
-
-        fn get_next_id() -> u32 {
-            let table = LastUsedTable::new();
-            let mut last_used = table.get_index_pk().get(&()).unwrap_or_default();
-            last_used.id += 1;
-            table.put(&last_used).unwrap();
-
-            last_used.id
-        }
-    }
-
-    #[table(name = "ResponseTable", index = 3)]
-    #[derive(Debug, Fracpack, Serialize, Deserialize, ToSchema, SimpleObject)]
-    pub struct Response {
-        pub id: u32,
-        pub account: AccountNumber,
-        pub accepted: bool,
-    }
-    impl Response {
-        #[primary_key]
-        fn by_id(&self) -> (u32, AccountNumber) {
-            (self.id, self.account)
-        }
-
-        #[secondary_key(1)]
-        fn by_responder(&self) -> (AccountNumber, u32) {
-            (self.account, self.id)
-        }
-
-        fn upsert(id: u32, accepted: bool) {
-            let table = ResponseTable::new();
-            let response = table
-                .get_index_pk()
-                .get(&(id, get_sender()))
-                .map(|mut response| {
-                    response.accepted = accepted;
-                    response
-                })
-                .unwrap_or_else(|| Response {
-                    id,
-                    account: get_sender(),
-                    accepted,
-                });
-
-            table.put(&response).unwrap();
-        }
->>>>>>> 79539789
     }
 
     /// Initialize the staged-tx service
