#pragma once

#include <psibase/Rpc.hpp>
#include <psibase/Service.hpp>
#include <psibase/Table.hpp>
#include <psibase/block.hpp>
#include <psibase/trace.hpp>

#include <cstdint>

namespace SystemService
{
   // Does not follow forks. Transactions are added asynchronously and removed
   // at irreversible.
   //
   // This row exists iff there is a PendingTransactionRecord or an
   // UnverifiedTransactionRecord with hasError == false for the id.
   struct TransactionData
   {
      psibase::Checksum256       id;
      psibase::SignedTransaction trx;
   };
   PSIO_REFLECT(TransactionData, id, trx)

   using TransactionDataTable = psibase::Table<TransactionData, &TransactionData::id>;
   PSIO_REFLECT_TYPENAME(TransactionDataTable)

   struct PendingTransactionRecord
   {
      psibase::Checksum256  id;
      psibase::TimePointSec expiration;
      psibase::TimePointSec ctime;
      std::uint64_t         sequence;
      // One for each claim/proof
      std::vector<psibase::RunToken> verifies;

      using CTimeKey      = psibase::CompositeKey<&PendingTransactionRecord::ctime,
                                                  &PendingTransactionRecord::sequence>;
      using ExpirationKey = psibase::CompositeKey<&PendingTransactionRecord::expiration,
                                                  &PendingTransactionRecord::sequence>;
   };
   PSIO_REFLECT(PendingTransactionRecord, id, expiration, ctime, sequence, verifies);

   using PendingTransactionTable = psibase::Table<PendingTransactionRecord,
                                                  &PendingTransactionRecord::id,
                                                  &PendingTransactionRecord::sequence,
                                                  PendingTransactionRecord::CTimeKey{},
                                                  PendingTransactionRecord::ExpirationKey{}>;
   PSIO_REFLECT_TYPENAME(PendingTransactionTable)

   struct AvailableSequenceRecord
   {
      std::uint64_t nextSequence;
   };
   PSIO_REFLECT(AvailableSequenceRecord, nextSequence);

   using AvailableSequenceTable = psibase::Table<AvailableSequenceRecord, psibase::SingletonKey{}>;
   PSIO_REFLECT_TYPENAME(AvailableSequenceTable)

   struct UnverifiedTransactionRecord
   {
      using VerifyStatus = std::variant<std::uint64_t, psibase::RunToken>;
      psibase::Checksum256      id;
      psibase::TimePointSec     expiration;
      std::vector<VerifyStatus> verifies;
      psibase::Checksum256      verifyId;
      PSIO_REFLECT(UnverifiedTransactionRecord, id, expiration, verifies, verifyId)
   };

   using UnverifiedTransactionTable =
       psibase::Table<UnverifiedTransactionRecord, &UnverifiedTransactionRecord::id>;
   PSIO_REFLECT_TYPENAME(UnverifiedTransactionTable)

   struct PendingVerifyRecord
   {
      psibase::Checksum256 txid;
      std::uint64_t        runid;
      PSIO_REFLECT(PendingVerifyRecord, txid, runid)
   };

   using PendingVerifyTable = psibase::Table<PendingVerifyRecord, &PendingVerifyRecord::runid>;
   PSIO_REFLECT_TYPENAME(PendingVerifyTable)

   struct ReverifySignaturesRecord
   {
      std::uint64_t        endSequence;
      psibase::Checksum256 verifyId;
      bool                 running;
      PSIO_REFLECT(ReverifySignaturesRecord, endSequence, verifyId, running)
   };
   using ReverifySignaturesTable =
       psibase::Table<ReverifySignaturesRecord, psibase::SingletonKey{}>;
   PSIO_REFLECT_TYPENAME(ReverifySignaturesTable)

   // Follows forks
   struct UnappliedTransactionRecord
   {
      std::uint64_t nextSequence;
   };
   PSIO_REFLECT(UnappliedTransactionRecord, nextSequence)

   using UnappliedTransactionTable =
       psibase::Table<UnappliedTransactionRecord, psibase::SingletonKey{}>;
   PSIO_REFLECT_TYPENAME(UnappliedTransactionTable)

   struct VerifyIdRecord
   {
      std::uint64_t        verifyCodeSequence;
      psibase::Checksum256 verifyId;
      PSIO_REFLECT(VerifyIdRecord, verifyCodeSequence, verifyId)
   };
   using VerifyIdTable = psibase::Table<VerifyIdRecord, psibase::SingletonKey{}>;
   PSIO_REFLECT_TYPENAME(VerifyIdTable)

   struct ReversibleBlocksRow
   {
      psibase::BlockNum  blockNum;
      psibase::BlockTime time;
   };
   PSIO_REFLECT(ReversibleBlocksRow, blockNum, time)

   using ReversibleBlocksTable =
       psibase::Table<ReversibleBlocksRow, &ReversibleBlocksRow::blockNum>;
   PSIO_REFLECT_TYPENAME(ReversibleBlocksTable)

   struct TraceClientInfo
   {
      std::int32_t socket;
      bool         json = true;
      uint8_t      waitFor;

      PSIO_REFLECT(TraceClientInfo, socket, json, waitFor)
   };

   struct TraceClientRow
   {
      psibase::Checksum256         id;
      psibase::TimePointSec        expiration;
      std::vector<TraceClientInfo> clients;
   };
   PSIO_REFLECT(TraceClientRow, id, expiration, clients)

   using TraceClientTable = psibase::Table<TraceClientRow, &TraceClientRow::id>;
   PSIO_REFLECT_TYPENAME(TraceClientTable)

   struct JWTKeyRecord
   {
      std::vector<char> key;
   };
   PSIO_REFLECT(JWTKeyRecord, key)

   using JWTKeyTable = psibase::Table<JWTKeyRecord, psibase::SingletonKey{}>;
   PSIO_REFLECT_TYPENAME(JWTKeyTable)

   struct LoginReply
   {
      std::string access_token;
      std::string token_type = "bearer";
   };
   PSIO_REFLECT(LoginReply, access_token, token_type)

   struct TxSuccessRecord
   {
      psibase::Checksum256      id;
      psibase::BlockNum         blockNum;  // The block in which the tx was applied
      psibase::TransactionTrace trace;

      using ByBlockNum = psibase::CompositeKey<&TxSuccessRecord::blockNum, &TxSuccessRecord::id>;
      auto byBlockNum() const { return ByBlockNum{}(*this); }
   };
   PSIO_REFLECT(TxSuccessRecord, id, blockNum, trace)
   using TxSuccessTable =
       psibase::Table<TxSuccessRecord, &TxSuccessRecord::id, TxSuccessRecord::ByBlockNum{}>;
   PSIO_REFLECT_TYPENAME(TxSuccessTable)

   struct TxFailedRecord
   {
      psibase::Checksum256      id;
      psibase::TimePointSec     expiration;
      psibase::TransactionTrace trace;

      using ByExpiration = psibase::CompositeKey<&TxFailedRecord::expiration, &TxFailedRecord::id>;
   };
   PSIO_REFLECT(TxFailedRecord, id, expiration, trace)
   using TxFailedTable =
       psibase::Table<TxFailedRecord, &TxFailedRecord::id, TxFailedRecord::ByExpiration{}>;
   PSIO_REFLECT_TYPENAME(TxFailedTable)

   // Transactions enter this service through the push_transaction endpoint
   // or over p2p (recv). Speculative execution and signature verification
   // are dispatched asynchronously. When they complete, the transaction
   // is pushed onto the queue to be included in blocks.
   class RTransact : public psibase::Service
   {
     public:
      static constexpr auto service = psibase::AccountNumber{"r-transact"};
      using Subjective              = psibase::SubjectiveTables<PendingTransactionTable,
                                                                TransactionDataTable,
                                                                AvailableSequenceTable,
                                                                TraceClientTable,
                                                                JWTKeyTable,
                                                                TxFailedTable,
                                                                UnverifiedTransactionTable,
                                                                PendingVerifyTable,
                                                                ReverifySignaturesTable>;
      using WriteOnly               = psibase::WriteOnlyTables<UnappliedTransactionTable,
                                                               ReversibleBlocksTable,
                                                               TxSuccessTable,
                                                               VerifyIdTable>;

      std::optional<psibase::SignedTransaction>                    next();
      std::optional<std::vector<std::optional<psibase::RunToken>>> preverify(
          psio::view<const psibase::SignedTransaction> trx);
      // Handles transactions coming over P2P
      void recv(const psibase::SignedTransaction& transaction);
      // Callbacks used to track successful/expired transactions
      void onTrx(const psibase::Checksum256& id, psio::view<const psibase::TransactionTrace> trace);
      // Callback run when after signature verification
      void onVerify(std::uint64_t                               id,
                    psio::view<const psibase::TransactionTrace> trace,
                    std::optional<psibase::RunToken>            token);
      void requeue();
      void onRequeue(std::uint64_t id, psio::view<const psibase::TransactionTrace> trace);
      void onBlock();
<<<<<<< HEAD
      auto serveSys(const psibase::HttpRequest&           request,
                    std::optional<std::int32_t>           socket,
                    std::optional<psibase::AccountNumber> user)
          -> std::optional<psibase::HttpReply>;
      // Returns a login token for the sender. A service can use
      // this to allow a custom authentication scheme.
      std::string login(std::string rootHost);
=======
      auto serveSys(const psibase::HttpRequest& request, std::optional<std::int32_t> socket)
          -> std::optional<psibase::HttpReply>;
>>>>>>> 9895fbc5

      std::optional<psibase::AccountNumber> getUser(psibase::HttpRequest request);
   };
   PSIO_REFLECT(RTransact,
                method(next),
                method(preverify, transaction),
                method(recv, transaction),
                method(onTrx, id, trace),
                method(onBlock),
<<<<<<< HEAD
                method(serveSys, request, socket, user),
                method(login, rootHost),
=======
                method(onVerify, id, trace, token),
                method(requeue),
                method(onRequeue, id, trace),
                method(serveSys, request, socket),
>>>>>>> 9895fbc5
                method(getUser, request))
   PSIBASE_REFLECT_TABLES(RTransact, RTransact::Subjective, RTransact::WriteOnly)
}  // namespace SystemService<|MERGE_RESOLUTION|>--- conflicted
+++ resolved
@@ -222,7 +222,6 @@
       void requeue();
       void onRequeue(std::uint64_t id, psio::view<const psibase::TransactionTrace> trace);
       void onBlock();
-<<<<<<< HEAD
       auto serveSys(const psibase::HttpRequest&           request,
                     std::optional<std::int32_t>           socket,
                     std::optional<psibase::AccountNumber> user)
@@ -230,10 +229,6 @@
       // Returns a login token for the sender. A service can use
       // this to allow a custom authentication scheme.
       std::string login(std::string rootHost);
-=======
-      auto serveSys(const psibase::HttpRequest& request, std::optional<std::int32_t> socket)
-          -> std::optional<psibase::HttpReply>;
->>>>>>> 9895fbc5
 
       std::optional<psibase::AccountNumber> getUser(psibase::HttpRequest request);
    };
@@ -243,15 +238,11 @@
                 method(recv, transaction),
                 method(onTrx, id, trace),
                 method(onBlock),
-<<<<<<< HEAD
-                method(serveSys, request, socket, user),
-                method(login, rootHost),
-=======
                 method(onVerify, id, trace, token),
                 method(requeue),
                 method(onRequeue, id, trace),
-                method(serveSys, request, socket),
->>>>>>> 9895fbc5
+                method(serveSys, request, socket, user),
+                method(login, rootHost),
                 method(getUser, request))
    PSIBASE_REFLECT_TABLES(RTransact, RTransact::Subjective, RTransact::WriteOnly)
 }  // namespace SystemService