--- conflicted
+++ resolved
@@ -158,38 +158,34 @@
    };
    PSIO_REFLECT(LoginReply, access_token, token_type)
 
-<<<<<<< HEAD
+   struct TxSuccessRecord
+   {
+      psibase::Checksum256      id;
+      psibase::BlockNum         blockNum;  // The block in which the tx was applied
+      psibase::TransactionTrace trace;
+
+      using ByBlockNum = psibase::CompositeKey<&TxSuccessRecord::blockNum, &TxSuccessRecord::id>;
+      auto byBlockNum() const { return ByBlockNum{}(*this); }
+   };
+   PSIO_REFLECT(TxSuccessRecord, id, blockNum, trace)
+   using TxSuccessTable =
+       psibase::Table<TxSuccessRecord, &TxSuccessRecord::id, TxSuccessRecord::ByBlockNum{}>;
+   PSIO_REFLECT_TYPENAME(TxSuccessTable)
+
+   struct TxFailedRecord
+   {
+      psibase::Checksum256      id;
+      psibase::TransactionTrace trace;
+   };
+   PSIO_REFLECT(TxFailedRecord, id, trace)
+   using TxFailedTable = psibase::Table<TxFailedRecord, &TxFailedRecord::id>;
+   PSIO_REFLECT_TYPENAME(TxFailedTable)
+
    // Transactions enter this service through the push_transaction endpoint
    // or over p2p (recv). Speculative execution and signature verification
    // are dispatched asynchronously. When they complete, the transaction
    // is pushed onto the queue to be included in blocks.
    class RTransact : public psibase::Service
-=======
-   struct TxSuccessRecord
-   {
-      psibase::Checksum256      id;
-      psibase::BlockNum         blockNum;  // The block in which the tx was applied
-      psibase::TransactionTrace trace;
-
-      using ByBlockNum = psibase::CompositeKey<&TxSuccessRecord::blockNum, &TxSuccessRecord::id>;
-      auto byBlockNum() const { return ByBlockNum{}(*this); }
-   };
-   PSIO_REFLECT(TxSuccessRecord, id, blockNum, trace)
-   using TxSuccessTable =
-       psibase::Table<TxSuccessRecord, &TxSuccessRecord::id, TxSuccessRecord::ByBlockNum{}>;
-   PSIO_REFLECT_TYPENAME(TxSuccessTable)
-
-   struct TxFailedRecord
-   {
-      psibase::Checksum256      id;
-      psibase::TransactionTrace trace;
-   };
-   PSIO_REFLECT(TxFailedRecord, id, trace)
-   using TxFailedTable = psibase::Table<TxFailedRecord, &TxFailedRecord::id>;
-   PSIO_REFLECT_TYPENAME(TxFailedTable)
-
-   class RTransact : psibase::Service
->>>>>>> 1e0adfaa
    {
      public:
       static constexpr auto service = psibase::AccountNumber{"r-transact"};
@@ -198,22 +194,18 @@
                                                                 AvailableSequenceTable,
                                                                 TraceClientTable,
                                                                 JWTKeyTable,
-<<<<<<< HEAD
+                                                                TxFailedTable,
                                                                 UnverifiedTransactionTable,
                                                                 PendingVerifyTable,
                                                                 ReverifySignaturesTable>;
-      using WriteOnly =
-          psibase::WriteOnlyTables<UnappliedTransactionTable, ReversibleBlocksTable, VerifyIdTable>;
+      using WriteOnly               = psibase::WriteOnlyTables<UnappliedTransactionTable,
+                                                               ReversibleBlocksTable,
+                                                               TxSuccessTable,
+                                                               VerifyIdTable>;
+
       std::optional<psibase::SignedTransaction>                    next();
       std::optional<std::vector<std::optional<psibase::RunToken>>> preverify(
           psio::view<const psibase::SignedTransaction> trx);
-=======
-                                                                TxFailedTable>;
-      using WriteOnly               = psibase::
-          WriteOnlyTables<UnappliedTransactionTable, ReversibleBlocksTable, TxSuccessTable>;
-
-      std::optional<psibase::SignedTransaction> next();
->>>>>>> 1e0adfaa
       // Handles transactions coming over P2P
       void recv(const psibase::SignedTransaction& transaction);
       // Callbacks used to track successful/expired transactions
