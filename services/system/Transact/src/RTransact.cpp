--- conflicted
+++ resolved
@@ -298,7 +298,6 @@
       }
    };
 
-<<<<<<< HEAD
    std::vector<RunToken> resolveVerifies(
        std::vector<UnverifiedTransactionRecord::VerifyStatus>&& tokens)
    {
@@ -353,7 +352,10 @@
          if (verifyId.verifyId != row.verifyId)
          {
             flushTransactions(reverify, row, verifyId.verifyId);
-=======
+         }
+      }
+   }
+
    using ClientFilter = std::function<bool(const TraceClientInfo&)>;
    bool noFilter(const TraceClientInfo&)
    {
@@ -442,90 +444,12 @@
             // irreversible block is not removed here is so there will always be at least one
             // irreversible block to provide irreversibleTime.
             reversible.remove(r);
->>>>>>> 1e0adfaa
          }
       }
 
       return result;
    }
 
-<<<<<<< HEAD
-   struct TrxReply
-   {
-      std::optional<TraceClientRow> row;
-      bool                          json = false;
-      bool                          bin  = false;
-      void                          send(psio::view<const TransactionTrace> pruned);
-      explicit                      operator bool() const { return row.has_value(); }
-   };
-
-   TrxReply claimTrxReply(const Checksum256& id)
-   {
-      auto     clients = RTransact{}.open<TraceClientTable>();
-      TrxReply result{clients.get(id)};
-      if (result.row)
-      {
-         clients.remove(*result.row);
-         for (auto client : result.row->clients)
-         {
-            if (client.json)
-               result.json = true;
-            else
-               result.bin = true;
-            to<HttpServer>().claimReply(client.socket);
-         }
-      }
-      return result;
-   }
-
-   void TrxReply::send(psio::view<const TransactionTrace> trace)
-   {
-      TransactionTraceRef pruned = PruneTrace{true}(trace);
-
-      if (json)
-      {
-         JsonHttpReply<TransactionTraceRef&> reply{.contentType = "application/json",
-                                                   .body{pruned}};
-         ActionViewBuilder<HttpServer>       http{getReceiver(), HttpServer::service};
-         auto                                action = http.sendReply(0, reply);
-
-         for (auto client : row->clients)
-            if (client.json)
-            {
-               psio::get<0>(action->rawData().value()) = client.socket;
-               call(action.data(), action.size());
-            }
-      }
-      if (bin)
-      {
-         FracpackHttpReply<TransactionTraceRef&> reply{.contentType = "application/octet-stream",
-                                                       .body{pruned}};
-         ActionViewBuilder<HttpServer>           http{getReceiver(), HttpServer::service};
-         auto                                    action = http.sendReply(0, reply);
-
-         for (auto client : row->clients)
-            if (!client.json)
-            {
-               psio::get<0>(action->rawData().value()) = client.socket;
-               call(action.data(), action.size());
-            }
-      }
-   }
-
-}  // namespace
-
-void RTransact::onTrx(const Checksum256& id, psio::view<const TransactionTrace> trace)
-{
-   check(getSender() == AccountNumber{}, "Wrong sender");
-   printf("trace size: %zu\n", find_view_span(trace).size());
-
-   TrxReply reply;
-   PSIBASE_SUBJECTIVE_TX
-   {
-      reply = claimTrxReply(id);
-   }
-   reply.send(trace);
-=======
    void stopTracking(const std::vector<psibase::Checksum256>& txids)
    {
       auto pendingTxTable = RTransact::Subjective{}.open<PendingTransactionTable>();
@@ -625,7 +549,6 @@
 
       stopTracking(txids);
 
->>>>>>> 1e0adfaa
 #ifdef __wasm32__
       printf("memory usage: %lu\n", __builtin_wasm_memory_size(0) * 65536);
 #endif
@@ -719,24 +642,11 @@
    if (!stat)
       return;
 
-<<<<<<< HEAD
    if (stat->head)
    {
       checkReverify(stat->head->blockId);
    }
 
-   auto commitNum  = stat->current.commitNum;
-   auto reversible = WriteOnly{}.open<ReversibleBlocksTable>();
-   reversible.put({.blockNum = stat->current.blockNum, .time = stat->current.time});
-   BlockTime irreversibleTime = {};
-   for (auto r : reversible.getIndex<0>())
-   {
-      if (r.blockNum > commitNum)
-         break;
-      irreversibleTime = r.time;
-      if (r.blockNum < commitNum)
-         reversible.remove(r);
-=======
    auto finalized = finalizeBlocks(stat->current);
    if (!finalized)
       return;
@@ -770,7 +680,6 @@
       {
          txids.push_back(tx.id);
       }
->>>>>>> 1e0adfaa
    }
 
    PSIBASE_SUBJECTIVE_TX
@@ -814,11 +723,11 @@
                          std::optional<RunToken>            token)
 {
    check(getSender() == AccountNumber{}, "Wrong sender");
-   auto     pendingVerifies        = open<PendingVerifyTable>();
-   auto     unverifiedTransactions = open<UnverifiedTransactionTable>();
-   auto     reverify               = open<ReverifySignaturesTable>();
-   auto     runVerifyId = open<VerifyIdTable>().get({}).value_or(VerifyIdRecord{}).verifyId;
-   TrxReply errorReply;
+   auto pendingVerifies        = open<PendingVerifyTable>();
+   auto unverifiedTransactions = open<UnverifiedTransactionTable>();
+   auto reverify               = open<ReverifySignaturesTable>();
+   auto runVerifyId            = open<VerifyIdTable>().get({}).value_or(VerifyIdRecord{}).verifyId;
+   auto errorTxId              = std::optional<Checksum256>{};
    PSIBASE_SUBJECTIVE_TX
    {
       kvRemove(RunRow::db, runKey(id));
@@ -876,7 +785,7 @@
             {
                unverifiedTransactions.remove(*tx);
                open<TransactionDataTable>().erase(tx->id);
-               errorReply = claimTrxReply(tx->id);
+               errorTxId = tx->id;
             }
             else
             {
@@ -887,9 +796,9 @@
          }
       }
    }
-   if (errorReply)
-   {
-      errorReply.send(trace);
+   if (errorTxId)
+   {
+      sendReply(*errorTxId, trace, WaitFor::isApplied);
    }
 }
 
@@ -963,7 +872,6 @@
          {
             return false;
          }
-<<<<<<< HEAD
          auto unverified = RTransact{}.open<UnverifiedTransactionTable>();
          if (auto row = unverified.get(id))
          {
@@ -974,43 +882,6 @@
 
          // Tell native that we have a transaction
          setTransactionReady();
-=======
-         // Find the next sequence number
-         auto available = Subjective{}.open<AvailableSequenceTable>();
-         auto sequence  = available.get({}).value_or(AvailableSequenceRecord{0}).nextSequence;
-         available.put({sequence + 1});
-         pending.put({.id         = id,
-                      .expiration = trx.transaction->tapos().expiration(),
-                      .ctime      = std::chrono::time_point_cast<psibase::Seconds>(
-                          std::chrono::system_clock::now()),
-                      .sequence = sequence});
-         Subjective{}.open<TransactionDataTable>().put({.id = id, .trx = trx});
-
-         // Tell native that we have a transaction
-         {
-            auto key = notifyKey(NotifyType::nextTransaction);
-            if (auto existing = kvGet<NotifyRow>(DbId::nativeSubjective, key))
-            {
-               if (!std::ranges::any_of(existing->actions, [](const auto& act)
-                                        { return act.service == RTransact::service; }))
-               {
-                  existing->actions.push_back(
-                      {.service = RTransact::service, .method = MethodNumber{"next"}});
-                  kvPut(DbId::nativeSubjective, key, *existing);
-               }
-            }
-            else
-            {
-               kvPut(DbId::nativeSubjective, key,
-                     NotifyRow{.type    = NotifyType::nextTransaction,
-                               .actions = {
-                                   {//
-                                    .service = RTransact::service,
-                                    .method  = "next"_m}  //
-                               }});
-            }
-         }
->>>>>>> 1e0adfaa
       }
       return true;
    }
@@ -1340,18 +1211,12 @@
    {
       if (request.contentType != "application/octet-stream")
          abortMessage("Expected fracpack encoded signed transaction (application/octet-stream)");
-<<<<<<< HEAD
-      auto trx = psio::from_frac<SignedTransaction>(request.body);
-      auto id  = psibase::sha256(trx.transaction.data(), trx.transaction.size());
-      validateTransaction(trx);
-      bool json = acceptJson(request.headers);
-=======
 
       auto query = request.query<WaitFor>();
       auto trx   = psio::from_frac<SignedTransaction>(request.body);
       auto id    = psibase::sha256(trx.transaction.data(), trx.transaction.size());
-      bool json  = acceptJson(request.headers);
->>>>>>> 1e0adfaa
+      validateTransaction(trx);
+      bool json = acceptJson(request.headers);
       PSIBASE_SUBJECTIVE_TX
       {
          auto clients = Subjective{}.open<TraceClientTable>();
