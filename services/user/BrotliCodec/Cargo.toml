--- conflicted
+++ resolved
@@ -1,16 +1,7 @@
-<<<<<<< HEAD
 [package]
 name = "brotli-codec-pkg"
 description = "Compression/decompression library"
-version = "0.17.0"
-=======
-[workspace]
-resolver = "2"
-members = ["service", "plugin"]
-
-[workspace.package]
 version = "0.19.0"
->>>>>>> 41981cac
 edition = "2021"
 rust-version = "1.64"
 publish = false
@@ -29,12 +20,8 @@
 crate-type = ["rlib"]
 
 [dependencies]
-<<<<<<< HEAD
 brotli-codec = { path = "service", version = "0.17.0" }
 brotlicodec-plugin = { path = "plugin", version = "0.17.0" }
 serde = { workspace = true }
-=======
-brotli-codec = { path = "service", version = "0.19.0" }
 plugin = { path = "plugin", version = "0.19.0" }
-serde = { version = "1.0", features = ["derive"] }
->>>>>>> 41981cac
+serde = { version = "1.0", features = ["derive"] }