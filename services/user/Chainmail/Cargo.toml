--- conflicted
+++ resolved
@@ -1,16 +1,7 @@
-<<<<<<< HEAD
 [package]
 name = "chainmail_package"
 description = "Message-sending application"
-version = "0.17.0"
-=======
-[workspace]
-resolver = "2"
-members = ["service", "plugin"]
-
-[workspace.package]
 version = "0.19.0"
->>>>>>> 41981cac
 rust-version = "1.64"
 edition = "2021"
 repository = "https://github.com/gofractally/psibase"
@@ -35,10 +26,6 @@
 crate-type = ["rlib"]
 
 [dependencies]
-<<<<<<< HEAD
-chainmail = { path = "service", version = "0.17.0" }
 chainmail-plugin = { path = "plugin", version = "0.17.0" }
-=======
 chainmail = { path = "service", version = "0.19.0" }
-plugin = { path = "plugin", version = "0.19.0" }
->>>>>>> 41981cac
+plugin = { path = "plugin", version = "0.19.0" }