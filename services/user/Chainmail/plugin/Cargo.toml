--- conflicted
+++ resolved
@@ -10,18 +10,12 @@
 [dependencies]
 wit-bindgen-rt = { version = "0.28.0", features = ["bitflags"] }
 psibase = { path = "../../../../rust/psibase/" }
-<<<<<<< HEAD
-chainmail = { path = "../service/" }
-serde_json = "1.0.128"
-serde = "1.0.210"
-=======
 chainmail = { path = "../service" }
 serde_json = "1.0.128"
 serde = "1.0.210"
 
 [dev-dependencies]
 chainmail_package = { path = "..", version = "0.13.0" }
->>>>>>> 82b7f046
 
 [lib]
 crate-type = ["cdylib"]
