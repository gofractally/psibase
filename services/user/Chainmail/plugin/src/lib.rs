--- conflicted
+++ resolved
@@ -7,66 +7,22 @@
 use bindings::exports::chainmail::plugin::queries::{Guest as QUERY, Message};
 use bindings::host::common::server as CommonServer;
 use bindings::transact::plugin::intf as Transact;
-<<<<<<< HEAD
-use errors::ErrorType;
-=======
 use errors::ErrorType::QueryResponseParseError;
->>>>>>> 82b7f046
 use psibase::fracpack::Pack;
 use psibase::AccountNumber;
 use serde::Deserialize;
 
 struct ChainmailPlugin;
 
-<<<<<<< HEAD
-#[derive(Deserialize, Debug)]
-struct Message {
-    receiver: AccountNumber,
-=======
 #[derive(Debug, Deserialize)]
 struct MessageSerde {
     msg_id: String,
     receiver: String,
     sender: String,
->>>>>>> 82b7f046
     subject: String,
     body: String,
 }
 
-<<<<<<< HEAD
-=======
-fn build_query(
-    archived_requested: bool,
-    sender: Option<String>,
-    receiver: Option<String>,
-) -> String {
-    let where_clause_sender_receiver = String::from("");
-
-    let select_clause = format!("DISTINCT sent.rowid as msg_id, archive.event_id, sent.*");
-    let from_clause = format!("\"history.chainmail.sent\" AS sent LEFT JOIN \"history.chainmail.archive\" AS archive ON CONCAT(sent.receiver, sent.rowid) = archive.event_id" );
-    let where_clause_archived_or_not = format!(
-        "archive.event_id IS {} NULL",
-        if archived_requested { "NOT" } else { "" }
-    );
-    let order_by_clause = "sent.ROWID";
-
-    let sql_query_str = format!(
-        "SELECT {} FROM {} WHERE {} {} {} ORDER BY {}",
-        select_clause,
-        from_clause,
-        where_clause_archived_or_not,
-        if sender.is_some() || receiver.is_some() {
-            "AND"
-        } else {
-            ""
-        },
-        where_clause_sender_receiver,
-        order_by_clause
-    );
-    sql_query_str
-}
-
->>>>>>> 82b7f046
 impl API for ChainmailPlugin {
     fn send(receiver: String, subject: String, body: String) -> Result<(), Error> {
         Transact::add_action_to_transaction(
@@ -82,17 +38,12 @@
     }
 
     fn archive(event_id: u64) -> Result<(), Error> {
-<<<<<<< HEAD
-=======
-        println!("action archive(event_id[{}]).top", event_id);
->>>>>>> 82b7f046
         Transact::add_action_to_transaction(
             "archive",
             &chainmail::action_structs::archive { event_id }.packed(),
         )?;
         Ok(())
     }
-<<<<<<< HEAD
 
     fn save(event_id: u64) -> Result<(), Error> {
         // look up message details via event_id
@@ -113,7 +64,7 @@
             .packed(),
         )?;
         Ok(())
-=======
+    }
 }
 
 fn query_messages_endpoint(
@@ -174,7 +125,6 @@
         receiver: Option<String>,
     ) -> Result<Vec<Message>, Error> {
         Ok(query_messages_endpoint(sender, receiver, true)?)
->>>>>>> 82b7f046
     }
 }
 
