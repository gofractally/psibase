//! Chainmail Plugin: Basic Chainmail API
//!
//! Provides a convenient API for interacting with Chainmail, a simple email-like client.

#[allow(warnings)]
mod bindings;
mod errors;
mod queries;
mod serde_structs;

use bindings::accounts::plugin::accounts as AccountPlugin;
use bindings::exports::chainmail::plugin::{
    api::{Error, Guest as Api},
    queries::{Guest as Query, Message},
};
use bindings::host::common::server as CommonServer;
use bindings::transact::plugin::intf as Transact;
use chrono::DateTime;
use errors::ErrorType;
use psibase::fracpack::Pack;
use psibase::AccountNumber;
use queries::{get_msg_by_id, query_messages_endpoint};
use serde_structs::TempMessageForDeserGqlResponse;

struct ChainmailPlugin;

fn get_u32_unix_time_from_iso8601_str(dt_str: String) -> Result<u32, Error> {
    let dt_i64 = DateTime::parse_from_str(dt_str.as_str(), "%+")
        .map_err(|e| ErrorType::DateTimeConversion.err(e.to_string().as_str()))?
        .timestamp();
    if dt_i64 >= 0 && dt_i64 < u32::MAX as i64 {
        return Ok(dt_i64 as u32);
    } else {
        return Err(ErrorType::DateTimeConversion.err(dt_str.as_str()));
    };
}

impl Api for ChainmailPlugin {
    fn send(receiver: String, subject: String, body: String) -> Result<(), Error> {
        Transact::add_action_to_transaction(
            "send",
            &chainmail::action_structs::send {
                receiver: AccountNumber::from(receiver.as_str()),
                subject,
                body,
            }
            .packed(),
        )?;
        Ok(())
    }

    fn archive(msg_id: u64) -> Result<(), Error> {
        Transact::add_action_to_transaction(
            "archive",
            &chainmail::action_structs::archive { msg_id }.packed(),
        )?;
        Ok(())
    }

    fn save(msg_id: u64) -> Result<(), Error> {
        let msg = get_msg_by_id(msg_id)?;

<<<<<<< HEAD
        Transact::add_action_to_transaction(
            "save",
            &chainmail::action_structs::save {
                subject: msg.subject,
                body: msg.body,
                receiver: AccountNumber::from(msg.receiver.as_str()),
                msg_id: msg.msg_id,
                sender: AccountNumber::from(msg.sender.as_str()),
                datetime: get_u32_unix_time_from_iso8601_str(msg.datetime)?,
            }
            .packed(),
        )?;
        Ok(())
    }
=======
    let resp = serde_json::from_str::<Vec<MessageSerde>>(&CommonServer::get_json(&endpoint)?);
    let mut resp_val: Vec<MessageSerde>;
    if resp.is_err() {
        return Err(
            errors::ErrorType::QueryResponseParseError(resp.unwrap_err().to_string()).into(),
        );
    } else {
        resp_val = resp.unwrap();
    }

    // There's a way to tell the bindgen to generate the rust types with custom attributes. Goes in cargo.toml.
    // Somewhere in the codebase is an example of doing this with serde serialize and deserialize attributes
    let messages: Vec<Message> = resp_val
        .into_iter()
        .map(|m| Message {
            msg_id: m
                .msg_id
                .parse::<u64>()
                .map_err(|err| QueryResponseParseError(err.to_string()))
                .unwrap(),
            receiver: m.receiver,
            sender: m.sender,
            subject: m.subject,
            body: m.body,
        })
        .collect();
    Ok(messages)
>>>>>>> 6f40b298
}

impl Query for ChainmailPlugin {
    fn get_msgs(sender: Option<String>, receiver: Option<String>) -> Result<Vec<Message>, Error> {
        let inbox_msgs = query_messages_endpoint(sender, receiver.clone(), false)?;
        let mut saved_msgs = Self::get_saved_msgs(receiver)?;

        for msg in &mut saved_msgs {
            msg.is_saved_msg = true;
        }

        let mut all_msgs = [inbox_msgs, saved_msgs].concat();
        all_msgs.sort();
        all_msgs.dedup();
        all_msgs.sort_by_key(|k| k.datetime.clone());
        Ok(all_msgs)
    }

    fn get_archived_msgs(
        sender: Option<String>,
        receiver: Option<String>,
    ) -> Result<Vec<Message>, Error> {
        Ok(query_messages_endpoint(sender, receiver, true)?)
    }

    fn get_saved_msgs(receiver: Option<String>) -> Result<Vec<Message>, Error> {
        let rcvr = match receiver {
            Some(r) => r,
            None => AccountPlugin::get_logged_in_user()?.expect("No receiver specified"),
        };
        // lib: construct gql query from types; generate schema
        // - generate obj based on gql schema with query methods on it
        let graphql_str = format!(
            "query {{ getSavedMsgs(receiver:\"{}\") {{ nodes {{ msgId, receiver, sender, subject, body, datetime {{ seconds }} }} }} }}",
            rcvr
        );

        let gql_res_str = CommonServer::post_graphql_get_json(&graphql_str)?;
        let summary_val = serde_json::from_str::<TempMessageForDeserGqlResponse>(&gql_res_str)
            .map_err(|err| ErrorType::QueryResponseParseError.err(err.to_string().as_str()))?;

        Ok(summary_val
            .data
            .getSavedMsgs
            .nodes
            .into_iter()
            .map(|m| m.into())
            .collect())
    }
}

bindings::export!(ChainmailPlugin with_types_in bindings);<|MERGE_RESOLUTION|>--- conflicted
+++ resolved
@@ -26,12 +26,12 @@
 
 fn get_u32_unix_time_from_iso8601_str(dt_str: String) -> Result<u32, Error> {
     let dt_i64 = DateTime::parse_from_str(dt_str.as_str(), "%+")
-        .map_err(|e| ErrorType::DateTimeConversion.err(e.to_string().as_str()))?
+        .map_err(|e| ErrorType::DateTimeConversion(e.to_string()))?
         .timestamp();
     if dt_i64 >= 0 && dt_i64 < u32::MAX as i64 {
         return Ok(dt_i64 as u32);
     } else {
-        return Err(ErrorType::DateTimeConversion.err(dt_str.as_str()));
+        return Err(ErrorType::DateTimeConversion(dt_str).into());
     };
 }
 
@@ -60,7 +60,6 @@
     fn save(msg_id: u64) -> Result<(), Error> {
         let msg = get_msg_by_id(msg_id)?;
 
-<<<<<<< HEAD
         Transact::add_action_to_transaction(
             "save",
             &chainmail::action_structs::save {
@@ -75,35 +74,6 @@
         )?;
         Ok(())
     }
-=======
-    let resp = serde_json::from_str::<Vec<MessageSerde>>(&CommonServer::get_json(&endpoint)?);
-    let mut resp_val: Vec<MessageSerde>;
-    if resp.is_err() {
-        return Err(
-            errors::ErrorType::QueryResponseParseError(resp.unwrap_err().to_string()).into(),
-        );
-    } else {
-        resp_val = resp.unwrap();
-    }
-
-    // There's a way to tell the bindgen to generate the rust types with custom attributes. Goes in cargo.toml.
-    // Somewhere in the codebase is an example of doing this with serde serialize and deserialize attributes
-    let messages: Vec<Message> = resp_val
-        .into_iter()
-        .map(|m| Message {
-            msg_id: m
-                .msg_id
-                .parse::<u64>()
-                .map_err(|err| QueryResponseParseError(err.to_string()))
-                .unwrap(),
-            receiver: m.receiver,
-            sender: m.sender,
-            subject: m.subject,
-            body: m.body,
-        })
-        .collect();
-    Ok(messages)
->>>>>>> 6f40b298
 }
 
 impl Query for ChainmailPlugin {
@@ -143,7 +113,7 @@
 
         let gql_res_str = CommonServer::post_graphql_get_json(&graphql_str)?;
         let summary_val = serde_json::from_str::<TempMessageForDeserGqlResponse>(&gql_res_str)
-            .map_err(|err| ErrorType::QueryResponseParseError.err(err.to_string().as_str()))?;
+            .map_err(|err| ErrorType::QueryResponseParseError(err.to_string()))?;
 
         Ok(summary_val
             .data
