use std::collections::HashMap;

use psibase::services::accounts::Wrapper as AccountsSvc;
use psibase::services::r_events::Wrapper as REventsSvc;
use psibase::AccountNumber;
use psibase::Hex;
use psibase::HttpReply;
use psibase::HttpRequest;

fn validate_user(user: &str) -> bool {
    let acc = AccountNumber::from(user);
    if acc.to_string() != user {
        return false;
    }

    AccountsSvc::call().exists(acc)
}

<<<<<<< HEAD
fn make_query(req: &HttpRequest, sql: String) -> HttpRequest {
    return HttpRequest {
        host: req.host.clone(),
        rootHost: req.rootHost.clone(),
        method: String::from("POST"),
        target: String::from("/sql"),
        contentType: String::from("application/sql"),
        body: sql.into(),
        headers: vec![],
    };
}

=======
>>>>>>> c8de971f
fn parse_query(query: &str) -> HashMap<String, String> {
    let mut params: HashMap<String, String> = HashMap::new();

    let itr = query.split("&");
    for p in itr {
        let kv = p.split_once("=").unwrap();
        params.insert(kv.0.to_string(), kv.1.trim_start_matches('=').to_string());
    }
    params
}

fn serve_rest_api(request: &HttpRequest) -> Option<HttpReply> {
    if request.method == "GET" {
        println!("request.target = {}", request.target);
        if !request.target.starts_with("/api/messages") {
            return None;
        }

        let query_start = request.target.find('?');
        if query_start.is_none() {
            return None;
        }
        let query_start = query_start.unwrap();

        let query = request.target.split_at(query_start + 1).1;
        let params = crate::parse_query(query);
        println!("params: {:#?}", params);

        let mut s_clause = String::new();
        let s_opt = params.get("sender");
        println!("sender: {:#?}", s_opt);
        if let Some(s) = s_opt {
            if !validate_user(s) {
                return None;
            }
            s_clause = format!("sender = '{}'", s);
        }

        let mut r_clause = String::new();
        let r_opt = params.get(&String::from("receiver"));
        println!("receiver: {:#?}", r_opt);
        if let Some(r) = r_opt {
            if !validate_user(r) {
                return None;
            }
            r_clause = format!("receiver = '{}'", r);
        }

        if s_opt.is_none() && r_opt.is_none() {
            return None;
        }

        let archived_requested = match params.get(&String::from("archived")) {
            Some(arch) => arch == "true",
            None => false,
        };
        println!("archived_requested: {}", archived_requested);

        let mut where_clause_sender_receiver: String = String::from("");
        if s_opt.is_some() {
            where_clause_sender_receiver += s_clause.as_str();
        }
        if s_opt.is_some() && r_opt.is_some() {
            where_clause_sender_receiver += " AND ";
        }
        if r_opt.is_some() {
            where_clause_sender_receiver += r_clause.as_str();
        }
        println!("where-clause: {}", where_clause_sender_receiver);

        // let archived_msgs_query =     "SELECT DISTINCT sent.rowid as event_id,                   sent.* FROM \"history.chainmail.sent\" AS sent INNER JOIN \"history.chainmail.archive\" AS archive ON CONCAT(sent.receiver, sent.rowid) = archive.event_id";
        // let not_archvied_msgs_query = "SELECT DISTINCT sent.rowid as event_id, archive.event_id, sent.* FROM \"history.chainmail.sent\" AS sent LEFT JOIN \"history.chainmail.archive\" AS archive ON CONCAT(sent.receiver, sent.rowid) = archive.event_id WHERE event_id IS NULL";
        // Select from all sent emails *not archived* where receiver/send are as query params specify
        let select_clause =
            format!("DISTINCT archive.msg_id as archived_msg_id, sent.*, sent.rowid as msg_id");
        let from_clause = format!("\"history.chainmail.sent\" AS sent LEFT JOIN \"history.chainmail.archive\" AS archive ON CONCAT(sent.receiver, sent.rowid) = archived_msg_id" );
        let where_clause_archived_or_not = format!(
            "archived_msg_id IS {} NULL",
            if archived_requested { "NOT" } else { "" }
        );
        let order_by_clause = "sent.ROWID";

        let sql_query_str = format!(
            "SELECT {} FROM {} WHERE {} {} {} ORDER BY {}",
            select_clause,
            from_clause,
            where_clause_archived_or_not,
            if s_opt.is_some() || r_opt.is_some() {
                "AND"
            } else {
                ""
            },
            where_clause_sender_receiver,
            order_by_clause
        );

        println!("query: {}", sql_query_str);

        let query_response = REventsSvc::call().sqlQuery(sql_query_str);
        println!("query_response: {}", query_response);

        return Some(HttpReply {
            status: 200,
            contentType: request.contentType.clone(),
            headers: vec![],
            body: Hex(query_response.as_bytes().to_vec()),
        });
    }
    return None;
}

#[psibase::service]
mod service {

    use psibase::*;
    use serde::{Deserialize, Serialize};
    use services::accounts::Wrapper as AccountsSvc;
    use services::events::Wrapper as EventsSvc;
    use services::sites::Wrapper as SitesSvc;

    use crate::serve_rest_api;

    #[table(name = "InitTable", index = 0)]
    #[derive(Serialize, Deserialize, ToSchema, Fracpack)]
    struct InitRow {}
    impl InitRow {
        #[primary_key]
        fn pk(&self) {}
    }

    #[action]
    fn init() {
        let table = InitTable::new();
        table.put(&InitRow {}).unwrap();

        SitesSvc::call().enableSpa(true);

        EventsSvc::call().setSchema(create_schema::<Wrapper>());
        EventsSvc::call().addIndex(DbId::HistoryEvent, SERVICE, MethodNumber::from("sent"), 0);
        EventsSvc::call().addIndex(DbId::HistoryEvent, SERVICE, MethodNumber::from("sent"), 1);
    }

    #[action]
    fn send(receiver: AccountNumber, subject: String, body: String) {
        check(
            AccountsSvc::call().exists(receiver),
            &format!("receiver account {} doesn't exist", receiver),
        );
        Wrapper::emit()
            .history()
            .sent(get_sender(), receiver, subject, body);
    }

    #[action]
    fn archive(msg_id: u64) {
        Wrapper::emit()
            .history()
            .archive(get_sender().to_string() + &msg_id.to_string());
    }

    #[event(history)]
    pub fn sent(sender: AccountNumber, receiver: AccountNumber, subject: String, body: String) {}
    #[event(history)]
    pub fn archive(msg_id: String) {}

    #[action]
    #[allow(non_snake_case)]
    fn serveSys(request: HttpRequest) -> Option<HttpReply> {
        None.or_else(|| serve_rest_api(&request))
    }
}<|MERGE_RESOLUTION|>--- conflicted
+++ resolved
@@ -16,21 +16,6 @@
     AccountsSvc::call().exists(acc)
 }
 
-<<<<<<< HEAD
-fn make_query(req: &HttpRequest, sql: String) -> HttpRequest {
-    return HttpRequest {
-        host: req.host.clone(),
-        rootHost: req.rootHost.clone(),
-        method: String::from("POST"),
-        target: String::from("/sql"),
-        contentType: String::from("application/sql"),
-        body: sql.into(),
-        headers: vec![],
-    };
-}
-
-=======
->>>>>>> c8de971f
 fn parse_query(query: &str) -> HashMap<String, String> {
     let mut params: HashMap<String, String> = HashMap::new();
 
