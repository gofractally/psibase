import { siblingUrl } from "./rpc";
import { buildFunctionCallRequest } from "./messaging/FunctionCallRequest";
import {
    PluginId,
    pluginString,
    QualifiedPluginId,
} from "./messaging/PluginId";
import { buildPreLoadPluginsRequest } from "./messaging/PreLoadPluginsRequest";
import {
    isSupervisorInitialized,
    isFunctionCallResponse,
    FunctionCallResponse,
    FunctionCallArgs,
    isPluginError,
    isGenericError,
    buildGetJsonRequest,
} from "./messaging";
import { assertTruthy } from "./utils";

const SupervisorIFrameId = "iframe-supervisor" as const;

interface Options {
    supervisorSrc?: string;
}

const setupSupervisorIFrame = (src: string) => {
    const iframe = document.createElement("iframe");
    iframe.id = SupervisorIFrameId;
    iframe.src = src;
    iframe.style.display = "none";

    if (
        document.readyState === "complete" ||
        document.readyState === "interactive"
    ) {
        document.body.appendChild(iframe);
    } else {
        document.addEventListener("DOMContentLoaded", () => {
            document.body.appendChild(iframe);
        });
    }
};

const my = new URL(window.location.href);
const myOrigin = `${my.protocol}//${my.hostname}${my.port ? ":" + my.port : ""}`;

// Convenient library for users to interact with the supervisor.
export class Supervisor {
    isSupervisorInitialized = false;
    private supervisorSrc: string;

    private pendingRequests: {
        id: string;
        details: string;
        resolve: (result: unknown) => void;
        reject: (result: unknown) => void;
    }[] = [];

    private removePendingRequestById(id: string) {
        const request = this.pendingRequests.find((req) => req.id === id);
        this.pendingRequests = this.pendingRequests.filter(
            (req) => req.id !== id,
        );
        return request;
    }

    private onLoadPromiseResolvers: ((value?: unknown) => void)[] = [];

    constructor(public options?: Options) {
        this.supervisorSrc =
            options?.supervisorSrc || siblingUrl(undefined, "supervisor");
        this.listenToRawMessages();
        setupSupervisorIFrame(this.supervisorSrc);
    }

    private listenToRawMessages() {
        window.addEventListener("message", (event) =>
            this.handleRawEvent(event),
        );
    }

    private handleRawEvent(messageEvent: MessageEvent) {
        if (
            messageEvent.origin !== myOrigin &&
            messageEvent.origin !== this.supervisorSrc
        ) {
            console.log(
                "Received unauthorized message. Ignoring.",
                messageEvent,
            );
            return;
        }

        if (messageEvent.origin !== this.supervisorSrc) {
            return;
        }

        try {
            if (isSupervisorInitialized(messageEvent.data)) {
                this.onSupervisorInitialized();
            } else if (isFunctionCallResponse(messageEvent.data)) {
                this.onFunctionCallResponse(messageEvent.data);
            }
        } catch (e) {
            if (e instanceof Error) {
                console.error(e.message);
                return;
            }
            console.error(`Unrecognized error: ${JSON.stringify(e, null, 2)}`);
        }
    }

    private onSupervisorInitialized() {
        this.isSupervisorInitialized = true;
        this.onLoadPromiseResolvers.forEach((resolver) => resolver());
    }

    private onFunctionCallResponse(response: FunctionCallResponse) {
        const pendingRequest = this.pendingRequests.find(
            (req) => req.id === response.id,
        );
        if (!pendingRequest) {
            throw Error(`Received unexpected response from supervisor.`);
        }

        const { result } = response;

        const resolved = this.removePendingRequestById(response.id);
        assertTruthy(resolved, "Resolved pending request");

        if (isPluginError(result)) {
            const { service, plugin } = result.pluginId;

            console.error(`Call to ${resolved.details} failed`);
            console.error(`[${service}:${plugin}] ${result.message}`);
            pendingRequest.reject(result);
            return;
        }

        if (isGenericError(result)) {
            console.error(`Call to ${resolved.details} failed`);
            console.error(result.message);
            pendingRequest.reject(result);
            return;
        }

        pendingRequest.resolve(response.result);
    }

    private getSupervisorIframe(): HTMLIFrameElement {
        if (!this.isSupervisorInitialized)
            throw new Error(`Supervisor is not initialized`);
        const iframe = document.getElementById(
            SupervisorIFrameId,
        ) as HTMLIFrameElement;
        if (!iframe) throw new Error(`Failed to find supervisor iframe`);
        if (!iframe.contentWindow)
            throw new Error(`Failed to access iframe contentWindow`);
        return iframe;
    }

<<<<<<< HEAD
    async functionCall(args: FunctionCallArgs) {
=======
    private async sendRequest(description: string, request: any): Promise<any> {
>>>>>>> 509313b1
        await this.onLoaded();
        const iframe = this.getSupervisorIframe();

        return new Promise((resolve, reject) => {
            this.pendingRequests.push({
                id: request.id,
                details: description,
                resolve,
                reject,
            });
            if (iframe.contentWindow) {
                iframe.contentWindow.postMessage(request, this.supervisorSrc);
            } else {
                reject("Failed to get supervisor iframe");
            }
        });
    }

    public functionCall(args: FunctionCallArgs) {
        const request = buildFunctionCallRequest(args);
        return this.sendRequest(args.toString(), request);
    }

    public getJson(plugin: QualifiedPluginId) {
        const request = buildGetJsonRequest(plugin);
        return this.sendRequest(`Get JSON: ${pluginString(plugin)}`, request);
    }

    public async onLoaded() {
        if (this.isSupervisorInitialized) return;
        return new Promise((resolve) => {
            this.onLoadPromiseResolvers.push(resolve);
        });
    }

    public async preLoadPlugins(plugins: PluginId[]) {
        await this.onLoaded();
        // Fully qualify any plugins with default values
        const fqPlugins: QualifiedPluginId[] = plugins.map((plugin) => ({
            ...plugin,
            plugin: plugin.plugin || "plugin",
        }));

        const message = buildPreLoadPluginsRequest(fqPlugins);

        const iframe = this.getSupervisorIframe();
        if (!iframe.contentWindow)
            throw new Error(
                `Failed to get content window from supervisor iframe`,
            );
        iframe.contentWindow.postMessage(message, this.supervisorSrc);
    }
}<|MERGE_RESOLUTION|>--- conflicted
+++ resolved
@@ -159,11 +159,7 @@
         return iframe;
     }
 
-<<<<<<< HEAD
-    async functionCall(args: FunctionCallArgs) {
-=======
     private async sendRequest(description: string, request: any): Promise<any> {
->>>>>>> 509313b1
         await this.onLoaded();
         const iframe = this.getSupervisorIframe();
 
