import { siblingUrl } from "./rpc";
import {
    QualifiedFunctionCallArgs,
    toString,
} from "./messaging/FunctionCallRequest";
import { PluginId, QualifiedPluginId } from "./messaging/PluginId";
import { buildPreLoadPluginsRequest } from "./messaging/PreLoadPluginsRequest";
import {
    isSupervisorInitialized,
    isFunctionCallResponse,
    FunctionCallResponse,
    FunctionCallArgs,
    FunctionCallRequest,
    isPluginError,
    isGenericError,
} from "./messaging";

const SupervisorIFrameId = "iframe-supervisor" as const;

interface Options {
    supervisorSrc?: string;
}

const setupSupervisorIFrame = (src: string) => {
    const iframe = document.createElement("iframe");
    iframe.id = SupervisorIFrameId;
    iframe.src = src;
    iframe.style.display = "none";

    if (
        document.readyState === "complete" ||
        document.readyState === "interactive"
    ) {
        document.body.appendChild(iframe);
    } else {
        document.addEventListener("DOMContentLoaded", () => {
            document.body.appendChild(iframe);
        });
    }
};

const my = new URL(window.location.href);
const myOrigin = `${my.protocol}//${my.hostname}${my.port ? ":" + my.port : ""}`;

// Convenient library for users to interact with the supervisor.
export class Supervisor {
    isSupervisorInitialized = false;
    private supervisorSrc: string;

    private pendingRequests: {
        id: string;
        call: FunctionCallArgs;
        resolve: (result: unknown) => void;
        reject: (result: unknown) => void;
    }[] = [];

    private removePendingRequestById(id: string) {
        this.pendingRequests = this.pendingRequests.filter(
            (req) => req.id !== id,
        );
    }

    private onLoadPromise?: (value?: unknown) => void;

    constructor(public options?: Options) {
        this.supervisorSrc =
            options?.supervisorSrc || siblingUrl(undefined, "supervisor");
        this.listenToRawMessages();
        setupSupervisorIFrame(this.supervisorSrc);
    }

    listenToRawMessages() {
        window.addEventListener("message", (event) =>
            this.handleRawEvent(event),
        );
    }

    handleRawEvent(messageEvent: MessageEvent) {
        if (
            messageEvent.origin !== myOrigin &&
            messageEvent.origin !== this.supervisorSrc
        ) {
            console.log("Received unauthorized message. Ignoring.");
            return;
        }

        if (messageEvent.origin !== this.supervisorSrc) {
            return;
        }

        try {
            if (isSupervisorInitialized(messageEvent.data)) {
                this.onSupervisorInitialized();
            } else if (isFunctionCallResponse(messageEvent.data)) {
                this.onFunctionCallResponse(messageEvent.data);
            }
        } catch (e) {
            if (e instanceof Error) {
                console.error(e.message);
                return;
            }
            console.error(`Unrecognized error: ${JSON.stringify(e, null, 2)}`);
        }
    }

    onSupervisorInitialized() {
        this.isSupervisorInitialized = true;
        if (this.onLoadPromise) {
            this.onLoadPromise();
        }
    }

    onFunctionCallResponse(response: FunctionCallResponse) {
<<<<<<< HEAD
        if (!this.pendingRequest) {
            throw Error(
                `Received unexpected response from supervisor while having no pending request. ${JSON.stringify(response)}`,
            );
=======
        const pendingRequest = this.pendingRequests.find(
            (req) => req.id === response.id,
        );
        if (!pendingRequest) {
            throw Error(`Received unexpected response from supervisor.`);
>>>>>>> 9dc1f30d
        }

        const expected = pendingRequest.call;
        const received = response.call;
        const unexpected =
            expected.method !== received.method ||
            expected.service !== received.service;

        const { result } = response;

        this.removePendingRequestById(response.id);

        if (isPluginError(result)) {
            const { service, plugin } = result.pluginId;

            console.error(`Call to ${toString(response.call)} failed`);
            console.error(`[${service}:${plugin}] ${result.message}`);
            pendingRequest.reject(result);
            return;
        }

        if (isGenericError(result)) {
            console.error(`Call to ${toString(response.call)} failed`);
            console.error(result.message);
            pendingRequest.reject(result);
            return;
        }

        if (unexpected) {
            // Could be infra error rather than plugin error, printing to console to increase probability
            // that it gets reported.
            const msg = `Expected reply to ${toString(expected)} but received reply to ${toString(received)}`;
            console.warn(msg);
            pendingRequest.reject(msg);
            return;
        }

        pendingRequest.resolve(response.result);
    }

    private getSupervisorIframe(): HTMLIFrameElement {
        if (!this.isSupervisorInitialized)
            throw new Error(`Supervisor is not initialized`);
        const iframe = document.getElementById(
            SupervisorIFrameId,
        ) as HTMLIFrameElement;
        if (!iframe) throw new Error(`Failed to find supervisor iframe`);
        if (!iframe.contentWindow)
            throw new Error(`Failed to access iframe contentWindow`);
        return iframe;
    }

    functionCall(args: FunctionCallArgs) {
        const iframe = this.getSupervisorIframe();

        const fqArgs: QualifiedFunctionCallArgs = {
            ...args,
            plugin: args.plugin || "plugin",
        };

        return new Promise((resolve, reject) => {
            const requestId: string =
                window.crypto.randomUUID?.() ?? Math.random().toString(); // if insecure context and randomUUID is unavailable, use Math.random
            this.pendingRequests.push({
                id: requestId,
                call: args,
                resolve,
                reject,
            });
            const message: FunctionCallRequest = {
                type: "FUNCTION_CALL_REQUEST",
                id: requestId,
                args: fqArgs,
            };
            if (iframe.contentWindow) {
                iframe.contentWindow.postMessage(message, this.supervisorSrc);
            } else {
                reject("Failed to get supervisor iframe");
            }
        });
    }

    async onLoaded() {
        if (this.isSupervisorInitialized) return;
        return new Promise((resolve) => {
            this.onLoadPromise = resolve;
        });
    }

    preLoadPlugins(plugins: PluginId[]) {
        // Fully qualify any plugins with default values
        const fqPlugins: QualifiedPluginId[] = plugins.map((plugin) => ({
            ...plugin,
            plugin: plugin.plugin || "plugin",
        }));

        const message = buildPreLoadPluginsRequest(fqPlugins);

        const iframe = this.getSupervisorIframe();
        if (!iframe.contentWindow)
            throw new Error(
                `Failed to get content window from supervisor iframe`,
            );
        iframe.contentWindow.postMessage(message, this.supervisorSrc);
    }
}<|MERGE_RESOLUTION|>--- conflicted
+++ resolved
@@ -111,18 +111,11 @@
     }
 
     onFunctionCallResponse(response: FunctionCallResponse) {
-<<<<<<< HEAD
-        if (!this.pendingRequest) {
-            throw Error(
-                `Received unexpected response from supervisor while having no pending request. ${JSON.stringify(response)}`,
-            );
-=======
         const pendingRequest = this.pendingRequests.find(
             (req) => req.id === response.id,
         );
         if (!pendingRequest) {
             throw Error(`Received unexpected response from supervisor.`);
->>>>>>> 9dc1f30d
         }
 
         const expected = pendingRequest.call;
