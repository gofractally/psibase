import {
    privateStringToKeyPair,
    publicKeyPairToFracpack,
    signatureToFracpack,
} from "/common/keyConversions.mjs";
import hashJs from "https://cdn.skypack.dev/hash.js";

let rootDomain = "";

export async function getRootDomain() {
    if (rootDomain) {
        return rootDomain;
    } else {
        rootDomain = await getJson("/common/rootdomain");
        return rootDomain;
    }
}

export async function siblingUrl(baseUrl, service, path) {
    const rootDomain = await getRootDomain();

    let loc;
    if (!baseUrl) loc = location;
    else loc = new URL(baseUrl);
    return (
        loc.protocol +
        "//" +
        (service ? service + "." : "") +
        rootDomain +
        ":" +
        loc.port +
        "/" +
        (path || "").replace(/^\/+/, "")
    );
}
export class RPCError extends Error {
    constructor(message, trace) {
        super(message);
        this.trace = trace;
    }
}

export async function throwIfError(response) {
    if (!response.ok) throw new RPCError(await response.text());
    return response;
}

export async function get(url, options = {}) {
    return await throwIfError(await fetch(url, { ...options, method: "GET" }));
}

export async function getText(url) {
    return await (await get(url)).text();
}

export async function getJson(url) {
    return await (
        await get(url, { headers: { Accept: "application/json" } })
    ).json();
}

export async function postText(url, text) {
    return await throwIfError(
        await fetch(url, {
            method: "POST",
            headers: {
                "Content-Type": "text",
            },
            body: text,
        })
    );
}

export async function postGraphQL(url, graphql) {
    return await throwIfError(
        await fetch(url, {
            method: "POST",
            headers: {
                "Content-Type": "application/graphql",
            },
            body: graphql,
        })
    );
}

export async function postJson(url, json) {
    return await throwIfError(
        await fetch(url, {
            method: "POST",
            headers: {
                "Content-Type": "application/json",
            },
            body: JSON.stringify(json),
        })
    );
}

export async function postArrayBuffer(url, arrayBuffer) {
    return await throwIfError(
        await fetch(url, {
            method: "POST",
            headers: {
                "Content-Type": "application/octet-stream",
            },
            body: arrayBuffer,
        })
    );
}

export async function postTextGetJson(url, text) {
    return await (await postText(url, text)).json();
}

export async function postGraphQLGetJson(url, graphQL) {
    return await (await postGraphQL(url, graphQL)).json();
}

export async function postJsonGetJson(url, json) {
    return await (await postJson(url, json)).json();
}

export async function postJsonGetText(url, json) {
    return await (await postJson(url, json)).text();
}

export async function postJsonGetArrayBuffer(url, json) {
    return await (await postJson(url, json)).arrayBuffer();
}

export async function postArrayBufferGetJson(url, arrayBuffer) {
    return await (await postArrayBuffer(url, arrayBuffer)).json();
}

export async function getTaposForHeadBlock(baseUrl = "") {
    return await getJson(baseUrl.replace(/\/+$/, "") + "/common/tapos/head");
}

export async function packAction(baseUrl, action) {
    let { sender, service, method, data, rawData } = action;
    if (!rawData) {
        rawData = uint8ArrayToHex(
            new Uint8Array(
                await postJsonGetArrayBuffer(
                    await siblingUrl(
                        baseUrl,
                        service,
                        "/pack_action/" + method
                    ),
                    data
                )
            )
        );
    }
    return { sender, service, method, rawData };
}

export async function packActions(baseUrl, actions) {
    return await Promise.all(
        actions.map((action) => packAction(baseUrl, action))
    );
}

export async function packTransaction(baseUrl, transaction) {
    return await postJsonGetArrayBuffer(
        baseUrl.replace(/\/+$/, "") + "/common/pack/Transaction",
        {
            ...transaction,
            actions: await packActions(baseUrl, transaction.actions),
        }
    );
}

export async function packSignedTransaction(baseUrl, signedTransaction) {
    if (typeof signedTransaction.transaction !== "string")
        signedTransaction = {
            ...signedTransaction,
            transaction: uint8ArrayToHex(
                new Uint8Array(
                    await packTransaction(
                        baseUrl,
                        signedTransaction.transaction
                    )
                )
            ),
        };
    return await postJsonGetArrayBuffer(
        baseUrl.replace(/\/+$/, "") + "/common/pack/SignedTransaction",
        signedTransaction
    );
}

export async function pushPackedSignedTransaction(baseUrl, packed) {
    const trace = await postArrayBufferGetJson(
        baseUrl.replace(/\/+$/, "") + "/native/push_transaction",
        packed
    );
    if (trace.error) throw new RPCError(trace.error, trace);
    return trace;
}

export async function packAndPushSignedTransaction(baseUrl, signedTransaction) {
<<<<<<< HEAD
    console.log('packAndPushSignedTransaction', { signedTransaction, baseUrl });
    const packedTransaction = await packSignedTransaction(baseUrl, signedTransaction);
    console.log(packedTransaction, 'transaction now signed, pushing')

    const pushedTransaction = await pushPackedSignedTransaction(baseUrl, packedTransaction);
    console.log('Pushed transaction', pushedTransaction)
    return pushedTransaction;
}

export async function signTransaction(baseUrl, transaction, privateKeys) {
    console.log('asked to sign transaction', { baseUrl, transaction, privateKeys })
    const keys = (privateKeys || []).map(k => {
        if (typeof k === 'string')
            return privateStringToKeyPair(k);
        else
            return k;
=======
    return await pushPackedSignedTransaction(
        baseUrl,
        await packSignedTransaction(baseUrl, signedTransaction)
    );
}

export async function signTransaction(baseUrl, transaction, privateKeys) {
    const keys = (privateKeys || []).map((k) => {
        if (typeof k === "string") return privateStringToKeyPair(k);
        else return k;
>>>>>>> d46bfa36
    });
    const claims = keys.map((k) => ({
        service: "verifyec-sys",
        rawData: uint8ArrayToHex(publicKeyPairToFracpack(k)),
    }));
    transaction = new Uint8Array(
        await packTransaction(baseUrl, { ...transaction, claims })
    );
    const digest = new hashJs.sha256().update(transaction).digest();
    const proofs = keys.map((k) =>
        uint8ArrayToHex(
            signatureToFracpack({
                keyType: k.keyType,
                signature: k.keyPair.sign(digest),
            })
        )
    );
    const signedTransaction = uint8ArrayToHex(transaction);
    console.log('should not be null', signedTransaction);
    const result = { transaction: signedTransaction, proofs }
    console.log('result is', result)
    return result
}

/**
 * Description: Signs and pushes a transaction object to the baseUrl endpoint
 *
 * @param {String} baseUrl - The URL endpoint to which to push the signed transaction
 * @param {Object} transaction - A JSON object that follows the transaction schema to define a collection of actions to execute
 * @param {Array} privateKeys - An array of strings that represent private keys used to sign this transaction
 */
<<<<<<< HEAD
export async function signAndPushTransaction(baseUrl, transaction, privateKeys) {
    try {
        console.log('Signing transaction...', { baseUrl, transaction, privateKeys });
        const signedTransaction = await signTransaction(baseUrl, transaction, privateKeys);
        console.log('Successfully signed transaction', { signedTransaction });

        try {
            console.log('Pushing transaction...')
            const pushedTransaction = await packAndPushSignedTransaction(baseUrl, signedTransaction);
            console.log('Transaction pushed!', { pushedTransaction })
        } catch (e) {
            console.error('Failed pushing transaction', e)
            throw new Error(e)
        }
    } catch (e) {
        console.error('Failed signing transaction', e)
        throw new Error(e)
    }
=======
export async function signAndPushTransaction(
    baseUrl,
    transaction,
    privateKeys
) {
    return await packAndPushSignedTransaction(
        baseUrl,
        await signTransaction(baseUrl, transaction, privateKeys)
    );
>>>>>>> d46bfa36
}

export function uint8ArrayToHex(data) {
    let result = "";
    for (const x of data) result += ("00" + x.toString(16)).slice(-2);
    return result.toUpperCase();
}

export function hexToUint8Array(hex) {
    if (typeof hex !== "string")
        throw new Error("Expected string containing hex digits");
    if (hex.length % 2) throw new Error("Odd number of hex digits");
    const l = hex.length / 2;
    const result = new Uint8Array(l);
    for (let i = 0; i < l; ++i) {
        const x = parseInt(hex.substring(i * 2, i * 2 + 2), 16);
        if (Number.isNaN(x)) throw new Error("Expected hex string");
        result[i] = x;
    }
    return result;
}

export const ErrorCodes = {
    invalidResource: 404,
    serverError: 500,
};

export const ErrorMessages = [
    {
        code: ErrorCodes.invalidResource,
        message: "Error 404: Resource not found",
    },
    {
        code: ErrorCodes.serverError,
        message: "Error 500: Server error, possibly incorrect transaction data",
    },
];

export const MessageTypes = {
    Action: "Action", // An action send to an on-chain application
    Query: "Query", // A query to another client-side applet, expect a response
    Operation: "Operation", // A procedure which can include multiple other queries, actions, and operations
    QueryResponse: "QueryResponse", // A response to a prior query
    OperationResponse: "OperationResponse",
};

export class AppletId {
    constructor(appletName, subPath = "") {
        this.name = appletName;
        this.subPath = subPath;
    }

    get fullPath() {
        let suffix = this.subPath !== "" ? "/" + this.subPath : "";
        return this.name + suffix;
    }

    equals(appletId) {
        return this.name === appletId.name && this.subPath === appletId.subPath;
    }

    async url() {
        return await siblingUrl(null, this.name, this.subPath);
    }

    static fromFullPath(fullPath) {
        const startOfSubpath = fullPath.indexOf("/");
        let subPath =
            startOfSubpath !== -1 ? fullPath.substring(startOfSubpath) : "";
        let applet =
            startOfSubpath !== -1
                ? fullPath.substring(0, startOfSubpath)
                : fullPath;
        return new this(applet, subPath);
    }

    static fromObject(obj) {
        return new this(obj.name, obj.subPath);
    }
}

var ops = []; // Operations defined by an applet

var qrs = []; // Queries defined by an applet

var queryCallbacks = []; // Callbacks automatically generated for responding to queries

export function storeCallback(callback) {
    let callbackId = queryCallbacks.length;
    queryCallbacks.push({ callbackId, callback });
    return callbackId;
}

var promises = [];
export function storePromise(resolve, reject) {
    let callbackId = promises.length;
    promises.push({ callbackId, resolve, reject });
    return callbackId;
}

export function executeCallback(callbackId, response) {
    const cb = queryCallbacks.find((q) => q.callbackId === callbackId);

    if (!cb) {
        console.error("Callback with ID " + callbackId + " not found.");
        return false;
    }

    try {
        cb.callback(response);
    } catch (e) {
        console.error("Error calling callback with ID " + callbackId, e);
    }
    // Remove the callback to flag it was executed
    delete cb.callback;
    return true;
}

export function executePromise(callbackId, response, errors) {
    const promise = promises.find((q) => q.callbackId === callbackId);
    if (!promise) {
        console.error("Promise with ID " + callbackId + " not found.");
        return false;
    }

    if (errors.length > 0) promise.reject(errors);
    else promise.resolve(response);

    return true;
}

async function sendToParent(message) {
    let sendMessage = async () => {
        parentIFrame.sendMessage(message, await siblingUrl(null, null, null));
    };

    if ("parentIFrame" in window) {
        sendMessage();
    } else {
        console.log("Message queued");
        bufferedMessages.push(sendMessage);
    }
}

let redirectIfAccessedDirectly = async () => {
    try {
        if (window.self === window.top) {
            // We are the top window. Redirect needed.
            const applet = window.location.hostname.substring(
                0,
                window.location.hostname.indexOf(".")
            );
            window.location.replace(
                await siblingUrl(null, "", "/applet/" + applet)
            );
        }
    } catch (e) {
        // The browser blocked access to window.top due to the same origin policy,
        //   therefore we are in an iframe, all is well.
    }
};

export function verifyFields(obj, fieldNames) {
    var missingField = false;

    fieldNames.forEach((fieldName) => {
        if (!obj.hasOwnProperty(fieldName)) {
            missingField = true;
        }
    });

    return !missingField;
}

let handleErrorCode = (code) => {
    if (code === undefined) return false;

    let recognizedError = ErrorMessages.some((err) => {
        if (err.code === code) {
            console.error(err.message);
            return true;
        }
        return false;
    });
    if (!recognizedError)
        console.error(
            "Message from core contains unrecognized error code: " + error
        );

    return true;
};

var contractName = "";
export async function getContractName() {
    if (contractName !== "") {
        return contractName;
    } else {
        contractName = await getJson("/common/thisservice");
        return contractName;
    }
}

let messageRouting = [
    {
        type: MessageTypes.Operation,
        fields: ["identifier", "params", "callbackId"],
        route: async (payload) => {
            let { identifier, params, callbackId } = payload;
            let responsePayload = { callbackId, response: null, errors: [] };
            let contractName = await getContractName();
            let op = ops.find((o) => o.id === identifier);
            var errors = [];
            if (op === undefined) {
                responsePayload.errors.push(
                    "Service " +
                        contractName +
                        ' has no operation, "' +
                        identifier +
                        '"'
                );
            } else {
                try {
                    let res = await op.exec(params);
                    if (res !== undefined) responsePayload.response = res;
                } catch (e) {
                    responsePayload.errors.push(e);
                }
            }

            sendToParent({
                type: MessageTypes.OperationResponse,
                payload: responsePayload,
            });

            return true;
        },
    },
    {
        type: MessageTypes.Query,
        fields: ["identifier", "params", "callbackId"],
        route: async (payload) => {
            let { identifier, params, callbackId } = payload;
            let responsePayload = { callbackId, response: null, errors: [] };

            try {
                let contractName = await getContractName();
                let qu = qrs.find((q) => q.id === identifier);
                if (qu === undefined) {
                    responsePayload.errors.push(
                        "Service " +
                            contractName +
                            ' has no query, "' +
                            identifier +
                            '"'
                    );
                } else {
                    try {
                        responsePayload.response = await qu.exec(params);
                    } catch (e) {
                        responsePayload.errors.push(e);
                    }
                }
            } catch (e) {
                console.error("fail to process query message", e);
                responsePayload.errors.push(e);
            }

            sendToParent({
                type: MessageTypes.QueryResponse,
                payload: responsePayload,
            });
        },
    },
    {
        type: MessageTypes.QueryResponse,
        fields: ["callbackId", "response", "errors"],
        route: (payload) => {
            let { callbackId, response, errors } = payload;
            return executePromise(callbackId, response, errors);
        },
    },
    {
        type: MessageTypes.OperationResponse,
        fields: ["callbackId", "response", "errors"],
        route: (payload) => {
            let { callbackId, response, errors } = payload;
            return executePromise(callbackId, response, errors);
        },
    },
];

let bufferedMessages = [];

export async function initializeApplet(initializer = () => {}) {
    await redirectIfAccessedDirectly();

    let rootUrl = await siblingUrl(null, null, null);
    window.iFrameResizer = {
        targetOrigin: rootUrl,
        onReady: async () => {
            for (const bufferedMessage of bufferedMessages) {
                await bufferedMessage();
            }
            bufferedMessages = [];
        },
        onMessage: (msg) => {
            let { type, payload } = msg;
            if (type === undefined || payload === undefined) {
                console.error("Malformed message received from core");
                return;
            }

            let route = messageRouting.find((m) => m.type === type);
            if (route === undefined) {
                console.error("Message from core specifies unknown route.");
                return;
            }

            if (!verifyFields(payload, route.fields)) {
                console.error("Message from core failed validation checks");
                return;
            }

            if (handleErrorCode(payload.error)) return;

            route.route(payload);
        },
    };

    await import("/common/iframeResizer.contentWindow.js");

    await initializer();
}

function set({ targetArray, newElements }, caller) {
    let valid = newElements.every((e) => {
        if (!verifyFields(e, ["id", "exec"])) {
            return false;
        }
        return true;
    });

    if (!valid) {
        console.error(
            caller + ': All elements must have "id" and "exec" properties'
        );
        return;
    }

    if (targetArray.length === 0) targetArray.push(...newElements);
    else {
        valid = newElements.every((e) => {
            if (targetArray.find((t) => t.id === e.id)) return false;
            else return true;
        });
        if (!valid) {
            console.error(caller + ": Same element defined twice.");
            return;
        }
        targetArray.push(...newElements);
    }
}

/**
 * Description: Sets the operations supported by this applet.
 * Call this from within the initialization function provided to initializeApplet.
 */
export function setOperations(operations) {
    set({ targetArray: ops, newElements: operations }, "setOperations");
}

/**
 * Description: Sets the queries supported by this applet.
 * Call this from within the initialization function provided to initializeApplet.
 */
export function setQueries(queries) {
    set({ targetArray: qrs, newElements: queries }, "setQueries");
}

/**
 * Description: Runs the specified operation
 *
 * @param {AppletId} appletId - An instance of AppletId that identifies the applet that handles the specified operation.
 * @param {String} name - The name of the operation to run.
 * @param {Object} params - The object containing all parameters expected by the operation handler.
 */
export function operation(appletId, name, params = {}) {
    const operationPromise = new Promise((resolve, reject) => {
        // Will leave memory hanging if we don't get a response as expected
        let callbackId = storePromise(resolve, reject);

        sendToParent({
            type: MessageTypes.Operation,
            payload: { callbackId, appletId, name, params },
        });
    });

    return operationPromise;
}

/**
 * Description: Calls the specified action on the blockchain
 *
 * @param {String} application - The name of the application that defines the action.
 * @param {String} actionName - The name of the action being called.
 * @param {Object} params - The object containing all parameters expected by the action.
 * @param {String} sender - Optional parameter to explicitly specify a sender. If no sender is provided,
 *  the currently logged in user is assumed to be the sender.
 */
export function action(application, actionName, params, sender = null) {
    sendToParent({
        type: MessageTypes.Action,
        payload: { application, actionName, params, sender },
    });
}

/**
 * Description: Calls the specified query on another applet.
 * Returns a promise that resolves with the result of the query.
 *
 * @param {AppletId} appletId - An instance of AppletId that identifies the applet that handles the specified query.
 * @param {String} name - The name of the query being executed.
 * @param {Object} params - The object containing all parameters expected by the query handler.
 */
export function query(appletId, name, params = {}) {
    const queryPromise = new Promise((resolve, reject) => {
        // Will leave memory hanging if we don't get a response as expected
        let callbackId = storePromise(resolve, reject);

        sendToParent({
            type: MessageTypes.Query,
            payload: { callbackId, appletId, name, params },
        });
    });

    return queryPromise;
}<|MERGE_RESOLUTION|>--- conflicted
+++ resolved
@@ -199,24 +199,6 @@
 }
 
 export async function packAndPushSignedTransaction(baseUrl, signedTransaction) {
-<<<<<<< HEAD
-    console.log('packAndPushSignedTransaction', { signedTransaction, baseUrl });
-    const packedTransaction = await packSignedTransaction(baseUrl, signedTransaction);
-    console.log(packedTransaction, 'transaction now signed, pushing')
-
-    const pushedTransaction = await pushPackedSignedTransaction(baseUrl, packedTransaction);
-    console.log('Pushed transaction', pushedTransaction)
-    return pushedTransaction;
-}
-
-export async function signTransaction(baseUrl, transaction, privateKeys) {
-    console.log('asked to sign transaction', { baseUrl, transaction, privateKeys })
-    const keys = (privateKeys || []).map(k => {
-        if (typeof k === 'string')
-            return privateStringToKeyPair(k);
-        else
-            return k;
-=======
     return await pushPackedSignedTransaction(
         baseUrl,
         await packSignedTransaction(baseUrl, signedTransaction)
@@ -227,7 +209,6 @@
     const keys = (privateKeys || []).map((k) => {
         if (typeof k === "string") return privateStringToKeyPair(k);
         else return k;
->>>>>>> d46bfa36
     });
     const claims = keys.map((k) => ({
         service: "verifyec-sys",
@@ -259,7 +240,6 @@
  * @param {Object} transaction - A JSON object that follows the transaction schema to define a collection of actions to execute
  * @param {Array} privateKeys - An array of strings that represent private keys used to sign this transaction
  */
-<<<<<<< HEAD
 export async function signAndPushTransaction(baseUrl, transaction, privateKeys) {
     try {
         console.log('Signing transaction...', { baseUrl, transaction, privateKeys });
@@ -278,17 +258,6 @@
         console.error('Failed signing transaction', e)
         throw new Error(e)
     }
-=======
-export async function signAndPushTransaction(
-    baseUrl,
-    transaction,
-    privateKeys
-) {
-    return await packAndPushSignedTransaction(
-        baseUrl,
-        await signTransaction(baseUrl, transaction, privateKeys)
-    );
->>>>>>> d46bfa36
 }
 
 export function uint8ArrayToHex(data) {
@@ -504,10 +473,10 @@
             if (op === undefined) {
                 responsePayload.errors.push(
                     "Service " +
-                        contractName +
-                        ' has no operation, "' +
-                        identifier +
-                        '"'
+                    contractName +
+                    ' has no operation, "' +
+                    identifier +
+                    '"'
                 );
             } else {
                 try {
@@ -539,10 +508,10 @@
                 if (qu === undefined) {
                     responsePayload.errors.push(
                         "Service " +
-                            contractName +
-                            ' has no query, "' +
-                            identifier +
-                            '"'
+                        contractName +
+                        ' has no query, "' +
+                        identifier +
+                        '"'
                     );
                 } else {
                     try {
@@ -582,7 +551,7 @@
 
 let bufferedMessages = [];
 
-export async function initializeApplet(initializer = () => {}) {
+export async function initializeApplet(initializer = () => { }) {
     await redirectIfAccessedDirectly();
 
     let rootUrl = await siblingUrl(null, null, null);
