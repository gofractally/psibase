import {
    privateStringToKeyPair,
    publicKeyPairToFracpack,
    signatureToFracpack,
} from "/common/keyConversions.mjs";
import hashJs from "https://cdn.skypack.dev/hash.js";

/** Global Values */
let rootDomain = "";
let contractName = "";

// Operations and Queries defined by an applet
const registeredOperations = [];
const registeredQueries = [];

const bufferedMessages = [];

// Callbacks automatically generated for responding to queries and ops
// Initialized with an anchor element on pos 0, to initialize ids at 1 and ease comparisons
const callbacks = [null];
const promises = [null];
const transactions = {};

export async function getRootDomain() {
    if (rootDomain) {
        return rootDomain;
    } else {
        rootDomain = await getJson("/common/rootdomain");
        return rootDomain;
    }
}

export async function siblingUrl(baseUrl, service, path) {
    const rootDomain = await getRootDomain();

    const loc = !baseUrl ? location : new URL(baseUrl);

    return (
        loc.protocol +
        "//" +
        (service ? service + "." : "") +
        rootDomain +
        ":" +
        loc.port +
        "/" +
        (path || "").replace(/^\/+/, "")
    );
}
export class RPCError extends Error {
    constructor(message, trace) {
        super(message);
        this.trace = trace;
    }
}

export async function throwIfError(response) {
    if (!response.ok) {
        throw new RPCError(await response.text());
    }
    return response;
}

export async function get(url, options = {}) {
    const res = await fetch(url, { ...options, method: "GET" });
    return throwIfError(res);
}

export async function getText(url) {
    const res = await get(url);
    return res.text();
}

export async function getJson(url) {
    const res = await get(url, { headers: { Accept: "application/json" } });
    return res.json();
}

export async function postText(url, text) {
    return throwIfError(
        await fetch(url, {
            method: "POST",
            headers: {
                "Content-Type": "text",
            },
            body: text,
        })
    );
}

export async function postGraphQL(url, graphql) {
    return throwIfError(
        await fetch(url, {
            method: "POST",
            headers: {
                "Content-Type": "application/graphql",
            },
            body: graphql,
        })
    );
}

export async function postJson(url, json) {
    return throwIfError(
        await fetch(url, {
            method: "POST",
            headers: {
                "Content-Type": "application/json",
            },
            body: JSON.stringify(json),
        })
    );
}

export async function postArrayBuffer(url, arrayBuffer) {
    return throwIfError(
        await fetch(url, {
            method: "POST",
            headers: {
                "Content-Type": "application/octet-stream",
            },
            body: arrayBuffer,
        })
    );
}

export async function postTextGetJson(url, text) {
    const res = await postText(url, text);
    return res.json();
}

export async function postGraphQLGetJson(url, graphQL) {
    const res = await postGraphQL(url, graphQL);
    return res.json();
}

export async function postJsonGetJson(url, json) {
    const res = await postJson(url, json);
    return res.json();
}

export async function postJsonGetText(url, json) {
    const res = await postJson(url, json);
    return res.text();
}

export async function postJsonGetArrayBuffer(url, json) {
    const res = await postJson(url, json);
    return res.arrayBuffer();
}

export async function postArrayBufferGetJson(url, arrayBuffer) {
    const res = await postArrayBuffer(url, arrayBuffer);
    return res.json();
}

export async function getTaposForHeadBlock(baseUrl = "") {
    const url = baseUrl.replace(/\/+$/, "") + "/common/tapos/head";
    return getJson(url);
}

export async function packAction(baseUrl, action) {
    let { sender, service, method, data, rawData } = action;
    if (!rawData) {
        rawData = uint8ArrayToHex(
            new Uint8Array(
                await postJsonGetArrayBuffer(
                    await siblingUrl(
                        baseUrl,
                        service,
                        "/pack_action/" + method
                    ),
                    data
                )
            )
        );
    }
    return { sender, service, method, rawData };
}

export async function packActions(baseUrl, actions) {
    return await Promise.all(
        actions.map((action) => packAction(baseUrl, action))
    );
}

export async function packTransaction(baseUrl, transaction) {
    return await postJsonGetArrayBuffer(
        baseUrl.replace(/\/+$/, "") + "/common/pack/Transaction",
        {
            ...transaction,
            actions: await packActions(baseUrl, transaction.actions),
        }
    );
}

export async function packSignedTransaction(baseUrl, signedTransaction) {
    if (typeof signedTransaction.transaction !== "string")
        signedTransaction = {
            ...signedTransaction,
            transaction: uint8ArrayToHex(
                new Uint8Array(
                    await packTransaction(
                        baseUrl,
                        signedTransaction.transaction
                    )
                )
            ),
        };
    return await postJsonGetArrayBuffer(
        baseUrl.replace(/\/+$/, "") + "/common/pack/SignedTransaction",
        signedTransaction
    );
}

export async function pushPackedSignedTransaction(baseUrl, packed) {
    const trace = await postArrayBufferGetJson(
        baseUrl.replace(/\/+$/, "") + "/native/push_transaction",
        packed
    );
    if (trace.error) throw new RPCError(trace.error, trace);
    return trace;
}

export async function packAndPushSignedTransaction(baseUrl, signedTransaction) {
    return await pushPackedSignedTransaction(
        baseUrl,
        await packSignedTransaction(baseUrl, signedTransaction)
    );
}

export async function signTransaction(baseUrl, transaction, privateKeys) {
    const keys = (privateKeys || []).map((k) => {
        if (typeof k === "string") return privateStringToKeyPair(k);
        else return k;
    });
    const claims = keys.map((k) => ({
        service: "verifyec-sys",
        rawData: uint8ArrayToHex(publicKeyPairToFracpack(k)),
    }));
    transaction = new Uint8Array(
        await packTransaction(baseUrl, { ...transaction, claims })
    );
    const digest = new hashJs.sha256().update(transaction).digest();
    const proofs = keys.map((k) =>
        uint8ArrayToHex(
            signatureToFracpack({
                keyType: k.keyType,
                signature: k.keyPair.sign(digest),
            })
        )
    );
    const signedTransaction = uint8ArrayToHex(transaction);
    const result = { transaction: signedTransaction, proofs };
    return result;
}

/**
 * Description: Signs and pushes a transaction object to the baseUrl endpoint
 *
 * @param {String} baseUrl - The URL endpoint to which to push the signed transaction
 * @param {Object} transaction - A JSON object that follows the transaction schema to define a collection of actions to execute
 * @param {Array} privateKeys - An array of strings that represent private keys used to sign this transaction
 */
export async function signAndPushTransaction(
    baseUrl,
    transaction,
    privateKeys
) {
    try {
        console.log("Signing transaction...", {
            baseUrl,
            transaction,
            privateKeys,
        });
        const signedTransaction = await signTransaction(
            baseUrl,
            transaction,
            privateKeys
        );
        console.log("Successfully signed transaction", { signedTransaction });

        try {
            console.log("Pushing transaction...");
            const pushedTransaction = await packAndPushSignedTransaction(
                baseUrl,
                signedTransaction
            );
            console.log("Transaction pushed!", { pushedTransaction });
        } catch (e) {
            console.error("Failed pushing transaction", e);
            throw new Error(e);
        }
    } catch (e) {
        console.error("Failed signing transaction", e);
        throw new Error(e);
    }
}

export function uint8ArrayToHex(data) {
    let result = "";
    for (const x of data) result += ("00" + x.toString(16)).slice(-2);
    return result.toUpperCase();
}

export function hexToUint8Array(hex) {
    if (typeof hex !== "string")
        throw new Error("Expected string containing hex digits");
    if (hex.length % 2) throw new Error("Odd number of hex digits");
    const l = hex.length / 2;
    const result = new Uint8Array(l);
    for (let i = 0; i < l; ++i) {
        const x = parseInt(hex.substring(i * 2, i * 2 + 2), 16);
        if (Number.isNaN(x)) throw new Error("Expected hex string");
        result[i] = x;
    }
    return result;
}

export const ErrorCodes = {
    invalidResource: 404,
    serverError: 500,
};

export const ErrorMessages = [
    {
        code: ErrorCodes.invalidResource,
        message: "Error 404: Resource not found",
    },
    {
        code: ErrorCodes.serverError,
        message: "Error 500: Server error, possibly incorrect transaction data",
    },
];

export const MessageTypes = {
    Action: "Action", // An action send to an on-chain application
    Query: "Query", // A query to another client-side applet, expect a response
    Operation: "Operation", // A procedure which can include multiple other queries, actions, and operations
    QueryResponse: "QueryResponse", // A response to a prior query
    OperationResponse: "OperationResponse",
    TransactionReceipt: "TransactionReceipt",
    SetActiveAccount: "SetActiveAccount",
};

export class AppletId {
    constructor(appletName, subPath = "") {
        this.name = appletName;
        this.subPath = subPath;
    }

    toString() {
        return this.fullPath;
    }

    get fullPath() {
        const suffix = this.subPath !== "" ? "/" + this.subPath : "";
        return this.name + suffix;
    }

    equals(appletId) {
        return this.name === appletId.name && this.subPath === appletId.subPath;
    }

    url() {
        return siblingUrl(null, this.name, this.subPath);
    }

    static fromFullPath(fullPath) {
        const startOfSubpath = fullPath.indexOf("/");
        const subPath =
            startOfSubpath !== -1 ? fullPath.substring(startOfSubpath) : "";
        const applet =
            startOfSubpath !== -1
                ? fullPath.substring(0, startOfSubpath)
                : fullPath;
        return new this(applet, subPath);
    }

    static fromObject(obj) {
        return new this(obj.name, obj.subPath);
    }
}

export function storeCallback(callback) {
    const callbackId = callbacks.length;
    callbacks.push({ callbackId, callback });
    return callbackId;
}

export function storePromise(resolve, reject) {
    const callbackId = promises.length;
    promises.push({ callbackId, resolve, reject });
    return callbackId;
}

export function executeCallback(callbackId, response) {
    const cb = callbacks[callbackId];

    if (!cb) {
        console.error("Callback with ID " + callbackId + " not found.");
        return false;
    }

    try {
        cb.callback(response);
    } catch (e) {
        console.error("Error calling callback with ID " + callbackId, e);
    }
    // Remove the callback to flag it was executed
    delete cb.callback;
    return true;
}

export function executePromise(callbackId, response, errors) {
    const promise = promises[callbackId];
    if (!promise) {
        console.error("Promise with ID " + callbackId + " not found.");
        return false;
    }

    if (errors && errors.length > 0) {
        promise.reject(errors);
    } else {
        promise.resolve(response);
    }
    // Remove the promise fns to flag it was executed
    delete promise.resolve;
    delete promise.reject;
    return true;
}

function sendToParent(message) {
    const sendMessage = async () => {
        parentIFrame.sendMessage(message, await siblingUrl(null, null, null));
    };

    if ("parentIFrame" in window) {
        sendMessage();
    } else {
        console.log("Message queued");
        bufferedMessages.push(sendMessage);
    }
}

const redirectIfAccessedDirectly = async () => {
    try {
        if (window.self === window.top) {
            // We are the top window. Redirect needed.
            const applet = window.location.hostname.substring(
                0,
                window.location.hostname.indexOf(".")
            );
            window.location.replace(
                await siblingUrl(null, "", "/applet/" + applet)
            );
        }
    } catch (e) {
        // The browser blocked access to window.top due to the same origin policy,
        //   therefore we are in an iframe, all is well.
    }
};

export function verifyFields(obj, fieldNames) {
    let missingField = false;

    fieldNames.forEach((fieldName) => {
        if (!obj.hasOwnProperty(fieldName)) {
            missingField = true;
        }
    });

    return !missingField;
}

const handleErrorCode = (code) => {
    if (code === undefined) return false;

    let recognizedError = ErrorMessages.some((err) => {
        if (err.code === code) {
            console.error(err.message);
            return true;
        }
        return false;
    });
    if (!recognizedError)
        console.error(
            "Message from core contains unrecognized error code: " + error
        );

    return true;
};

export async function getContractName() {
    if (contractName) {
        return contractName;
    } else {
        contractName = await getJson("/common/thisservice");
        return contractName;
    }
}

const messageRouting = [
    {
        type: MessageTypes.Operation,
        fields: ["identifier", "params", "callbackId"],
        route: async (payload) => {
            const { identifier, params, callbackId } = payload;
            const responsePayload = { callbackId, response: null, errors: [] };
            const contractName = await getContractName();
            const op = registeredOperations.find((o) => o.id === identifier);
            if (op) {
                try {
                    const res = await op.exec(params);
                    if (res !== undefined) responsePayload.response = res;
                } catch (e) {
                    responsePayload.errors.push(e);
                }
            } else {
                responsePayload.errors.push(`Service ${contractName} has no operation "${identifier}"`);
            }

            sendToParent({
                type: MessageTypes.OperationResponse,
                payload: responsePayload,
            });

            return true;
        },
    },
    {
        type: MessageTypes.Query,
        fields: ["identifier", "params", "callbackId"],
        route: async (payload) => {
            const { identifier, params, callbackId } = payload;
            const responsePayload = { callbackId, response: null, errors: [] };

            try {
                const contractName = await getContractName();
                const query = registeredQueries.find(
                    (q) => q.id === identifier
                );
                if (query) {
                    try {
                        responsePayload.response = await query.exec(params);
                    } catch (e) {
                        responsePayload.errors.push(e);
                    }
                } else {
                    responsePayload.errors.push(`Service ${contractName} has no query "${identifier}"`);
                }
            } catch (e) {
                console.error("fail to process query message", e);
                responsePayload.errors.push(e);
            }

            sendToParent({
                type: MessageTypes.QueryResponse,
                payload: responsePayload,
            });
        },
    },
    {
        type: MessageTypes.QueryResponse,
        fields: ["callbackId", "response", "errors"],
        route: (payload) => {
            const { callbackId, response, errors } = payload;
            return executePromise(callbackId, response, errors);
        },
    },
    {
        type: MessageTypes.OperationResponse,
        fields: ["callbackId", "response", "errors"],
        route: (payload) => {
            const { callbackId, response, errors } = payload;
            return executePromise(callbackId, response, errors);
        },
    },
    {
        type: MessageTypes.TransactionReceipt,
        fields: ["transactionId", "trace", "errors"],
        route: (payload) => {
            const { transactionId, trace, errors } = payload;
            const callbackId = transactions[transactionId];
            return callbackId
                ? executePromise(callbackId, trace, errors)
                : false;
        },
    },
];

export async function initializeApplet(initializer = () => { }) {
    await redirectIfAccessedDirectly();

    const rootUrl = await siblingUrl(null, null, null);
    window.iFrameResizer = {
        targetOrigin: rootUrl,
        onReady: async () => {
            for (const bufferedMessage of bufferedMessages) {
                await bufferedMessage();
            }
            bufferedMessages.splice(0, bufferedMessages.length);
        },
        onMessage: (msg) => {
            let { type, payload } = msg;
            if (type === undefined || payload === undefined) {
                console.error("Malformed message received from core");
                return;
            }

            const route = messageRouting.find((m) => m.type === type);
            if (!route) {
                console.error("Message from core specifies unknown route.");
                return;
            }

            if (!verifyFields(payload, route.fields)) {
                console.error("Message from core failed validation checks");
                return;
            }

            if (handleErrorCode(payload.error)) return;

            route.route(payload);
        },
    };

    await import("/common/iframeResizer.contentWindow.js");

    await initializer();
}

function set({ targetArray, newElements }, caller) {
    let valid = newElements.every((e) => {
        if (!verifyFields(e, ["id", "exec"])) {
            return false;
        }
        return true;
    });

    if (!valid) {
        console.error(
            caller + ': All elements must have "id" and "exec" properties'
        );
        return;
    }

    if (targetArray.length === 0) targetArray.push(...newElements);
    else {
        valid = newElements.every((e) => {
            if (targetArray.find((t) => t.id === e.id)) return false;
            else return true;
        });
        if (!valid) {
            console.error(caller + ": Same element defined twice.");
            return;
        }
        targetArray.push(...newElements);
    }
}

/**
 * Description: Sets the operations supported by this applet.
 * Call this from within the initialization function provided to initializeApplet.
 */
export function setOperations(operations) {
    set(
        { targetArray: registeredOperations, newElements: operations },
        "setOperations"
    );
}

/**
 * Description: Sets the queries supported by this applet.
 * Call this from within the initialization function provided to initializeApplet.
 */
export function setQueries(queries) {
    set({ targetArray: registeredQueries, newElements: queries }, "setQueries");
}

/**
 * Description: Runs the specified operation
 *
 * @param {AppletId} appletId - An instance of AppletId that identifies the applet that handles the specified operation.
 * @param {String} name - The name of the operation to run.
 * @param {Object} params - The object containing all parameters expected by the operation handler.
 */
export async function operation(appletId, name, params = {}) {
    const operationPromise = new Promise((resolve, reject) => {
        // Will leave memory hanging if we don't get a response as expected
        const callbackId = storePromise(resolve, reject);

        sendToParent({
            type: MessageTypes.Operation,
            payload: { callbackId, appletId, name, params },
        });
    });

    const operationRes = await operationPromise;

    let transactionSubmittedPromise;
    if (operationRes.transactionId) {
        transactionSubmittedPromise = new Promise((resolve, reject) => {
            const callbackId = storePromise(resolve, reject);
            transactions[operationRes.transactionId] = callbackId;
        });
    }

    return { ...operationRes, transactionSubmittedPromise };
}

/**
 * Description: Calls the specified action on the blockchain
 *
 * @param {String} application - The name of the application that defines the action.
 * @param {String} actionName - The name of the action being called.
 * @param {Object} params - The object containing all parameters expected by the action.
 * @param {String} sender - Optional parameter to explicitly specify a sender. If no sender is provided,
 *  the currently logged in user is assumed to be the sender.
 */
export function action(application, actionName, params, sender = null) {
    sendToParent({
        type: MessageTypes.Action,
        payload: { application, actionName, params, sender },
    });
}

/**
 * Description: Calls the specified query on another applet.
 * Returns a promise that resolves with the result of the query.
 *
 * @param {AppletId} appletId - An instance of AppletId that identifies the applet that handles the specified query.
 * @param {String} name - The name of the query being executed.
 * @param {Object} params - The object containing all parameters expected by the query handler.
 */
export function query(appletId, name, params = {}) {
    const queryPromise = new Promise((resolve, reject) => {
        // Will leave memory hanging if we don't get a response as expected
        const callbackId = storePromise(resolve, reject);

        sendToParent({
            type: MessageTypes.Query,
            payload: { callbackId, appletId, name, params },
        });
    });

    return queryPromise;
}

<<<<<<< HEAD
const OPERATIONS_KEY = 'OPERATIONS_KEY'
const QUERIES_KEY = 'QUERIES_KEY'

export class Service {
    cachedApplet = '';

    constructor() {
        this.applet();
    }

    async applet() {
        if (this.cachedApplet) return this.cachedApplet;
        const appletName = await getJson("/common/thisservice");
        this.cachedApplet = appletName;
        return appletName;
    }

    async getAppletName() {
        return this.applet();
    }

    async getAppletId() {
        const appletName = await this.getAppletName();
        return new AppletId(appletName);
    }

    get operations() {
        return this[OPERATIONS_KEY] || []
    }

    get queries() {
        return this[QUERIES_KEY] || []
    }

}

export function Action(target, key, descriptor) {
    const originalMethod = descriptor.value;
    descriptor.value = function (...args) {
        const result = originalMethod.apply(this, args);
        const parent = Object.getPrototypeOf(this);
        return (parent.getAppletName()).then(appletName => action(appletName, key, result))
    }
};


export function Op(name) {
    return function (target, key, descriptor) {
        const id = name ? name : key;
        const op = {
            exec: descriptor.value.bind(target),
            id
        };
        const isExistingArray = OPERATIONS_KEY in target;
        if (isExistingArray) {
            target[OPERATIONS_KEY].push(op)
        } else {
            target[OPERATIONS_KEY] = [op]
        }

        descriptor.value = function (...args) {
            const parent = 'getAppletId' in Object.getPrototypeOf(this) ? Object.getPrototypeOf(this) : Object.getPrototypeOf(Object.getPrototypeOf(this))
            return parent.getAppletId().then(appletId => operation(appletId, id, ...args))
        }
    };
}

export function Qry(name) {
    return function (target, key, descriptor) {
        const id = name ? name : key;
        const op = {
            exec: descriptor.value.bind(target),
            id
        };
        const isExistingArray = QUERIES_KEY in target;
        if (isExistingArray) {
            target[QUERIES_KEY].push(op)
        } else {
            target[QUERIES_KEY] = [op]
        }

        descriptor.value = function (...args) {
            const parent = 'getAppletId' in Object.getPrototypeOf(this) ? Object.getPrototypeOf(this) : Object.getPrototypeOf(Object.getPrototypeOf(this))
            return parent.getAppletId().then(appletId => query(appletId, id, ...args))
        }
    };
=======
/**
 * Description: Notifies CommonSys of a change in active account. Callable only by AccountSys.
 * TODO: AccountSys should emit an event once we have a proper event system. Remove setActiveAccount then.
 *
 * @param {String} account - The name of the active account.
 */
export function setActiveAccount(account) {
    sendToParent({
        type: MessageTypes.SetActiveAccount,
        payload: { account },
    });
>>>>>>> 470ee63e
}<|MERGE_RESOLUTION|>--- conflicted
+++ resolved
@@ -746,7 +746,6 @@
     return queryPromise;
 }
 
-<<<<<<< HEAD
 const OPERATIONS_KEY = 'OPERATIONS_KEY'
 const QUERIES_KEY = 'QUERIES_KEY'
 
@@ -833,17 +832,4 @@
             return parent.getAppletId().then(appletId => query(appletId, id, ...args))
         }
     };
-=======
-/**
- * Description: Notifies CommonSys of a change in active account. Callable only by AccountSys.
- * TODO: AccountSys should emit an event once we have a proper event system. Remove setActiveAccount then.
- *
- * @param {String} account - The name of the active account.
- */
-export function setActiveAccount(account) {
-    sendToParent({
-        type: MessageTypes.SetActiveAccount,
-        payload: { account },
-    });
->>>>>>> 470ee63e
 }