import { useCallback, useEffect, useMemo, useRef, useState } from "react";
import { BrowserRouter, Route } from "react-router-dom";

import {
    packAndPushSignedTransaction,
    MessageTypes,
    verifyFields,
    storeCallback,
    executeCallback,
    AppletId,
} from "common/rpc.mjs";

import {
    HandleMessage,
    MessageTypeValue,
    NewAppletState,
    ReplyWithCallbackId,
} from "./types";
import config, { AppletStates } from "./config";
import {
    ClientOps,
    constructTransaction,
    getAppletInURL,
    getIframeId,
    injectSender,
    makeAction,
    wait,
} from "./helpers";
import { Applet, Dashboard, Nav } from "./views";

function OtherApplets({
    applets,
    handleMessage,
}: {
    applets: NewAppletState[];
    handleMessage: HandleMessage;
}) {
    const nonPrimaryApplets = applets.filter(
        (a) => a.state !== AppletStates.primary
    );
    return (
        <>
            {nonPrimaryApplets.map((a) => (
                <Applet
                    applet={a}
                    handleMessage={handleMessage}
                    key={a.appletId.name}
                />
            ))}
        </>
    );
}

let serviceName = "common-sys";
let commonSys = new AppletId(serviceName);

// TODO: Ensure pending transaction is cleared if there are any errors. Otherwise, we could accidentally submit double actions if the user retries an action.
let pendingTransaction: any[] = [];

const App = () => {
    const activeApplet = getAppletInURL();
    const [currentUser, setCurrentUser] = useState("");
    const [initializedApplets, setInitializedApplets] = useState<Set<string>>(
        new Set()
    );
    const [applets, setApplets] = useState<NewAppletState[]>([
        {
            appletId: activeApplet,
            state: AppletStates.primary,
<<<<<<< HEAD
            onInit: () => { },
=======
            onInit: () => {
                updateInitializedApplets(activeApplet);
            },
>>>>>>> d46bfa36
        },
    ]);
    const [operationCountdown, setOperationCountdown] = useState(false);

    const appletsRef = useRef<NewAppletState[]>(applets);
    appletsRef.current = applets;

    const updateInitializedApplets = useCallback(
        (appletId: AppletId) => {
            setInitializedApplets((initializedAppletsSet) => {
                initializedAppletsSet.add(appletId.fullPath);
                return initializedAppletsSet;
            });
        },
        [setInitializedApplets]
    );

    const getCurrentUser = async () => {
        try {
            const accountSys = new AppletId("account-sys", "");
            const { response } = await query(
                commonSys,
                accountSys,
                "getLoggedInUser"
            );
            setCurrentUser(response);
            return response;
        } catch (e) {
            console.error("ERROR FETCHING CURRENT USER:", e);
        }
    };

    useEffect(() => {
        getCurrentUser();
    }, []);

    const getIndex = useCallback((appletId: AppletId) => {
        return appletsRef.current.findIndex((a) => {
            return a.appletId.equals(appletId);
        });
    }, []);

    useEffect(() => {
        let timer;
        if (operationCountdown) {
            // Eventually we may not want to execute the transaction when the operation ends.
            // (Send the transaction to the msig applet or something)
            timer = setTimeout(executeTransaction, 100);
        } else {
            clearTimeout(timer);
        }
        // TODO: Cleanup
    }, [operationCountdown]);

    const open = useCallback(
        (appletId: AppletId) => {
            return new Promise<void>(async (resolve, reject) => {
                // Opens an applet if it's not already open
                let index = getIndex(appletId);
                if (index === -1) {
                    setApplets([
                        ...appletsRef.current,
                        {
                            appletId,
                            state: AppletStates.headless,
                            onInit: () => {
                                updateInitializedApplets(appletId);
                                resolve();
                            },
                        },
                    ]);
                } else {
                    let attempts = 1;
                    while (!initializedApplets.has(appletId.fullPath)) {
                        if (attempts > 100) {
                            reject(
                                new Error(
                                    `initialization of applet ${appletId.fullPath} timed out`
                                )
                            );
                            return;
                        }
                        await wait(100);
                        attempts += 1;
                    }
                    // Applet is already open, invoke callback immediately
                    resolve();
                }
            });
        },
        [getIndex, updateInitializedApplets]
    );

    const getIframe = useCallback(
        async (appletId: AppletId, shouldOpen: boolean) => {
            if (!shouldOpen && getIndex(appletId) === -1) {
                throw (
                    "Applet [" +
                    appletId.fullPath +
                    "] not open, but it should have been."
                );
            }

            await open(appletId);

            var iframe = document.getElementById(getIframeId(appletId));
            if (iframe == null) {
                throw (
                    "Applet " +
                    appletId.fullPath +
                    " not found, send message failed."
                );
            }

            return iframe;
        },
        [open, getIndex]
    );

    const sendMessage = useCallback(
        async (
            messageType: MessageTypeValue,
            sender: AppletId,
            receiver: AppletId,
            payload: any,
            shouldOpenReceiver: boolean
        ) => {
            var iframe;
            try {
                iframe = await getIframe(receiver, shouldOpenReceiver);
            } catch (e) {
                // Did the initiator applet navigate to a different page before getting a response?
                console.error(e);
            }

            // TODO: Could check that sender isn't on a blacklist before
            //       making the IPC call.

            let restrictedTargetOrigin = await receiver.url();
            (iframe as any).iFrameResizer.sendMessage(
                { type: messageType, payload },
                restrictedTargetOrigin
            );
        },
        [getIframe]
    );

    const sendMessageGetResponse = useCallback(
        async (
            messageType: MessageTypeValue,
            sender: AppletId,
            receiver: AppletId,
            payload: any,
            shouldOpenReceiver: boolean
        ) => {
            // TODO: Could check that sender isn't on a blacklist before making the IPC call.
            // TODO: handle timeout if I never get a response from an applet
            return new Promise<{ response: any; errors: any }>(
                async (resolve, reject) => {
                    try {
                        let iframe = await getIframe(
                            receiver,
                            shouldOpenReceiver
                        );

                        payload.callbackId = storeCallback(
                            ({
                                sender: responseApplet,
                                response,
                                errors,
                            }: {
                                sender: AppletId;
                                response: any;
                                errors: any;
                            }) => {
                                if (!responseApplet.equals(receiver)) {
                                    return;
                                }
                                resolve({ response, errors });
                                // TODO: Consider creating a QueryResponse object with these two fields
                            }
                        );

                        let restrictedTargetOrigin = await receiver.url();
                        (iframe as any).iFrameResizer.sendMessage(
                            { type: messageType, payload },
                            restrictedTargetOrigin
                        );
                    } catch (e) {
                        reject(e);
                    }
                }
            );
        },
        [getIframe]
    );

    const query = useCallback(
        (
            sender: AppletId,
            receiver: AppletId,
            name: string,
            params: any = {}
        ) => {
            return sendMessageGetResponse(
                MessageTypes.Query,
                sender,
                receiver,
                { identifier: name, params },
                true
            );
        },
        [sendMessageGetResponse]
    );

    const operation = useCallback(
        (
            sender: AppletId,
            receiver: AppletId,
            name: string,
            params: any = {}
        ) => {
            return sendMessageGetResponse(
                MessageTypes.Operation,
                sender,
                receiver,
                { identifier: name, params },
                true
            );
        },
        [sendMessageGetResponse]
    );

    const executeTransaction = useCallback(async () => {
        if (pendingTransaction.length === 0) {
            console.log('returning now as there is no pendingTransaction?')
            return;
        }

        try {
            let accountSys = new AppletId("account-sys");
            let { response: user } = await query(
                commonSys,
                accountSys,
                "getLoggedInUser"
            );
            let transaction = await constructTransaction(
                injectSender(pendingTransaction, user)
            );
            console.log('query params', { commonSys, accountSys, transaction })
            let { errors, response: signedTransaction } = await query(
                commonSys,
                accountSys,
                "getAuthedTransaction",
                { transaction }
            );
            if (!signedTransaction) {
                console.error('there is no signed transaction?', { signedTransaction, errors })
                throw new Error('No signed transaction returned')
            }
            let baseUrl = ""; // default
            let trace = await packAndPushSignedTransaction(
                baseUrl,
                signedTransaction
            );
            console.log(trace);
        } catch (e) {
            // TODO: Don't swallow transaction errors!
            console.error(e);
        }
        pendingTransaction = [];
    }, [query]);

    const messageRouting = useMemo(
        () => [
            {
                type: MessageTypes.Operation,
                fields: ["callbackId", "appletId", "name", "params"],
                handle: async (sender: AppletId, payload: any) => {
                    let { callbackId, appletId, name, params } = payload;

                    setOperationCountdown(false);

                    let receiver = AppletId.fromObject(appletId);
                    ClientOps.add(receiver);

                    var reply: ReplyWithCallbackId = null;
                    try {
                        reply = await operation(sender, receiver, name, params);
                        reply.callbackId = callbackId;
                    } catch (e) {
                        let msg =
                            sender.fullPath +
                            "@" +
                            receiver.fullPath +
                            ":" +
                            name;
                        msg = "Common-sys failed to route message: " + msg;
                        reply = {
                            callbackId,
                            response: null,
                            errors: [e, msg],
                        };
                    }

                    sendMessage(
                        MessageTypes.OperationResponse,
                        receiver,
                        sender,
                        reply,
                        false
                    );
                },
            },
            {
                type: MessageTypes.Query,
                fields: ["callbackId", "appletId", "name", "params"],
                handle: async (sender: AppletId, payload: any) => {
                    let { callbackId, appletId, name, params } = payload;

                    let receiver = AppletId.fromObject(appletId);

                    var reply: ReplyWithCallbackId = null;
                    try {
                        reply = await query(sender, receiver, name, params);
                        reply.callbackId = callbackId;
                    } catch (e) {
                        let msg =
                            sender.fullPath +
                            "@" +
                            receiver.fullPath +
                            ":" +
                            name;
                        msg = "Common-sys failed to route message: " + msg;
                        reply = {
                            callbackId,
                            response: null,
                            errors: [e, msg],
                        };
                    }

                    sendMessage(
                        MessageTypes.QueryResponse,
                        receiver,
                        sender,
                        reply,
                        false
                    );
                },
            },
            {
                type: MessageTypes.Action,
                fields: ["application", "actionName", "params", "sender"],
                handle: async (sender: AppletId, payload: any) => {
                    // Todo: change Action payload to use "user" rather than sender.
                    //       Sender is always the applet, user is the person
                    let {
                        application,
                        actionName,
                        params,
                        sender: user,
                    } = payload;
                    pendingTransaction.push(
                        makeAction(application, actionName, params, user)
                    );

                    // TODO: If no operation is currently being executed, execute the transaction.
                },
            },
            {
                type: MessageTypes.QueryResponse,
                fields: ["callbackId", "response", "errors"],
                handle: (sender: AppletId, payload: any) => {
                    let { callbackId, response, errors } = payload;
                    executeCallback(callbackId, { sender, response, errors });
                },
            },
            {
                type: MessageTypes.OperationResponse,
                fields: ["callbackId", "response", "errors"],
                handle: (sender: AppletId, payload: any) => {
                    let { callbackId, response, errors } = payload;
                    executeCallback(callbackId, { sender, response, errors });

                    ClientOps.opReturned(sender);
                    if (ClientOps.allCompleted()) {
                        setOperationCountdown(true);
                    }
                },
            },
        ],
        [
            open,
            executeTransaction,
            sendMessage,
            sendMessageGetResponse,
            operationCountdown,
        ]
    );

    const handleMessage = useCallback(
        async (sender: AppletId, request: any) => {
            let { type, payload } = request.message;
            if (type === undefined || payload === undefined) {
                console.error("Received malformed message from applet");
                return;
            }
            let route = messageRouting.find((m) => m.type === type);
            if (route === undefined) {
                console.error("Message from applet specifies unknown route.");
                return;
            }

            if (!verifyFields(payload, route.fields)) {
                console.error(type + " invalid with payload:");
                console.error(payload);
                return;
            }

            route.handle(sender, payload);
        },
        [messageRouting]
    );

    const primaryApplet = applets[0];

    return (
        <div className="mx-auto max-w-screen-xl">
            <Nav currentUser={currentUser} />
            <BrowserRouter>
                <div>
                    <Route path="/" exact>
                        <Dashboard currentUser={currentUser} />
                    </Route>
                    <Route path={config.appletPrefix}>
                        <Applet
                            applet={primaryApplet}
                            handleMessage={handleMessage}
                        />
                    </Route>
                </div>
            </BrowserRouter>
            <div>
                <OtherApplets applets={applets} handleMessage={handleMessage} />
            </div>
        </div>
    );
};

export default App;<|MERGE_RESOLUTION|>--- conflicted
+++ resolved
@@ -67,13 +67,9 @@
         {
             appletId: activeApplet,
             state: AppletStates.primary,
-<<<<<<< HEAD
-            onInit: () => { },
-=======
             onInit: () => {
                 updateInitializedApplets(activeApplet);
             },
->>>>>>> d46bfa36
         },
     ]);
     const [operationCountdown, setOperationCountdown] = useState(false);
