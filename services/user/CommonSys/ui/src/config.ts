--- conflicted
+++ resolved
@@ -33,17 +33,6 @@
         requiresUser: false,
     },
     {
-<<<<<<< HEAD
-=======
-        title: "Account management",
-        description: "Used to manage your existing accounts.",
-        service: "auth-ec-sys",
-        MobileIcon: IconExploreMobile,
-        DesktopIcon: IconExploreDesktop,
-        requiresUser: false,
-    },
-    {
->>>>>>> c149df33
         title: "Block explorer",
         description:
             "View the most recently produced blocks, all the way back to the beginning of the chain.",
