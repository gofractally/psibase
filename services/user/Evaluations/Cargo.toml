--- conflicted
+++ resolved
@@ -1,16 +1,7 @@
-<<<<<<< HEAD
 [package]
 name = "evaluations-pkg"
 description = "Facilitates the discovery of one or more groups' rank-ordered preferences over a list of elements"
 version = "0.17.0"
-=======
-[workspace]
-resolver = "2"
-members = ["service", "plugin", "query-service"]
-
-[workspace.package]
-version = "0.19.0"
->>>>>>> 41981cac
 rust-version = "1.64"
 edition = "2021"
 publish = false
@@ -27,12 +18,6 @@
 crate-type = ["rlib"]
 
 [dependencies]
-<<<<<<< HEAD
-evaluations = { path = "service", version = "0.17.0" }
-r-evaluations = { path = "query-service", version = "0.17.0" }
-evaluations-plugin = { path = "plugin", version = "0.17.0" }
-=======
 evaluations = { path = "service", version = "0.19.0" }
 r-evaluations = { path = "query-service", version = "0.19.0" }
-plugin = { path = "plugin", version = "0.19.0" }
->>>>>>> 41981cac
+evaluations-plugin = { path = "plugin", version = "0.19.0" }