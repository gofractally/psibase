--- conflicted
+++ resolved
@@ -6,19 +6,11 @@
 publish.workspace = true
 
 [dependencies]
-<<<<<<< HEAD
-evaluations = { path = "../service/", version = "0.17.0" }
-psibase = { path = "../../../../rust/psibase/", version = "0.17.0" }
+evaluations = { path = "../service/", version = "0.19.0" }
+psibase = { path = "../../../../rust/psibase/", version = "0.19.0" }
 serde = { workspace = true }
 serde_json = { workspace = true }
 wit-bindgen-rt = { workspace = true }
-=======
-evaluations = { path = "../service/", version = "0.19.0" }
-psibase = { path = "../../../../rust/psibase/", version = "0.19.0" }
-serde = { version = "1.0.208", features = ["derive"] }
-serde_json = { version = "1.0.125" }
-wit-bindgen-rt = { version = "0.30.0", features = ["bitflags"] }
->>>>>>> 41981cac
 ecies = { version = "0.2", default-features = false, features = ["pure"] }
 rand = { workspace = true }
 average = "0.16.0"
