#[psibase::service]
#[allow(non_snake_case)]
mod service {
    use async_graphql::connection::Connection;
    use async_graphql::*;
    use evaluations::service::{
        ConfigTable, Evaluation, EvaluationTable, Group, GroupTable, User, UserSettings,
        UserSettingsTable, UserTable,
    };
    use psibase::*;
    use serde::Deserialize;

    struct Query;
    #[derive(Deserialize, SimpleObject)]
    struct KeysSet {
        evaluation_id: String,
        group_number: String,
        keys: Vec<Vec<u8>>,
        hash: String,
    }

    #[derive(Deserialize, SimpleObject)]
    struct GroupFinish {
        owner: String,
        evaluation_id: String,
        group_number: String,
        users: Vec<String>,
<<<<<<< HEAD
        result: Vec<u8>,
=======
        result: Vec<String>,
>>>>>>> d5f21f00
    }

    #[Object]
    impl Query {
        async fn get_group_key(
            &self,
            evaluation_id: u32,
            group_number: u32,
        ) -> async_graphql::Result<Connection<u64, KeysSet>> {
            EventQuery::new("history.evaluations.keysset")
                .condition(format!(
                    "evaluation_id = {} AND group_number = {}",
                    evaluation_id, group_number
                ))
                .query()
        }

        async fn get_group_result(
            &self,
            evaluation_owner: String,
            evaluation_id: u32,
            group_number: u32,
        ) -> async_graphql::Result<Connection<u64, GroupFinish>> {
<<<<<<< HEAD
            EventQuery::new("history.evaluations.groupfinished").query()
=======
            EventQuery::new("history.evaluations.group_finished")
                .condition(format!(
                    "owner = '{}' AND evaluation_id = '{}' AND group_number = '{}'",
                    evaluation_owner, evaluation_id, group_number
                ))
                .query()
>>>>>>> d5f21f00
        }

        async fn get_group(
            &self,
            owner: String,
            evaluation_id: u32,
            group_number: u32,
        ) -> Option<Group> {
            GroupTable::with_service(evaluations::SERVICE)
                .get_index_pk()
                .get(&(
                    AccountNumber::from(owner.as_str()),
                    evaluation_id,
                    group_number,
                ))
        }

        async fn get_evaluation(&self, owner: String, evaluation_id: u32) -> Option<Evaluation> {
            EvaluationTable::with_service(evaluations::SERVICE)
                .get_index_pk()
                .get(&(AccountNumber::from(owner.as_str()), evaluation_id))
        }

        async fn get_last_evaluation(&self, owner: String) -> Option<Evaluation> {
            let account_number = AccountNumber::from(owner.as_str());

            let last_config_number = ConfigTable::with_service(evaluations::SERVICE)
                .get_index_pk()
                .get(&account_number);

            if last_config_number.is_none() {
                return None;
            }

            EvaluationTable::with_service(evaluations::SERVICE)
                .get_index_pk()
                .get(&(account_number, last_config_number.unwrap().last_used_id))
        }

        async fn get_groups(
            &self,
            owner: String,
            evaluation_id: u32,
            first: Option<i32>,
            last: Option<i32>,
            before: Option<String>,
            after: Option<String>,
        ) -> async_graphql::Result<Connection<RawKey, Group>> {
            let account_number: AccountNumber = AccountNumber::from(owner.as_str());
            TableQuery::subindex::<u32>(
                GroupTable::with_service(evaluations::SERVICE).get_index_pk(),
                &(account_number, evaluation_id),
            )
            .first(first)
            .last(last)
            .before(before)
            .after(after)
            .query()
            .await
        }

        async fn get_group_users(
            &self,
            owner: String,
            evaluation_id: u32,
            group_number: u32,
            first: Option<i32>,
            last: Option<i32>,
            before: Option<String>,
            after: Option<String>,
        ) -> async_graphql::Result<Connection<RawKey, User>> {
            TableQuery::subindex::<AccountNumber>(
                UserTable::with_service(evaluations::SERVICE).get_index_by_group(),
                &(
                    AccountNumber::from(owner.as_str()),
                    evaluation_id,
                    Some(group_number),
                ),
            )
            .first(first)
            .last(last)
            .before(before)
            .after(after)
            .query()
            .await
        }

        async fn get_users(
            &self,
            owner: String,
            evaluation_id: u32,
            first: Option<i32>,
            last: Option<i32>,
            before: Option<String>,
            after: Option<String>,
        ) -> async_graphql::Result<Connection<RawKey, User>> {
            TableQuery::subindex::<AccountNumber>(
                UserTable::with_service(evaluations::SERVICE).get_index_pk(),
                &(AccountNumber::from(owner.as_str()), evaluation_id),
            )
            .first(first)
            .last(last)
            .before(before)
            .after(after)
            .query()
            .await
        }

        async fn get_user_settings(&self, accounts: Vec<String>) -> Vec<Option<UserSettings>> {
            accounts
                .iter()
                .map(|account| AccountNumber::from(account.as_str()))
                .map(|account_number| {
                    UserSettingsTable::with_service(evaluations::SERVICE)
                        .get_index_pk()
                        .get(&account_number)
                })
                .collect()
        }
    }

    #[action]
    #[allow(non_snake_case)]
    fn serveSys(request: HttpRequest) -> Option<HttpReply> {
        // Services graphql queries
        None.or_else(|| serve_graphql(&request, Query))
            // Serves a GraphiQL UI interface at the /graphiql endpoint
            .or_else(|| serve_graphiql(&request))
    }
}<|MERGE_RESOLUTION|>--- conflicted
+++ resolved
@@ -25,11 +25,7 @@
         evaluation_id: String,
         group_number: String,
         users: Vec<String>,
-<<<<<<< HEAD
-        result: Vec<u8>,
-=======
         result: Vec<String>,
->>>>>>> d5f21f00
     }
 
     #[Object]
@@ -53,16 +49,12 @@
             evaluation_id: u32,
             group_number: u32,
         ) -> async_graphql::Result<Connection<u64, GroupFinish>> {
-<<<<<<< HEAD
-            EventQuery::new("history.evaluations.groupfinished").query()
-=======
             EventQuery::new("history.evaluations.group_finished")
                 .condition(format!(
                     "owner = '{}' AND evaluation_id = '{}' AND group_number = '{}'",
                     evaluation_owner, evaluation_id, group_number
                 ))
                 .query()
->>>>>>> d5f21f00
         }
 
         async fn get_group(
