#[psibase::service_tables]
pub mod tables {
    use async_graphql::SimpleObject;

    use psibase::{AccountNumber, Fracpack, ToKey, ToSchema};
    use serde::{Deserialize, Serialize};

    #[table(name = "ConfigTable", index = 0)]
    #[derive(Serialize, Deserialize, ToSchema, Fracpack)]
    pub struct ConfigRow {
        pub owner: AccountNumber,
        pub last_used_id: u32,
    }

    impl ConfigRow {
        #[primary_key]
        fn pk(&self) -> AccountNumber {
            self.owner
        }
    }

    #[table(name = "EvaluationTable", index = 1)]
    #[derive(Default, Fracpack, ToSchema, SimpleObject, Serialize, Deserialize, Debug)]
    pub struct Evaluation {
        pub id: u32,
        pub created_at: u32,
        pub owner: AccountNumber,
        pub registration_starts: u32,
        pub deliberation_starts: u32,
        pub submission_starts: u32,
        pub finish_by: u32,
        pub use_hooks: bool,
        pub allowable_group_sizes: Vec<u8>,
        pub num_options: u8,
    }

    #[table(name = "UserTable", index = 2)]
    #[derive(Default, Fracpack, ToSchema, SimpleObject, Serialize, Deserialize, Debug, Clone)]
    pub struct User {
        pub owner: AccountNumber,
        pub evaluation_id: u32,

        pub user: AccountNumber,
        pub group_number: Option<u32>,
        pub attestation: Option<Vec<u8>>,
        pub proposal: Option<Vec<u8>>,
    }

    #[table(name = "GroupTable", index = 3)]
    #[derive(Default, Fracpack, ToSchema, SimpleObject, Serialize, Deserialize, Debug, Clone)]
    pub struct Group {
        pub owner: AccountNumber,
        pub evaluation_id: u32,
        pub number: u32,
        pub key_submitter: Option<AccountNumber>,
    }

    #[table(name = "UserSettingsTable", index = 4)]
    #[derive(Default, Fracpack, ToSchema, SimpleObject, Serialize, Deserialize, Debug, Clone)]
    pub struct UserSettings {
        #[primary_key]
        pub user: AccountNumber,
        pub key: Vec<u8>,
    }

    impl User {
        #[primary_key]
        pub fn pk(&self) -> (AccountNumber, u32, AccountNumber) {
            (self.owner, self.evaluation_id, self.user)
        }

        #[secondary_key(1)]
        pub fn by_group(&self) -> (AccountNumber, u32, Option<u32>, AccountNumber) {
            (self.owner, self.evaluation_id, self.group_number, self.user)
        }
    }

    impl Evaluation {
        #[primary_key]
        pub fn pk(&self) -> (AccountNumber, u32) {
            (self.owner, self.id)
        }
    }

    impl Group {
        #[primary_key]
        pub fn pk(&self) -> (AccountNumber, u32, u32) {
            (self.owner, self.evaluation_id, self.number)
        }
    }
}

pub mod impls {
    use super::tables::*;
    use crate::helpers::{
        calculate_results, get_current_time_seconds, EvaluationStatus, GroupResult,
    };
    use psibase::services::evaluations::Hooks::Wrapper as EvalHooks;
    use psibase::services::subgroups::Wrapper as Subgroups;
    use psibase::{AccountNumber, Table};
    use rand::{rngs::StdRng, seq::SliceRandom, SeedableRng};

    impl ConfigRow {
        pub fn next_id(owner: AccountNumber) -> u32 {
            let table = ConfigTable::new();
            let mut config = table.get_index_pk().get(&owner).unwrap_or(Self {
                owner,
                last_used_id: 0,
            });
            config.last_used_id += 1;
            table.put(&config).unwrap();
            config.last_used_id
        }
    }

    impl UserSettings {
        pub fn new(user: AccountNumber, key: Vec<u8>) -> Self {
            Self { user, key }
        }

        pub fn get(user: AccountNumber) -> Option<Self> {
            let table = UserSettingsTable::new();
            table.get_index_pk().get(&user)
        }

        pub fn save(&self) {
            let table = UserSettingsTable::new();
            table.put(&self).unwrap();
        }
    }

    impl User {
        pub fn new(owner: AccountNumber, evaluation_id: u32, user: AccountNumber) -> Self {
            Self {
                owner,
                evaluation_id,
                user,
                group_number: None,
                attestation: None,
                proposal: None,
            }
        }

<<<<<<< HEAD
        pub fn get(owner: AccountNumber, evaluation_id: u32, user: AccountNumber) -> Option<Self> {
            let table = UserTable::new();
            table.get_index_pk().get(&(owner, evaluation_id, user))
=======
        pub fn add(owner: AccountNumber, evaluation_id: u32, user: AccountNumber) -> Self {
            let user = Self::new(owner, evaluation_id, user);
            user.save();
            user
>>>>>>> d5f21f00
        }

        pub fn get(owner: AccountNumber, evaluation_id: u32, user: AccountNumber) -> Option<Self> {
            UserTable::new()
                .get_index_pk()
                .get(&(owner, evaluation_id, user))
        }

        fn save(&self) {
            UserTable::new().put(&self).unwrap();
        }

        pub fn delete(&self) {
            UserTable::new().remove(&self);
        }

        pub fn propose(&mut self, proposal: Vec<u8>) {
            self.proposal = Some(proposal);
            self.save();
        }

        pub fn attest(&mut self, attestation: Vec<u8>) {
            psibase::check(
                self.attestation.is_none(),
                format!("user {} has already submitted", self.user).as_str(),
            );

            self.attestation = Some(attestation);
            self.save();
        }

        pub fn set_group_number(&mut self, group_number: u32) {
            self.group_number = Some(group_number);
            self.save();
        }
    }

    impl Evaluation {
        fn new(
            allowable_group_sizes: Vec<u8>,
            registration_starts: u32,
            deliberation_starts: u32,
            submission_starts: u32,
            finish_by: u32,
            num_options: u8,
            use_hooks: bool,
        ) -> Self {
            let owner = psibase::get_sender();
            let created_at = get_current_time_seconds();
            let id = ConfigRow::next_id(owner);

            Self {
                id,
                owner,
                created_at,
                registration_starts,
                deliberation_starts,
                submission_starts,
                finish_by,
                use_hooks,
                allowable_group_sizes,
                num_options,
            }
        }

        fn calculate_scheduled_phase(&self, current_time_seconds: u32) -> EvaluationStatus {
            if current_time_seconds >= self.finish_by {
                EvaluationStatus::Closed
            } else if current_time_seconds >= self.submission_starts {
                EvaluationStatus::Submission
            } else if current_time_seconds >= self.deliberation_starts {
                EvaluationStatus::Deliberation
            } else if current_time_seconds >= self.registration_starts {
                EvaluationStatus::Registration
            } else {
                EvaluationStatus::Pending
            }
        }

        fn get_users(&self) -> Vec<User> {
            let table = UserTable::new();
            table
                .get_index_pk()
                .range(
                    (self.owner, self.id, AccountNumber::new(0))
                        ..=(self.owner, self.id, AccountNumber::new(u64::MAX)),
                )
                .collect()
        }

        fn save(&self) {
            let table = EvaluationTable::new();
            table.put(&self).unwrap();
        }

        fn notify_register(&self, registrant: AccountNumber) {
            if self.use_hooks {
                EvalHooks::call_from(crate::Wrapper::SERVICE).evalRegister(self.id, registrant);
            }
        }

        fn notify_unregister(&self, registrant: AccountNumber) {
            if self.use_hooks {
                EvalHooks::call_from(crate::Wrapper::SERVICE).evalUnregister(self.id, registrant);
            }
        }

        // Public interface:

        pub fn add(
            allowable_group_sizes: Vec<u8>,
            registration_starts: u32,
            deliberation_starts: u32,
            submission_starts: u32,
            finish_by: u32,
            num_options: u8,
            use_hooks: bool,
        ) -> Self {
            let eval = Self::new(
                allowable_group_sizes,
                registration_starts,
                deliberation_starts,
                submission_starts,
                finish_by,
                num_options,
                use_hooks,
            );
            eval.save();
            eval
        }

        pub fn get_groups(&self) -> Vec<Group> {
            let table = GroupTable::new();
            let result = table
                .get_index_pk()
                .range((self.owner, self.id, 0)..=(self.owner, self.id, u32::MAX))
                .collect();
            result
        }

        pub fn is_groups(&self) -> bool {
            self.get_groups().len() > 0
        }

        pub fn get_group(&self, group_number: u32) -> Option<Group> {
            let table = GroupTable::new();
            let result = table
                .get_index_pk()
                .get(&(self.owner, self.id, group_number));
            result
        }

        pub fn get(owner: AccountNumber, evaluation_id: u32) -> Self {
            let table = EvaluationTable::new();
            let result = table.get_index_pk().get(&(owner, evaluation_id));
            psibase::check_some(
                result,
                &format!("evaluation {} {} not found", owner, evaluation_id),
            )
<<<<<<< HEAD
        }

        pub fn save(&self) {
            let table = EvaluationTable::new();
            table.put(&self).unwrap();
=======
>>>>>>> d5f21f00
        }

        pub fn delete(&self) {
            let users_table = UserTable::new();

            let users: Vec<User> = users_table
                .get_index_pk()
                .range(
                    (self.owner, self.id, AccountNumber::new(0))
                        ..=(self.owner, self.id, AccountNumber::new(u64::MAX)),
                )
                .collect();

            for user in users {
                users_table.remove(&user);
            }

            let groups_table = GroupTable::new();
            let groups: Vec<Group> = groups_table
                .get_index_pk()
                .range((self.owner, self.id, 0)..=(self.owner, self.id, u32::MAX))
                .collect();

            for group in groups {
                groups_table.remove(&group);
            }

            EvaluationTable::new().remove(&self);
        }

        pub fn get_current_phase(&self) -> EvaluationStatus {
            let current_time_seconds = get_current_time_seconds();
            self.calculate_scheduled_phase(current_time_seconds)
        }

        pub fn assert_status(&self, expected_status: EvaluationStatus) {
            let current_phase = self.get_current_phase();
            let phase_name = match current_phase {
                EvaluationStatus::Pending => "Pending",
                EvaluationStatus::Registration => "Registration",
                EvaluationStatus::Deliberation => "Deliberation",
                EvaluationStatus::Submission => "Submission",
                EvaluationStatus::Closed => "Closed",
            };
            psibase::check(
                current_phase == expected_status,
                format!("evaluation must be in {phase_name} phase").as_str(),
            );
        }

<<<<<<< HEAD
        pub fn notify_evaluation_finish(&self) {
            if self.use_hooks {
                let caller = psibase::ServiceCaller {
                    service: self.owner,
                    sender: psibase::get_sender(),
                };

                caller.call(
                    psibase::MethodNumber::from(EvalStructs::evalFin::ACTION_NAME),
                    EvalStructs::evalFin {
                        owner: self.owner,
                        evaluation_id: self.id,
                    },
                )
            }
        }

        pub fn notify_group_finish(
            &self,
            group_number: u32,
            users: Vec<AccountNumber>,
            result: Vec<u8>,
        ) {
            if self.use_hooks {
                let caller = psibase::ServiceCaller {
                    service: self.owner,
                    sender: psibase::get_service(),
                };


                caller.call(
                    psibase::MethodNumber::from(EvalStructs::evalGroupFin::ACTION_NAME),
                    EvalStructs::evalGroupFin {
                        owner: self.owner,
                        evaluation_id: self.id,
                        group_number: group_number,
                        users,
                        result,
                    },
                )
            }
=======
        pub fn get_user(&self, user: AccountNumber) -> Option<User> {
            User::get(self.owner, self.id, user)
>>>>>>> d5f21f00
        }

        pub fn register_user(&self, new_user: AccountNumber) {
            psibase::check_none(self.get_user(new_user), "user already registered");

            User::add(self.owner, self.id, new_user);

            self.notify_register(new_user);
        }

        pub fn unregister_user(&self, user: AccountNumber) {
            let user = self.get_user(user).expect("user not found");
            user.delete();

            self.notify_unregister(user.user);
        }

        pub fn create_groups(&self) {
            psibase::check(
                self.get_groups().len() == 0,
                "groups have already been created",
            );

            let mut users = self.get_users();

            // `self.id` is public, so anyone can predict the grouping
            let mut rng = StdRng::seed_from_u64(self.id as u64);
            users.shuffle(&mut rng);

            let allowable_group_sizes = self
                .allowable_group_sizes
                .iter()
                .map(|&size| size as u32)
                .collect();

            let population = users.len() as u32;
            let chunk_sizes = Subgroups::call()
                .gmp(population, allowable_group_sizes)
                .expect("unable to group users");

            for (index, &chunk_size) in chunk_sizes.iter().enumerate() {
                let group_number = (index as u32) + 1;
                Group::add(self.owner, self.id, group_number);

                for _ in 0..chunk_size {
                    if let Some(mut user) = users.pop() {
                        user.set_group_number(group_number);
                    }
                }
            }
        }
    }

    impl Group {
        pub fn get(owner: AccountNumber, evaluation_id: u32, number: u32) -> Option<Self> {
            let table = GroupTable::new();
            table.get_index_pk().get(&(owner, evaluation_id, number))
        }

        pub fn save(&self) {
            let table = GroupTable::new();
            table.put(&self).unwrap();
        }

        pub fn delete(&self) {
            let users_table = UserTable::new();

            let users: Vec<User> = users_table
                .get_index_pk()
                .range(
                    (self.owner, self.evaluation_id, AccountNumber::new(0))
                        ..=(self.owner, self.evaluation_id, AccountNumber::new(u64::MAX)),
                )
                .collect();

            for user in users {
<<<<<<< HEAD
                users_table.erase(&user.pk());
            }

            GroupTable::new().erase(&self.pk());
        }

        pub fn new(owner: AccountNumber, evaluation_id: u32, number: u32) -> Self {
=======
                users_table.remove(&user);
            }

            GroupTable::new().remove(&self);
        }

        fn new(owner: AccountNumber, evaluation_id: u32, number: u32) -> Self {
>>>>>>> d5f21f00
            Self {
                owner,
                evaluation_id,
                number,
                key_submitter: None,
            }
        }

        pub fn add(owner: AccountNumber, evaluation_id: u32, number: u32) {
            let group = Group::new(owner, evaluation_id, number);
            psibase::check_none(
                GroupTable::new().get_index_pk().get(&group.pk()),
                "group already exists",
            );

            group.save();
        }

        pub fn get_users(&self) -> Vec<User> {
            let (owner, id, group_num) = self.pk();
            UserTable::new()
                .get_index_by_group()
                .range(
                    (owner, id, Some(group_num), AccountNumber::new(0))
                        ..=(owner, id, Some(group_num), AccountNumber::new(u64::MAX)),
                )
                .collect()
        }

        pub fn get_result(&self) -> Option<Vec<u8>> {
            let users = self.get_users();
            let attestations = users.into_iter().map(|user| user.attestation).collect();
            match calculate_results(attestations) {
                GroupResult::ConsensusSuccess(result) => Some(result),
                _ => None,
            }
        }

        pub fn declare_result(&self, result: Vec<u8>) {
            let parent_eval = Evaluation::get(self.owner, self.evaluation_id);

            if parent_eval.use_hooks {
                EvalHooks::call_from(crate::Wrapper::SERVICE).evalGroupFin(
                    self.evaluation_id,
                    self.number,
                    result.clone(),
                );
            }

            let users = self
                .get_users()
                .into_iter()
                .map(|account| account.user.to_string())
                .collect();

            crate::Wrapper::emit().history().group_finished(
                self.owner.to_string(),
                self.evaluation_id.to_string(),
                self.number.to_string(),
                users,
                result.into_iter().map(|res| res.to_string()).collect(),
            );
        }

        pub fn set_key_submitter(&mut self, submitter: AccountNumber) {
            psibase::check_none(self.key_submitter, "group key has already been submitted");
            self.key_submitter = Some(submitter);
            self.save();
        }
    }
}<|MERGE_RESOLUTION|>--- conflicted
+++ resolved
@@ -141,16 +141,10 @@
             }
         }
 
-<<<<<<< HEAD
-        pub fn get(owner: AccountNumber, evaluation_id: u32, user: AccountNumber) -> Option<Self> {
-            let table = UserTable::new();
-            table.get_index_pk().get(&(owner, evaluation_id, user))
-=======
         pub fn add(owner: AccountNumber, evaluation_id: u32, user: AccountNumber) -> Self {
             let user = Self::new(owner, evaluation_id, user);
             user.save();
             user
->>>>>>> d5f21f00
         }
 
         pub fn get(owner: AccountNumber, evaluation_id: u32, user: AccountNumber) -> Option<Self> {
@@ -310,14 +304,6 @@
                 result,
                 &format!("evaluation {} {} not found", owner, evaluation_id),
             )
-<<<<<<< HEAD
-        }
-
-        pub fn save(&self) {
-            let table = EvaluationTable::new();
-            table.put(&self).unwrap();
-=======
->>>>>>> d5f21f00
         }
 
         pub fn delete(&self) {
@@ -368,52 +354,8 @@
             );
         }
 
-<<<<<<< HEAD
-        pub fn notify_evaluation_finish(&self) {
-            if self.use_hooks {
-                let caller = psibase::ServiceCaller {
-                    service: self.owner,
-                    sender: psibase::get_sender(),
-                };
-
-                caller.call(
-                    psibase::MethodNumber::from(EvalStructs::evalFin::ACTION_NAME),
-                    EvalStructs::evalFin {
-                        owner: self.owner,
-                        evaluation_id: self.id,
-                    },
-                )
-            }
-        }
-
-        pub fn notify_group_finish(
-            &self,
-            group_number: u32,
-            users: Vec<AccountNumber>,
-            result: Vec<u8>,
-        ) {
-            if self.use_hooks {
-                let caller = psibase::ServiceCaller {
-                    service: self.owner,
-                    sender: psibase::get_service(),
-                };
-
-
-                caller.call(
-                    psibase::MethodNumber::from(EvalStructs::evalGroupFin::ACTION_NAME),
-                    EvalStructs::evalGroupFin {
-                        owner: self.owner,
-                        evaluation_id: self.id,
-                        group_number: group_number,
-                        users,
-                        result,
-                    },
-                )
-            }
-=======
         pub fn get_user(&self, user: AccountNumber) -> Option<User> {
             User::get(self.owner, self.id, user)
->>>>>>> d5f21f00
         }
 
         pub fn register_user(&self, new_user: AccountNumber) {
@@ -490,15 +432,6 @@
                 .collect();
 
             for user in users {
-<<<<<<< HEAD
-                users_table.erase(&user.pk());
-            }
-
-            GroupTable::new().erase(&self.pk());
-        }
-
-        pub fn new(owner: AccountNumber, evaluation_id: u32, number: u32) -> Self {
-=======
                 users_table.remove(&user);
             }
 
@@ -506,7 +439,6 @@
         }
 
         fn new(owner: AccountNumber, evaluation_id: u32, number: u32) -> Self {
->>>>>>> d5f21f00
             Self {
                 owner,
                 evaluation_id,
