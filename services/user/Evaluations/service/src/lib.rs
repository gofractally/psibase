mod db;
mod helpers;

#[psibase::service(tables = "db::tables")]
#[allow(non_snake_case)]
pub mod service {
<<<<<<< HEAD
    use crate::db::tables::{Evaluation, Group, User, UserSettings};
    use crate::helpers;

    use crate::helpers::EvaluationStatus;

=======
    pub use crate::db::tables::*;
    use crate::helpers::{self, EvaluationStatus};
>>>>>>> d5f21f00
    use psibase::*;

    #[event(history)]
    pub fn keysset(
        owner: AccountNumber,
        evaluation_id: u32,
        group_number: u32,
        keys: Vec<Vec<u8>>,
        hash: String,
    ) {
    }

    #[event(history)]
    pub fn evaluation_created(owner: AccountNumber, evaluation_id: u32) {}

    #[event(history)]
    pub fn evaluation_finished(owner: AccountNumber, evaluation_id: u32) {}

    #[event(history)]
<<<<<<< HEAD
    pub fn groupfinished(
=======
    pub fn group_finished(
>>>>>>> d5f21f00
        owner: String,
        evaluation_id: String,
        group_number: String,
        users: Vec<String>,
<<<<<<< HEAD
        result: Vec<u8>,
    ) {
    }

    fn declare_group_result(evaluation: Evaluation, group_number: u32, result: Vec<u8>) {
        let group = check_some(
            Group::get(evaluation.owner, evaluation.id, group_number),
            "failed to find group",
        );

        let users: Vec<AccountNumber> = evaluation
            .get_users()
            .into_iter()
            .map(|user: User| user.owner)
            .collect();

        evaluation.notify_group_finish(group_number, users.clone(), result.clone());

        let users: Vec<String> = users
            .into_iter()
            .map(|account| account.to_string())
            .collect();

        Wrapper::emit().history().groupfinished(
            evaluation.owner.to_string(),
            evaluation.id.to_string(),
            group_number.to_string(),
            users,
            result,
        );

        group.delete();

        if !evaluation.is_groups() {
            evaluation.notify_evaluation_finish();

            Wrapper::emit()
                .history()
                .evaluation_finished(evaluation.owner, evaluation.id);

            evaluation.delete();
        }
    }

    // Create / schedule an evaluation
=======
        result: Vec<String>,
    ) {
    }

    /// Creates and schedules a new evaluation with specified phases and parameters.
    ///
    /// # Arguments
    /// * `registration` - Unix seconds timestamp for the start of the registration phase.
    /// * `deliberation` - Unix seconds timestamp for the start of the deliberation phase.
    /// * `submission` - Unix seconds timestamp for the start of the submission phase.
    /// * `finish_by` - Unix seconds timestamp for the start of the evaluation completion phase.
    /// * `allowed_group_sizes` - Vector of allowed group sizes (must be greater than 0, traditionally 4, 5, or 6).
    /// * `num_options` - Number of options available for proposals (traditionally 6).
    /// * `use_hooks` - Flag to enable or disable hooks for the evaluation.
    ///
    /// # Returns
    /// The ID of the newly created evaluation.
>>>>>>> d5f21f00
    #[action]
    fn create(
        registration: u32,
        deliberation: u32,
        submission: u32,
        finish_by: u32,
        allowed_group_sizes: Vec<u8>,
        num_options: u8,
        use_hooks: bool,
    ) -> u32 {
        check(
            registration < deliberation && deliberation < submission && submission < finish_by,
            "invalid times",
        );

        check(
            allowed_group_sizes.iter().all(|size| *size > 0),
            "allowable group sizes must be greater than 0",
        );

        let new_evaluation = Evaluation::add(
            allowed_group_sizes,
            registration,
            deliberation,
            submission,
            finish_by,
            num_options,
            use_hooks,
        );

        Wrapper::emit()
            .history()
            .evaluation_created(get_sender(), new_evaluation.id);
<<<<<<< HEAD
=======

>>>>>>> d5f21f00
        new_evaluation.id
    }

    /// Starts an evaluation, sorting registrants into groups and enabling proposal submission.
    ///
    /// # Arguments
    /// * `owner` - The account number of the evaluation owner.
    /// * `evaluation_id` - The ID of the evaluation to start.
    #[action]
    fn start(owner: AccountNumber, evaluation_id: u32) {
        let evaluation = Evaluation::get(owner, evaluation_id);

        evaluation.assert_status(helpers::EvaluationStatus::Deliberation);

        evaluation.create_groups();
    }

    /// Sets the public key for the user to receive the symmetric key.
    ///
    /// # Arguments
    /// * `key` - The public key to be set for the user.
    #[action]
    fn set_key(key: Vec<u8>) {
        let user = UserSettings::new(get_sender(), key);
        user.save();
    }

    /// Sets the symmetric key for a group during the deliberation phase, callable only once by any group member
    ///
    /// # Arguments
    /// * `owner` - The account number of the evaluation owner.
    /// * `evaluation_id` - The ID of the evaluation.
    /// * `keys` - Vector of keys to set for the group.
    /// * `hash` - Hash of the keys for verification.
    #[action]
    fn group_key(owner: AccountNumber, evaluation_id: u32, keys: Vec<Vec<u8>>, hash: String) {
        let evaluation = Evaluation::get(owner, evaluation_id);

        evaluation.assert_status(helpers::EvaluationStatus::Deliberation);

        let sender = get_sender();

<<<<<<< HEAD
        let user = check_some(User::get(sender, evaluation_id, sender), "user not found");
=======
        let group_number = evaluation
            .get_user(sender)
            .expect("user not found")
            .group_number
            .expect("user not grouped");
>>>>>>> d5f21f00

        let mut group = evaluation.get_group(group_number).expect("group not found");
        group.set_key_submitter(sender);

        Wrapper::emit()
            .history()
            .keysset(owner, evaluation_id, group_number, keys, hash);
    }

    /// Closes an evaluation and deletes its groups.
    ///
    /// # Arguments
    /// * `owner` - The account number of the evaluation owner.
    /// * `evaluation_id` - The ID of the evaluation to close.
    #[action]
    fn close(owner: AccountNumber, evaluation_id: u32) {
        let evaluation = Evaluation::get(owner, evaluation_id);
        evaluation.assert_status(EvaluationStatus::Closed);

        evaluation.get_groups().iter().for_each(|group| {
            group.delete();
        });

        Wrapper::emit()
            .history()
            .evaluation_finished(evaluation.owner, evaluation.id);

        evaluation.delete();
    }

<<<<<<< HEAD
    // Close the evaluation
    #[action]
    fn close(owner: AccountNumber, evaluation_id: u32) {
        let evaluation = Evaluation::get(owner, evaluation_id);
        evaluation.assert_status(EvaluationStatus::Closed);

        evaluation.get_groups().iter().for_each(|group| {
            declare_group_result(Evaluation::get(owner, evaluation_id), group.number, vec![]);
        });
    }

    #[action]
=======
    /// Deletes an evaluation, optionally forcing deletion.
    ///
    /// # Arguments
    /// * `evaluation_id` - The ID of the evaluation to delete.
    /// * `force` - If true, allows deletion regardless of the evaluation's phase.
    #[action]
>>>>>>> d5f21f00
    fn delete(evaluation_id: u32, force: bool) {
        let evaluation = Evaluation::get(get_sender(), evaluation_id);
        if !force {
            let phase = evaluation.get_current_phase();
<<<<<<< HEAD
            // pending or closed;
=======
            check(
                phase == EvaluationStatus::Pending || phase == EvaluationStatus::Closed,
                "evaluation is not deletable unless pending or closed",
            );
>>>>>>> d5f21f00
        }
        evaluation.delete();
    }

    /// Submits an encrypted proposal for a user in a group.
    ///
    /// # Arguments
    /// * `owner` - The account number of the evaluation owner.
    /// * `evaluation_id` - The ID of the evaluation.
    /// * `proposal` - The encrypted proposal data.
    #[action]
    fn propose(owner: AccountNumber, evaluation_id: u32, proposal: Vec<u8>) {
        let evaluation = Evaluation::get(owner, evaluation_id);
        evaluation.assert_status(EvaluationStatus::Deliberation);
<<<<<<< HEAD

        let mut user = check_some(
            User::get(owner, evaluation_id, get_sender()),
            "user not found",
        );
=======
>>>>>>> d5f21f00

        let sender = get_sender();
        let user = evaluation.get_user(sender);
        let mut user = psibase::check_some(user, format!("user {} not found", sender).as_str());

        check(
            evaluation
                .get_group(user.group_number.unwrap())
                .expect("group not found")
                .key_submitter
                .is_some(),
            "group key has not been submitted",
        );

        user.propose(proposal);
    }

    /// Submits an attestation for decrypted proposals, potentially triggering group result declaration.
    ///
    /// # Arguments
    /// * `owner` - The account number of the evaluation owner.
    /// * `evaluation_id` - The ID of the evaluation.
    /// * `attestation` - The attestation data containing ranks.
    #[action]
    fn attest(owner: AccountNumber, evaluation_id: u32, attestation: Vec<u8>) {
        let sender = get_sender();
        let evaluation = Evaluation::get(owner, evaluation_id);

        let ranks_within_scope = attestation
            .iter()
            .all(|rank| rank <= &evaluation.num_options);
        check(ranks_within_scope, "attestation is out of scope");

        evaluation.assert_status(EvaluationStatus::Submission);

<<<<<<< HEAD
        let mut user = check_some(User::get(owner, evaluation_id, sender), "user not found");
        check_none(user.attestation, "you have already submitted");

        user.attestation = Some(attestation);
        user.save();

        let group = check_some(
            Group::get(owner, evaluation_id, user.group_number.unwrap()),
            "failed to find group",
        );

        check_some(group.key_submitter, "cannot attest without key");

        let result = helpers::get_group_result(owner, evaluation_id, user.group_number.unwrap());
        match result {
            helpers::GroupResult::ConsensusSuccess(result) => {
                group.save();

                let users: Vec<AccountNumber> = evaluation
                    .get_users()
                    .into_iter()
                    .map(|user| user.user)
                    .collect();
                evaluation.notify_group_finish(
                    user.group_number.unwrap(),
                    users.clone(),
                    result.clone(),
                );

                Wrapper::emit().history().groupfinished(
                    evaluation.owner.to_string(),
                    evaluation.id.to_string(),
                    user.group_number.unwrap().to_string(),
                    users.into_iter().map(|user| user.to_string()).collect(),
                    result,
                );
            }
            _ => {}
=======
        let mut user = evaluation.get_user(sender).expect("user not found");
        user.attest(attestation);

        let group = evaluation
            .get_group(user.group_number.unwrap())
            .expect("group not found");

        let result = group.get_result();
        if result.is_some() {
            group.declare_result(result.unwrap());
>>>>>>> d5f21f00
        }
    }

    /// Registers a user for an evaluation during the registration phase.
    ///
    /// # Arguments
    /// * `owner` - The account number of the evaluation owner.
    /// * `evaluation_id` - The ID of the evaluation.
    /// * `registrant` - The account number of the user to register.
    #[action]
    fn register(owner: AccountNumber, evaluation_id: u32, registrant: AccountNumber) {
        let evaluation = Evaluation::get(owner, evaluation_id);
<<<<<<< HEAD

=======
>>>>>>> d5f21f00
        evaluation.assert_status(EvaluationStatus::Registration);

        let sender = get_sender();
        check(
            sender == registrant || sender == evaluation.owner,
            "user is not allowed to register",
        );

        check_some(
            UserSettings::get(registrant),
            "user must have a pre-existing key to be registered",
        );
<<<<<<< HEAD
        check_none(
            User::get(evaluation.owner, evaluation_id, registrant),
            "user is already registered",
        );
        let user = User::new(evaluation.owner, evaluation.id, registrant);
        user.save();
=======
>>>>>>> d5f21f00

        evaluation.register_user(registrant);
    }

    /// Unregisters a user from an evaluation during the registration phase.
    ///
    /// # Arguments
    /// * `owner` - The account number of the evaluation owner.
    /// * `evaluation_id` - The ID of the evaluation.
    /// * `registrant` - The account number of the user to unregister.
    #[action]
    fn unregister(owner: AccountNumber, evaluation_id: u32, registrant: AccountNumber) {
        let evaluation = Evaluation::get(owner, evaluation_id);
        evaluation.assert_status(EvaluationStatus::Registration);

        let sender = get_sender();
        check(
            sender == registrant || sender == evaluation.owner,
            "user is not allowed to unregister",
        );

<<<<<<< HEAD
        let user = check_some(
            User::get(owner, evaluation_id, registrant),
            "user is not registered",
        );
        user.delete();

        evaluation.notify_unregister(registrant);
=======
        evaluation.unregister_user(registrant);
>>>>>>> d5f21f00
    }
}

#[cfg(test)]
mod tests;<|MERGE_RESOLUTION|>--- conflicted
+++ resolved
@@ -4,16 +4,8 @@
 #[psibase::service(tables = "db::tables")]
 #[allow(non_snake_case)]
 pub mod service {
-<<<<<<< HEAD
-    use crate::db::tables::{Evaluation, Group, User, UserSettings};
-    use crate::helpers;
-
-    use crate::helpers::EvaluationStatus;
-
-=======
     pub use crate::db::tables::*;
     use crate::helpers::{self, EvaluationStatus};
->>>>>>> d5f21f00
     use psibase::*;
 
     #[event(history)]
@@ -33,62 +25,11 @@
     pub fn evaluation_finished(owner: AccountNumber, evaluation_id: u32) {}
 
     #[event(history)]
-<<<<<<< HEAD
-    pub fn groupfinished(
-=======
     pub fn group_finished(
->>>>>>> d5f21f00
         owner: String,
         evaluation_id: String,
         group_number: String,
         users: Vec<String>,
-<<<<<<< HEAD
-        result: Vec<u8>,
-    ) {
-    }
-
-    fn declare_group_result(evaluation: Evaluation, group_number: u32, result: Vec<u8>) {
-        let group = check_some(
-            Group::get(evaluation.owner, evaluation.id, group_number),
-            "failed to find group",
-        );
-
-        let users: Vec<AccountNumber> = evaluation
-            .get_users()
-            .into_iter()
-            .map(|user: User| user.owner)
-            .collect();
-
-        evaluation.notify_group_finish(group_number, users.clone(), result.clone());
-
-        let users: Vec<String> = users
-            .into_iter()
-            .map(|account| account.to_string())
-            .collect();
-
-        Wrapper::emit().history().groupfinished(
-            evaluation.owner.to_string(),
-            evaluation.id.to_string(),
-            group_number.to_string(),
-            users,
-            result,
-        );
-
-        group.delete();
-
-        if !evaluation.is_groups() {
-            evaluation.notify_evaluation_finish();
-
-            Wrapper::emit()
-                .history()
-                .evaluation_finished(evaluation.owner, evaluation.id);
-
-            evaluation.delete();
-        }
-    }
-
-    // Create / schedule an evaluation
-=======
         result: Vec<String>,
     ) {
     }
@@ -106,7 +47,6 @@
     ///
     /// # Returns
     /// The ID of the newly created evaluation.
->>>>>>> d5f21f00
     #[action]
     fn create(
         registration: u32,
@@ -140,10 +80,6 @@
         Wrapper::emit()
             .history()
             .evaluation_created(get_sender(), new_evaluation.id);
-<<<<<<< HEAD
-=======
-
->>>>>>> d5f21f00
         new_evaluation.id
     }
 
@@ -186,15 +122,11 @@
 
         let sender = get_sender();
 
-<<<<<<< HEAD
-        let user = check_some(User::get(sender, evaluation_id, sender), "user not found");
-=======
         let group_number = evaluation
             .get_user(sender)
             .expect("user not found")
             .group_number
             .expect("user not grouped");
->>>>>>> d5f21f00
 
         let mut group = evaluation.get_group(group_number).expect("group not found");
         group.set_key_submitter(sender);
@@ -225,39 +157,20 @@
         evaluation.delete();
     }
 
-<<<<<<< HEAD
-    // Close the evaluation
-    #[action]
-    fn close(owner: AccountNumber, evaluation_id: u32) {
-        let evaluation = Evaluation::get(owner, evaluation_id);
-        evaluation.assert_status(EvaluationStatus::Closed);
-
-        evaluation.get_groups().iter().for_each(|group| {
-            declare_group_result(Evaluation::get(owner, evaluation_id), group.number, vec![]);
-        });
-    }
-
-    #[action]
-=======
     /// Deletes an evaluation, optionally forcing deletion.
     ///
     /// # Arguments
     /// * `evaluation_id` - The ID of the evaluation to delete.
     /// * `force` - If true, allows deletion regardless of the evaluation's phase.
     #[action]
->>>>>>> d5f21f00
     fn delete(evaluation_id: u32, force: bool) {
         let evaluation = Evaluation::get(get_sender(), evaluation_id);
         if !force {
             let phase = evaluation.get_current_phase();
-<<<<<<< HEAD
-            // pending or closed;
-=======
             check(
                 phase == EvaluationStatus::Pending || phase == EvaluationStatus::Closed,
                 "evaluation is not deletable unless pending or closed",
             );
->>>>>>> d5f21f00
         }
         evaluation.delete();
     }
@@ -272,14 +185,6 @@
     fn propose(owner: AccountNumber, evaluation_id: u32, proposal: Vec<u8>) {
         let evaluation = Evaluation::get(owner, evaluation_id);
         evaluation.assert_status(EvaluationStatus::Deliberation);
-<<<<<<< HEAD
-
-        let mut user = check_some(
-            User::get(owner, evaluation_id, get_sender()),
-            "user not found",
-        );
-=======
->>>>>>> d5f21f00
 
         let sender = get_sender();
         let user = evaluation.get_user(sender);
@@ -315,46 +220,6 @@
 
         evaluation.assert_status(EvaluationStatus::Submission);
 
-<<<<<<< HEAD
-        let mut user = check_some(User::get(owner, evaluation_id, sender), "user not found");
-        check_none(user.attestation, "you have already submitted");
-
-        user.attestation = Some(attestation);
-        user.save();
-
-        let group = check_some(
-            Group::get(owner, evaluation_id, user.group_number.unwrap()),
-            "failed to find group",
-        );
-
-        check_some(group.key_submitter, "cannot attest without key");
-
-        let result = helpers::get_group_result(owner, evaluation_id, user.group_number.unwrap());
-        match result {
-            helpers::GroupResult::ConsensusSuccess(result) => {
-                group.save();
-
-                let users: Vec<AccountNumber> = evaluation
-                    .get_users()
-                    .into_iter()
-                    .map(|user| user.user)
-                    .collect();
-                evaluation.notify_group_finish(
-                    user.group_number.unwrap(),
-                    users.clone(),
-                    result.clone(),
-                );
-
-                Wrapper::emit().history().groupfinished(
-                    evaluation.owner.to_string(),
-                    evaluation.id.to_string(),
-                    user.group_number.unwrap().to_string(),
-                    users.into_iter().map(|user| user.to_string()).collect(),
-                    result,
-                );
-            }
-            _ => {}
-=======
         let mut user = evaluation.get_user(sender).expect("user not found");
         user.attest(attestation);
 
@@ -365,7 +230,6 @@
         let result = group.get_result();
         if result.is_some() {
             group.declare_result(result.unwrap());
->>>>>>> d5f21f00
         }
     }
 
@@ -378,10 +242,6 @@
     #[action]
     fn register(owner: AccountNumber, evaluation_id: u32, registrant: AccountNumber) {
         let evaluation = Evaluation::get(owner, evaluation_id);
-<<<<<<< HEAD
-
-=======
->>>>>>> d5f21f00
         evaluation.assert_status(EvaluationStatus::Registration);
 
         let sender = get_sender();
@@ -394,15 +254,6 @@
             UserSettings::get(registrant),
             "user must have a pre-existing key to be registered",
         );
-<<<<<<< HEAD
-        check_none(
-            User::get(evaluation.owner, evaluation_id, registrant),
-            "user is already registered",
-        );
-        let user = User::new(evaluation.owner, evaluation.id, registrant);
-        user.save();
-=======
->>>>>>> d5f21f00
 
         evaluation.register_user(registrant);
     }
@@ -424,17 +275,7 @@
             "user is not allowed to unregister",
         );
 
-<<<<<<< HEAD
-        let user = check_some(
-            User::get(owner, evaluation_id, registrant),
-            "user is not registered",
-        );
-        user.delete();
-
-        evaluation.notify_unregister(registrant);
-=======
         evaluation.unregister_user(registrant);
->>>>>>> d5f21f00
     }
 }
 
