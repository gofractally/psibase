--- conflicted
+++ resolved
@@ -73,13 +73,9 @@
          psibase::AccountNumber inviter;
          uint64_t               rewardShares;
 
-<<<<<<< HEAD
          using ByAccount = psibase::NestedKey<
              &MembershipRecord::key,
              psibase::CompositeKey<&MembershipKey::account, &MembershipKey::fractal>{}>;
-=======
-         auto byAccount() const { return std::tie(key.account, key.fractal); }
->>>>>>> 8f8432a9
 
          auto operator<=>(const MembershipRecord&) const = default;
       };
@@ -100,12 +96,8 @@
       };
       PSIO_REFLECT(InviteRecord, inviteId, key, creator, fractal, recipient);
       using InviteTable =
-<<<<<<< HEAD
-          psibase::Table<InviteRecord, &InviteRecord::key, InviteRecord::Secondary{}>;
+          psibase::Table<InviteRecord, &InviteRecord::inviteId, InviteRecord::Secondary{}>;
       PSIO_REFLECT_TYPENAME(InviteTable)
-=======
-          psibase::Table<InviteRecord, &InviteRecord::inviteId, &InviteRecord::secondary>;
->>>>>>> 8f8432a9
 
       // Identity in the fractal service, does not necessarily mean you joined a fractal
       // TODO: rename to ProfileRecord
