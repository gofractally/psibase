--- conflicted
+++ resolved
@@ -1,16 +1,7 @@
-<<<<<<< HEAD
 [package]
 name = "fractals-pkg"
 description = "Fractal governance"
-version = "0.17.0"
-=======
-[workspace]
-resolver = "2"
-members = ["service", "plugin", "query-service"]
-
-[workspace.package]
 version = "0.19.0"
->>>>>>> 41981cac
 rust-version = "1.64"
 edition = "2021"
 publish = false
@@ -28,12 +19,8 @@
 crate-type = ["rlib"]
 
 [dependencies]
-<<<<<<< HEAD
-fractals = { path = "service", version = "0.17.0" }
 r-fractals = { path = "query-service", version = "0.17.0" }
 fractals-plugin = { path = "plugin", version = "0.17.0" }
-=======
 fractals = { path = "service", version = "0.19.0" }
 r-fractals = { path = "query-service", version = "0.19.0" }
-plugin = { path = "plugin", version = "0.19.0" }
->>>>>>> 41981cac
+plugin = { path = "plugin", version = "0.19.0" }