import { z } from "zod";
import { chainMailConfig } from "./apps/chainmail";
import { tokensConfig } from "./apps/tokens";
import { Account } from "./lib/zod/Account";
import { workshopConfig } from "./apps/workshop";
<<<<<<< HEAD
import { contactsConfig } from "./apps/contacts";
=======
>>>>>>> da61c0fb

export const AppConfig = z.object({
    service: Account,
    name: z.string(),
    isMore: z.boolean(),
    element: z.any().optional(),
    icon: z.any(),
    description: z.string(),
    children: z.array(
        z.object({
            path: z.string(),
            element: z.any(),
            name: z.string(),
<<<<<<< HEAD
=======
            icon: z.any().optional(),
>>>>>>> da61c0fb
        }),
    ),
});

export type AppConfigType = z.infer<typeof AppConfig>;

export const configuredApps: AppConfigType[] = [
    tokensConfig,
    chainMailConfig,
    workshopConfig,
<<<<<<< HEAD
    contactsConfig,
=======
>>>>>>> da61c0fb
].map((config) => AppConfig.parse(config));<|MERGE_RESOLUTION|>--- conflicted
+++ resolved
@@ -3,10 +3,7 @@
 import { tokensConfig } from "./apps/tokens";
 import { Account } from "./lib/zod/Account";
 import { workshopConfig } from "./apps/workshop";
-<<<<<<< HEAD
 import { contactsConfig } from "./apps/contacts";
-=======
->>>>>>> da61c0fb
 
 export const AppConfig = z.object({
     service: Account,
@@ -20,10 +17,7 @@
             path: z.string(),
             element: z.any(),
             name: z.string(),
-<<<<<<< HEAD
-=======
             icon: z.any().optional(),
->>>>>>> da61c0fb
         }),
     ),
 });
@@ -34,8 +28,5 @@
     tokensConfig,
     chainMailConfig,
     workshopConfig,
-<<<<<<< HEAD
     contactsConfig,
-=======
->>>>>>> da61c0fb
 ].map((config) => AppConfig.parse(config));