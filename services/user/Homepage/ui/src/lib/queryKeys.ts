import { QueryableMailbox } from "@/apps/chainmail/types";

type QueryKeyGenerator<Prefix extends string = string> = (
    ...args: any[]
) => readonly [prefix: Prefix, ...specifiers: unknown[]];

const QueryKey = {
    tokenBalances: (user: string | undefined) => ["balances", user] as const,
    ui: (user: string | undefined) => ["ui", user] as const,
<<<<<<< HEAD
    contacts: (user: string | undefined | null) => ["contacts", user] as const,
    profile: (account: string | undefined | null) =>
        ["profile", account] as const,
    currentUser: () => ["currentUser"] as const,
=======
    mailbox: (mailbox: QueryableMailbox, user: string) =>
        [mailbox, user] as const,
>>>>>>> da61c0fb
} as const satisfies Record<string, QueryKeyGenerator>;

export type QueryKeysType = typeof QueryKey;
export type GeneratedQueryKey = ReturnType<QueryKeysType[keyof QueryKeysType]>;

export default QueryKey;<|MERGE_RESOLUTION|>--- conflicted
+++ resolved
@@ -7,15 +7,12 @@
 const QueryKey = {
     tokenBalances: (user: string | undefined) => ["balances", user] as const,
     ui: (user: string | undefined) => ["ui", user] as const,
-<<<<<<< HEAD
     contacts: (user: string | undefined | null) => ["contacts", user] as const,
     profile: (account: string | undefined | null) =>
         ["profile", account] as const,
     currentUser: () => ["currentUser"] as const,
-=======
     mailbox: (mailbox: QueryableMailbox, user: string) =>
         [mailbox, user] as const,
->>>>>>> da61c0fb
 } as const satisfies Record<string, QueryKeyGenerator>;
 
 export type QueryKeysType = typeof QueryKey;
