--- conflicted
+++ resolved
@@ -148,16 +148,12 @@
     fn new(db: Database, identifier: String) -> Self {
         Self::validate_identifier(&identifier).unwrap();
         let service_account = HostCommon::get_sender_app().app.unwrap();
-<<<<<<< HEAD
         let mode = match db.mode {
             DbMode::NonTransactional => "non-trx",
             DbMode::Transactional => "trx",
         };
-        let bucket_id = format!("{}:{}:{}", mode, service_account, identifier);
-=======
         let chain_id = get_chain_id();
-        let bucket_id = format!("{}:{}:{}", chain_id, service_account, identifier);
->>>>>>> 22b44df5
+        let bucket_id = format!("{}:{}:{}:{}", chain_id, mode, service_account, identifier);
         Self { bucket_id, db }
     }
 
