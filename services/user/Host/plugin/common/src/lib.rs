--- conflicted
+++ resolved
@@ -12,11 +12,7 @@
     admin::Guest as Admin,
     client::Guest as Client,
     server::Guest as Server,
-<<<<<<< HEAD
     store::{DbMode, Guest as Store},
-=======
-    store::Guest as Store,
->>>>>>> e2625914
     types::Guest as Types,
     types::{BodyTypes, Error, OriginationData, PostRequest},
 };
@@ -160,7 +156,6 @@
 
 impl Store for HostCommon {
     type Bucket = bucket::Bucket;
-<<<<<<< HEAD
 
     fn clear_buffers() {
         use crate::bucket::host_buffer;
@@ -187,8 +182,6 @@
             }
         }
     }
-=======
->>>>>>> e2625914
 }
 
 bindings::export!(HostCommon with_types_in bindings);