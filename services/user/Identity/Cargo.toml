--- conflicted
+++ resolved
@@ -1,16 +1,7 @@
-<<<<<<< HEAD
 [package]
 name = "identity-pkg"
 description = "Tools for exploring and confirming identities"
-version = "0.17.0"
-=======
-[workspace]
-resolver = "2"
-members = ["service", "plugin"]
-
-[workspace.package]
 version = "0.19.0"
->>>>>>> 41981cac
 rust-version = "1.64"
 edition = "2021"
 publish = false
@@ -28,10 +19,6 @@
 crate-type = ["rlib"]
 
 [dependencies]
-<<<<<<< HEAD
-identity = { path = "service", version = "0.17.0" }
-identity-plugin = { path = "plugin", version = "0.17.0" }
-=======
+identity-plugin = { path = "plugin", version = "0.19.0" }
 identity = { path = "service", version = "0.19.0" }
-plugin = { path = "plugin", version = "0.19.0" }
->>>>>>> 41981cac
+plugin = { path = "plugin", version = "0.19.0" }