--- conflicted
+++ resolved
@@ -5,11 +5,7 @@
     },
 };
 
-<<<<<<< HEAD
 #[psibase::test_case(packages("Identity"))]
-=======
-#[psibase::test_case(packages("identity"))]
->>>>>>> 1f234645
 // ATTEST QUERY: verify first *high* confidence attestation is saved properly to table
 pub fn test_attestation_queries(chain: psibase::Chain) -> Result<(), psibase::Error> {
     let svc = init_identity_svc(&chain);
@@ -60,11 +56,7 @@
     Ok(())
 }
 
-<<<<<<< HEAD
 #[psibase::test_case(packages("Identity"))]
-=======
-#[psibase::test_case(packages("identity"))]
->>>>>>> 1f234645
 // ATTEST QUERY: verify empty query responses are correct
 pub fn test_empty_attestation_queries(chain: psibase::Chain) -> Result<(), psibase::Error> {
     let svc = init_identity_svc(&chain);
