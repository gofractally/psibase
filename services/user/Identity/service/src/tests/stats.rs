use crate::tables::AttestationStats;
use crate::tests::helpers::test_helpers::{init_identity_svc, PartialAttestationStats};
use psibase::AccountNumber;

<<<<<<< HEAD
#[psibase::test_case(packages("Identity"))]
=======
#[psibase::test_case(packages("identity"))]
>>>>>>> 1f234645
// STATS: Verify that issued gets updated when a more recent attestation comes in
pub fn test_issued_field_updates(chain: psibase::Chain) -> Result<(), psibase::Error> {
    let svc = init_identity_svc(&chain);

    chain.new_account("alice".into())?;
    chain.new_account("bob".into())?;

    svc.from("alice").attest("bob".into(), 75).get()?;

    let response = svc.query::<Vec<AttestationStats>>("allAttestationStats");
    let issued_first = response[0].mostRecentAttestation.seconds;

    svc.from("alice").attest("bob".into(), 65).get()?;

    let response = svc.query::<Vec<AttestationStats>>("allAttestationStats");
    let issued_second = response[0].mostRecentAttestation.seconds;

    assert!(issued_first < issued_second);

    Ok(())
}

<<<<<<< HEAD
#[psibase::test_case(packages("Identity"))]
=======
#[psibase::test_case(packages("identity"))]
>>>>>>> 1f234645
// STATS: 3 attestations attesting to same subject; check that stats are updated properly as more recent attestations come in
pub fn test_attest_stats_math(chain: psibase::Chain) -> Result<(), psibase::Error> {
    let svc = init_identity_svc(&chain);

    chain.new_account("alice".into())?;
    chain.new_account("bob".into())?;

    svc.from("alice").attest("bob".into(), 75).get()?;

    let exp_results = vec![PartialAttestationStats::new("bob".into(), 1, 0)];
    let response = svc.query::<Vec<AttestationStats>>("allAttestationStats");
    assert_eq!(&exp_results, &response);

    chain.new_account(AccountNumber::from("alice"))?;
    svc.from("alice").attest("bob".into(), 76).get()?;

    let exp_results = vec![PartialAttestationStats::new("bob".into(), 1, 1)];
    let response = svc.query::<Vec<AttestationStats>>("allAttestationStats");
    assert_eq!(&exp_results, &response);

    svc.from("alice").attest("bob".into(), 75).get()?;

    let exp_results = vec![PartialAttestationStats::new("bob".into(), 1, 0)];
    let response = svc.query::<Vec<AttestationStats>>("allAttestationStats");
    assert_eq!(&exp_results, &response);
    Ok(())
}

<<<<<<< HEAD
#[psibase::test_case(packages("Identity"))]
=======
#[psibase::test_case(packages("identity"))]
>>>>>>> 1f234645
// STATS: 4 different attesters attesting to same subject; check that stats are updated properly as new attestations come in
pub fn test_attest_stats_math_over_time(chain: psibase::Chain) -> Result<(), psibase::Error> {
    let svc = init_identity_svc(&chain);

    chain.new_account("alice".into())?;
    chain.new_account("bob".into())?;

    svc.from("alice").attest("bob".into(), 75).get()?;

    let exp_results = vec![PartialAttestationStats::new("bob".into(), 1, 0)];
    let response = svc.query::<Vec<AttestationStats>>("allAttestationStats");
    assert_eq!(&exp_results, &response);

    chain.new_account(AccountNumber::from("carol"))?;
    svc.from("carol").attest("bob".into(), 76).get()?;

    let exp_results = vec![PartialAttestationStats::new("bob".into(), 2, 1)];
    let response = svc.query::<Vec<AttestationStats>>("allAttestationStats");
    assert_eq!(&exp_results, &response);

    chain.new_account(AccountNumber::from("david"))?;
    svc.from("david").attest("bob".into(), 77).get()?;

    let exp_results = vec![PartialAttestationStats::new("bob", 3, 2)];
    let response = svc.query::<Vec<AttestationStats>>("allAttestationStats");
    assert_eq!(&exp_results, &response);

    chain.new_account(AccountNumber::from("ed"))?;
    svc.from("ed").attest("bob".into(), 60).get()?;

    let exp_results = vec![PartialAttestationStats::new("bob".into(), 4, 2)];
    let response = svc.query::<Vec<AttestationStats>>("allAttestationStats");
    assert_eq!(&exp_results, &response);

    Ok(())
}<|MERGE_RESOLUTION|>--- conflicted
+++ resolved
@@ -2,11 +2,7 @@
 use crate::tests::helpers::test_helpers::{init_identity_svc, PartialAttestationStats};
 use psibase::AccountNumber;
 
-<<<<<<< HEAD
 #[psibase::test_case(packages("Identity"))]
-=======
-#[psibase::test_case(packages("identity"))]
->>>>>>> 1f234645
 // STATS: Verify that issued gets updated when a more recent attestation comes in
 pub fn test_issued_field_updates(chain: psibase::Chain) -> Result<(), psibase::Error> {
     let svc = init_identity_svc(&chain);
@@ -29,11 +25,7 @@
     Ok(())
 }
 
-<<<<<<< HEAD
 #[psibase::test_case(packages("Identity"))]
-=======
-#[psibase::test_case(packages("identity"))]
->>>>>>> 1f234645
 // STATS: 3 attestations attesting to same subject; check that stats are updated properly as more recent attestations come in
 pub fn test_attest_stats_math(chain: psibase::Chain) -> Result<(), psibase::Error> {
     let svc = init_identity_svc(&chain);
@@ -62,11 +54,7 @@
     Ok(())
 }
 
-<<<<<<< HEAD
 #[psibase::test_case(packages("Identity"))]
-=======
-#[psibase::test_case(packages("identity"))]
->>>>>>> 1f234645
 // STATS: 4 different attesters attesting to same subject; check that stats are updated properly as new attestations come in
 pub fn test_attest_stats_math_over_time(chain: psibase::Chain) -> Result<(), psibase::Error> {
     let svc = init_identity_svc(&chain);
