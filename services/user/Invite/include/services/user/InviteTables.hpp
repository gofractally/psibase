--- conflicted
+++ resolved
@@ -9,23 +9,7 @@
    {
       using Spki = SystemService::AuthSig::SubjectPublicKeyInfo;
 
-<<<<<<< HEAD
-      /// Table to track the contents of the invite creation
-      /// whitelist and blacklist
-      struct InviteSettingsRecord
-      {
-         psibase::SingletonKey               key;
-         std::vector<psibase::AccountNumber> whitelist;
-         std::vector<psibase::AccountNumber> blacklist;
-      };
-      PSIO_REFLECT(InviteSettingsRecord, key, whitelist, blacklist);
-      using InviteSettingsTable = psibase::Table<InviteSettingsRecord, &InviteSettingsRecord::key>;
-      PSIO_REFLECT_TYPENAME(InviteSettingsTable)
-
-      enum InviteStates
-=======
       enum InviteStates : uint8_t
->>>>>>> 8f8432a9
       {
          pending = 0,
          accepted,
@@ -44,11 +28,10 @@
       struct NextInviteId
       {
          uint32_t nextInviteId;
-
-         auto primary() const { return psibase::SingletonKey{}; }
       };
       PSIO_REFLECT(NextInviteId, nextInviteId);
-      using NextInviteIdTable = psibase::Table<NextInviteId, &NextInviteId::primary>;
+      using NextInviteIdTable = psibase::Table<NextInviteId, psibase::SingletonKey{}>;
+      PSIO_REFLECT_TYPENAME(NextInviteIdTable)
 
       /// An invite object
       struct InviteRecord
@@ -91,17 +74,12 @@
          /// Encrypted invite secret
          std::optional<std::string> secret;
 
-<<<<<<< HEAD
-         using ByInviter = psibase::CompositeKey<&InviteRecord::inviter, &InviteRecord::pubkey>;
-         using ById      = psibase::CompositeKey<&InviteRecord::id, &InviteRecord::pubkey>;
-=======
-         auto byInviter() const { return std::tie(inviter, inviteId); }
-         auto byId2() const { return std::tie(secondaryId, inviteId); }
+         using ByInviter = psibase::CompositeKey<&InviteRecord::inviter, &InviteRecord::inviteId>;
+         using ById2 = psibase::CompositeKey<&InviteRecord::secondaryId, &InviteRecord::inviteId>;
          auto byPubkey() const
          {
             return std::tuple{SystemService::AuthSig::keyFingerprint(pubkey), inviteId};
          }
->>>>>>> 8f8432a9
       };
       PSIO_REFLECT(InviteRecord,
                    inviteId,
@@ -116,17 +94,11 @@
                    state,
                    secret);
       using InviteTable = psibase::Table<InviteRecord,
-<<<<<<< HEAD
-                                         &InviteRecord::pubkey,
+                                         &InviteRecord::inviteId,
                                          InviteRecord::ByInviter{},
-                                         InviteRecord::ById{}>;
+                                         InviteRecord::ById2{},
+                                         &InviteRecord::byPubkey>;
       PSIO_REFLECT_TYPENAME(InviteTable)
-=======
-                                         &InviteRecord::inviteId,
-                                         &InviteRecord::byInviter,
-                                         &InviteRecord::byId2,
-                                         &InviteRecord::byPubkey>;
->>>>>>> 8f8432a9
 
       struct NewAccountRecord
       {
