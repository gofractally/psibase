[package]
name = "invite"
version.workspace = true
edition.workspace = true
# See more keys and their definitions at https://doc.rust-lang.org/cargo/reference/manifest.html

[dependencies]
pem = "3.0.4"
spki = "0.7.3"
<<<<<<< HEAD
wit-bindgen-rt = { workspace = true }
psibase = { path = "../../../../rust/psibase/", version = "0.17.0" }
=======
wit-bindgen-rt = { version = "0.26.0", features = ["bitflags"] }
psibase = { path = "../../../../rust/psibase/", version = "0.19.0" }
>>>>>>> 41981cac
urlencoding = "2.1.3"
serde = "1.0"
serde_json = "1.0"
chrono = "0.4"
rand = "0.9.0"
hex = "0.4.3"

[lib]
crate-type = ["cdylib"]

[package.metadata.component]
package = "invite:plugin"

[package.metadata.component.target]
world = "impl"

[package.metadata.component.target.dependencies]
"host:common" = { path = "../../CommonApi/common/packages/wit/host-common.wit" }
"auth-sig:plugin" = { path = "../../../system/AuthSig/plugin/wit/world.wit" }
"accounts:plugin" = { path = "../../../system/Accounts/plugin/accounts/wit/world.wit" }
"accounts:account-tokens" = { path = "../../../system/Accounts/plugin/account_tokens/wit/world.wit" }
"transact:plugin" = { path = "../../../system/Transact/plugin/wit/world.wit" }
"auth-invite:plugin" = { path = "../plugin_AuthInvite/wit/world.wit" }
"aes:plugin" = { path = "../../Aes/plugin/wit/world.wit" }
"clientdata:plugin" = { path = "../../ClientData/plugin/wit/world.wit" }
"base64:plugin" = { path = "../../Base64/plugin/wit/world.wit" }<|MERGE_RESOLUTION|>--- conflicted
+++ resolved
@@ -7,13 +7,8 @@
 [dependencies]
 pem = "3.0.4"
 spki = "0.7.3"
-<<<<<<< HEAD
 wit-bindgen-rt = { workspace = true }
-psibase = { path = "../../../../rust/psibase/", version = "0.17.0" }
-=======
-wit-bindgen-rt = { version = "0.26.0", features = ["bitflags"] }
 psibase = { path = "../../../../rust/psibase/", version = "0.19.0" }
->>>>>>> 41981cac
 urlencoding = "2.1.3"
 serde = "1.0"
 serde_json = "1.0"
