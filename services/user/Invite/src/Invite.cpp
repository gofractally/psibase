--- conflicted
+++ resolved
@@ -40,12 +40,7 @@
 void Invite::init()
 {
    auto initTable = Tables().open<InitTable>();
-<<<<<<< HEAD
    auto init      = (initTable.get({}));
-   check(not init.has_value(), alreadyInit);
-=======
-   auto init      = (initTable.get(SingletonKey{}));
->>>>>>> 8f8432a9
    initTable.put(InitializedRecord{});
 
    // Configure manual debit for self on Token and NFT
@@ -74,17 +69,11 @@
    check(isNew, inviteAlreadyExists.data());
    auto inviter = getSender();
 
-<<<<<<< HEAD
-   auto inviter       = getSender();
-   auto settingsTable = Tables().open<InviteSettingsTable>();
-   auto settings      = settingsTable.get({}).value_or(InviteSettingsRecord{});
-=======
    auto secondsInWeek = std::chrono::duration_cast<Seconds>(std::chrono::weeks(1));
    auto now           = to<Transact>().currentBlock().time;
->>>>>>> 8f8432a9
 
    auto     inviteIdTable = Tables().open<NextInviteIdTable>();
-   auto     nextIdRecord  = inviteIdTable.get(SingletonKey{});
+   auto     nextIdRecord  = inviteIdTable.get({});
    uint32_t nextId        = (nextIdRecord.has_value()) ? nextIdRecord->nextInviteId + 1 : 0;
    inviteIdTable.put(NextInviteId{nextId});
 
@@ -234,87 +223,6 @@
       }
       ++numChecked;
    }
-<<<<<<< HEAD
-
-   emit().history().expInvDeleted(numChecked, numDeleted);
-}
-
-void Invite::setWhitelist(vector<AccountNumber> accounts)
-{
-   check(getSender() == getReceiver(), missingRequiredAuth.data());
-
-   // Check that no blacklisted accounts are being whitelisted
-   auto settingsTable = Tables().open<InviteSettingsTable>();
-   auto settings      = settingsTable.get({}).value_or(InviteSettingsRecord{});
-   for (const auto& acc : settings.blacklist)
-   {
-      bool blacklisted = find(begin(accounts), end(accounts), acc) != end(accounts);
-      if (blacklisted)
-      {
-         string err = "Account " + acc.str() + " already on blacklist";
-         abortMessage(err);
-      }
-   }
-
-   // Detect invalid accounts
-   std::map<AccountNumber, uint32_t> counts;
-   auto                              accountsService = to<Accounts>();
-   for (const auto& acc : accounts)
-   {
-      if (!accountsService.exists(acc))
-      {
-         std::string err = "Account " + acc.str() + " does not exist";
-         abortMessage(err);
-      }
-      if (counts[acc] == 0)
-         counts[acc]++;
-      else
-      {
-         std::string err = "Account " + acc.str() + " duplicated";
-         abortMessage(err);
-      }
-   }
-
-   settings.whitelist = accounts;
-   settingsTable.put(settings);
-
-   emit().history().whitelistSet(accounts);
-}
-
-void Invite::setBlacklist(vector<AccountNumber> accounts)
-{
-   check(getSender() == getReceiver(), missingRequiredAuth.data());
-
-   // Check that no whitelisted accounts are being blacklisted
-   auto settingsTable = Tables().open<InviteSettingsTable>();
-   auto settings      = settingsTable.get({}).value_or(InviteSettingsRecord{});
-   check(settings.whitelist.empty(), whitelistIsSet.data());
-
-   // Detect invalid accounts
-   std::map<AccountNumber, uint32_t> counts;
-   auto                              accountsService = to<Accounts>();
-   for (const auto& acc : accounts)
-   {
-      if (!accountsService.exists(acc))
-      {
-         std::string err = "Account " + acc.str() + " does not exist";
-         abortMessage(err);
-      }
-      if (counts[acc] == 0)
-         counts[acc]++;
-      else
-      {
-         std::string err = "Account " + acc.str() + " duplicated";
-         abortMessage(err);
-      }
-   }
-
-   settings.blacklist = accounts;
-   settingsTable.put(settings);
-
-   emit().history().blacklistSet(accounts);
-=======
->>>>>>> 8f8432a9
 }
 
 optional<InviteRecord> Invite::getInvite(uint32_t inviteId)
