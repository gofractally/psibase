#pragma once

#include <psibase/Rpc.hpp>
#include <psibase/String.hpp>
#include <psibase/psibase.hpp>

#include <services/system/AccountSys.hpp>
#include <services/system/CommonTables.hpp>
#include <services/user/InviteErrors.hpp>
#include <services/user/InviteTables.hpp>

namespace UserService
{
   namespace Invite
   {

      /// This service facilitates the creation and redemption of invites
      ///
      /// Invites are generic and their acceptance can, but does not always, result
      /// in the creation of a new Psibase account. This service can be used
      /// by third party applications to streamline their user onboarding.
      ///
      /// Only this system service and AccountSys are permitted to create new accounts.
      class InviteSys : public psibase::Service<InviteSys>
      {
        public:
         using Tables = psibase::ServiceTables<InviteSettingsTable,
                                               InviteTable,
                                               UserEventTable,
                                               ServiceEventTable,
                                               InitTable,
<<<<<<< HEAD
                                               psibase::WebContentTable>;
         static constexpr auto service      = SystemService::AccountSys::inviteService;
=======
                                               NewAccTable,
                                               psibase::WebContentTable>;
         /// "invite-sys"
         static constexpr auto service = SystemService::AccountSys::inviteService;
         /// "invited-sys"
>>>>>>> 4d821f12
         static constexpr auto payerAccount = psibase::AccountNumber("invited-sys");

         /// Constructor prevents actions from being called until after init() has
         /// been called
         InviteSys(psio::shared_view_ptr<psibase::Action> action);

         /// Called once during chain initialization
         ///
         /// 1. Registers this service as an RPC/gql query handler
         /// 2. Configures itself for manual debiting
         /// 3. Creates the "invites-sys" system account used to create new accounts
         void init();

         /// Creates and stores an invite object with the specified public key
         void createInvite(psibase::PublicKey inviteKey);

         /// Called by existing Psibase accounts to accept an invite without creating
         /// a new Psibase account
         void accept(psibase::PublicKey inviteKey);

         /// Called by the system account "invited-sys" to accept an invite and
         /// simultaneously create the new account 'acceptedBy', which is
         /// authenticated by the provided 'newAccountKey' public key
         ///
         /// Each invite may be used to redeem a maximum of one new account.
         void acceptCreate(psibase::PublicKey     inviteKey,
                           psibase::AccountNumber acceptedBy,
                           psibase::PublicKey     newAccountKey);

         /// Called by existing accounts or the system account "invited-sys" to reject
         /// an invite. Once an invite is rejected, it cannot be accepted or used to
         /// create a new account
         void reject(psibase::PublicKey inviteKey);

         /// Used by the creator of an invite to delete it. Deleted invites are removed
         /// from the database. An invite can be deleted regardless of whether it has been
         /// accepted, rejected, or is still pending
         void delInvite(psibase::PublicKey inviteKey);

         /// Used by anyone to garbage collect expired invites. Up to 'maxDeleted' invites
         /// can be deleted by calling this action
         void delExpired(uint32_t maxDeleted);

         /// Called by this service itself to restrict the accounts that are
         /// able to create invites. Only whitelisted accounts may create
         /// invites
         void setWhitelist(std::vector<psibase::AccountNumber> accounts);

         /// Called by this service itself to restruct the accounts that are
         /// able to create invites. Blacklisted accounts may not create invites
         void setBlacklist(std::vector<psibase::AccountNumber> accounts);

         /// Called synchronously by other services to retrieve the invite
         /// record corresponding to the provided 'pubkey' public key
         std::optional<InviteRecord> getInvite(psibase::PublicKey pubkey);

         /// Called synchronously by other services to query whether the invite
         /// record corresponding to the provided `pubkey` public key is expired
         bool isExpired(psibase::PublicKey pubkey);

         /// Called synchronously by other services to query whether the specified
         /// actor should be allowed to claim the invite specified by the `pubkey`
         /// public key.
         ///
         /// To be considered a valid interaction, the following criteria must be met:
         /// * The invite must exist
         /// * The invite must be in the accepted state
         /// * The invite actor must be the same as the specified `actor` parameter
         /// * The invite must not be expired
         void checkClaim(psibase::AccountNumber actor, psibase::PublicKey pubkey);

         /// Called by the proxy-sys system service when an HttpRequest
         /// is directed at this invite service
         std::optional<psibase::HttpReply> serveSys(psibase::HttpRequest request);
         void storeSys(std::string path, std::string contentType, std::vector<char> content);

         /// Used to store UI files and other `content` at the specified `path`.
         void storeSys(std::string path, std::string contentType, std::vector<char> content);

         // clang-format off
         struct Events
         {
            struct History
            {
               void inviteCreated(uint64_t               prevEvent,
                                 psibase::PublicKey     inviteKey,
                                 psibase::AccountNumber inviter);
               void inviteDeleted(uint64_t               prevEvent,
                                 psibase::PublicKey     inviteKey);
               void expInvDeleted(uint64_t               prevEvent,
                                 uint32_t               numCheckedRows,
                                 uint32_t               numDeleted);
               void inviteAccepted(uint64_t              prevEvent,
                                 psibase::PublicKey     inviteKey,
                                 psibase::AccountNumber accepter);
               void inviteRejected(uint64_t              prevEvent,
                                 psibase::PublicKey     inviteKey);
               void whitelistSet(uint64_t                prevEvent,
                                 std::vector<psibase::AccountNumber> accounts);
               void blacklistSet(uint64_t                prevEvent,
                                 std::vector<psibase::AccountNumber> accounts);
            };
            struct Ui {};
            struct Merkle {};
         };
         // clang-format on
         using UserEvents    = psibase::EventIndex<&UserEventRecord::eventHead, "prevEvent">;
         using ServiceEvents = psibase::EventIndex<&ServiceEventRecord::eventHead, "prevEvent">;
      };

      // clang-format off
      PSIO_REFLECT(InviteSys,
         method(init),
         method(createInvite, inviteKey, inviter),
         method(accept, inviteKey),
         method(acceptCreate, inviteKey, acceptedBy, newAccountKey),
         method(reject, inviteKey),
         method(delInvite, inviteKey),
         method(delExpired, maxDeleted),
         method(getInvite, pubkey),
         method(isExpired, pubkey),
         method(checkClaim, actor, pubkey),
         method(serveSys, request),
         method(storeSys, path, contentType, content),
         method(setWhitelist, accounts),
         method(setBlacklist, accounts)
      );
      PSIBASE_REFLECT_EVENTS(InviteSys);
      PSIBASE_REFLECT_HISTORY_EVENTS(InviteSys,
         method(inviteCreated, prevEvent, inviteKey, inviter),
         method(inviteDeleted, prevEvent, inviteKey),
         method(expInvDeleted, prevEvent, numCheckedRows, numDeleted),
         method(inviteAccepted, prevEvent, inviteKey, accepter),
         method(inviteRejected, prevEvent, inviteKey),
         method(whitelistSet, prevEvent, accounts),
         method(blacklistSet, prevEvent, accounts)
      );
      PSIBASE_REFLECT_UI_EVENTS(InviteSys);
      PSIBASE_REFLECT_MERKLE_EVENTS(InviteSys);
      // clang-format on
   }  // namespace Invite

}  // namespace UserService<|MERGE_RESOLUTION|>--- conflicted
+++ resolved
@@ -29,16 +29,11 @@
                                                UserEventTable,
                                                ServiceEventTable,
                                                InitTable,
-<<<<<<< HEAD
-                                               psibase::WebContentTable>;
-         static constexpr auto service      = SystemService::AccountSys::inviteService;
-=======
                                                NewAccTable,
                                                psibase::WebContentTable>;
          /// "invite-sys"
          static constexpr auto service = SystemService::AccountSys::inviteService;
          /// "invited-sys"
->>>>>>> 4d821f12
          static constexpr auto payerAccount = psibase::AccountNumber("invited-sys");
 
          /// Constructor prevents actions from being called until after init() has
