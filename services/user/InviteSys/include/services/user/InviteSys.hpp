--- conflicted
+++ resolved
@@ -29,11 +29,8 @@
                                                UserEventTable,
                                                ServiceEventTable,
                                                InitTable,
-<<<<<<< HEAD
-                                               NewAccTable>;
-=======
+                                               NewAccTable,
                                                psibase::WebContentTable>;
->>>>>>> 3a22acd9
          /// "invite-sys"
          static constexpr auto service = SystemService::AccountSys::inviteService;
          /// "invited-sys"
