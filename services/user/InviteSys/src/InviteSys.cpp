#include <services/system/AccountSys.hpp>
#include <services/system/AuthAnySys.hpp>
#include <services/system/AuthEcSys.hpp>
#include <services/system/ProxySys.hpp>
#include <services/system/TransactionSys.hpp>
#include <services/system/commonErrors.hpp>
#include <services/user/AuthInviteSys.hpp>
#include <services/user/InviteSys.hpp>
#include <services/user/NftSys.hpp>
#include <services/user/TokenSys.hpp>

#include <psibase/serveContent.hpp>
#include <psibase/Bitset.hpp>
#include <vector>

using namespace psibase;
using namespace UserService;
using namespace UserService::Invite;
using namespace UserService::Errors;
using namespace SystemService;
using psio::view;
using std::begin;
using std::end;
using std::find;
using std::move;
using std::optional;
using std::string;
using std::vector;

InviteSys::InviteSys(psio::shared_view_ptr<Action> action)
{
   MethodNumber m{action->method()};
   if (m != MethodNumber{"init"})
   {
      auto initRecord = Tables().open<InitTable>().get(SingletonKey{});
      check(initRecord.has_value(), UserService::Errors::uninitialized);
   }
}

void InviteSys::init()
{
   auto initTable = Tables().open<InitTable>();
   auto init      = (initTable.get(SingletonKey{}));
   check(not init.has_value(), alreadyInit);
   initTable.put(InitializedRecord{});

   // Register with proxy
   to<SystemService::ProxySys>().registerServer(InviteSys::service);

   // Configure manual debit for self on Token and NFT
   auto manualDebit = psibase::EnumElement{"manualDebit"};
   to<TokenSys>().setUserConf(manualDebit, true);
   to<NftSys>().setUserConf(manualDebit, true);

   // Create the invite payer account and set its auth contract
   to<AccountSys>().newAccount(payerAccount, AuthInviteSys::service, true);

   // TODO - Set whitelist so only the fractally service can create invites.
   // setWhitelist({"fractally"_m})
}

void InviteSys::createInvite(PublicKey inviteKey)
{
   auto inviteTable = Tables().open<InviteTable>();
   check(not inviteTable.get(inviteKey).has_value(), inviteAlreadyExists.data());

   auto inviter       = getSender();
   auto settingsTable = Tables().open<InviteSettingsTable>();
   auto settings      = settingsTable.get(SingletonKey{}).value_or(InviteSettingsRecord{});

   if (settings.whitelist.size() > 0)
   {
      bool whitelisted = find(settings.whitelist.begin(), settings.whitelist.end(), inviter) !=
                         settings.whitelist.end();
      check(whitelisted, onlyWhitelisted.data());
   }
   else if (settings.blacklist.size() > 0)
   {
      bool blacklisted = find(settings.blacklist.begin(), settings.blacklist.end(), inviter) !=
                         settings.blacklist.end();
      check(not blacklisted, noBlacklisted.data());
   }

   // Add invite
   uint32_t     secondsInWeek{60 * 60 * 24 * 7};
   InviteRecord newInvite{
       .pubkey          = inviteKey,
       .inviter         = inviter,
       .expiry          = to<TransactionSys>().currentBlock().time.seconds + secondsInWeek,
       .newAccountToken = true,
       .state           = InviteStates::pending,
   };
   inviteTable.put(newInvite);

   // Emit event
   auto eventTable  = Tables().open<UserEventTable>();
   auto eventRecord = eventTable.get(inviter).value_or(UserEventRecord{
       .user      = inviter,
       .eventHead = 0,
   });

   eventRecord.eventHead =
       emit().history().inviteCreated(eventRecord.eventHead, inviteKey, inviter);
   eventTable.put(eventRecord);
}

void InviteSys::accept(PublicKey inviteKey)
{
   auto inviteTable = Tables().open<InviteTable>();
   auto invite      = inviteTable.get(inviteKey);
   check(invite.has_value(), inviteDNE.data());

   to<AuthInviteSys>().requireAuth(inviteKey);

   auto acceptedBy = getSender();
   check(acceptedBy != InviteSys::payerAccount,
         "Call 'accept' with the accepting account as the sender.");
   check(invite->state != InviteStates::rejected, "This invite was already rejected");

   auto now = to<TransactionSys>().currentBlock().time.seconds;
   check(invite->expiry > now, inviteExpired.data());

   invite->actor = acceptedBy;
   invite->state = InviteStates::accepted;
   inviteTable.put(*invite);

   // Emit event
   auto eventTable  = Tables().open<ServiceEventTable>();
   auto eventRecord = eventTable.get(SingletonKey{})
                          .value_or(ServiceEventRecord{
                              .key       = SingletonKey{},
                              .eventHead = 0,
                          });
   eventRecord.eventHead =
       emit().history().inviteAccepted(eventRecord.eventHead, inviteKey, acceptedBy);
   eventTable.put(eventRecord);
}

void InviteSys::acceptCreate(PublicKey inviteKey, AccountNumber acceptedBy, PublicKey newAccountKey)
{
   auto sender      = getSender();
   auto inviteTable = Tables().open<InviteTable>();
   auto invite      = inviteTable.get(inviteKey);
   check(invite.has_value(), inviteDNE.data());

   to<AuthInviteSys>().requireAuth(inviteKey);

   auto now = to<TransactionSys>().currentBlock().time.seconds;
   check(invite->expiry > now, inviteExpired.data());

   check(invite->state != InviteStates::rejected, alreadyRejected.data());

   bool accountExists = to<AccountSys>().exists(acceptedBy);
   check(not accountExists, "The acceptedBy account already exists");

   check(sender == InviteSys::payerAccount, mustUseInvitedSys.data());
   check(inviteKey != newAccountKey, needUniquePubkey.data());
   check(invite->newAccountToken, noNewAccToken.data());
   invite->newAccountToken = false;

   // Create new account, and set key & auth
   to<AccountSys>().newAccount(acceptedBy, AuthAnySys::service, true);
   std::tuple<PublicKey> params{newAccountKey};
   Action                setKey{.sender  = acceptedBy,
                                .service = AuthEcSys::service,
                                .method  = "setKey"_m,
                                .rawData = psio::convert_to_frac(params)};
   to<TransactionSys>().runAs(move(setKey), vector<ServiceMethod>{});
   std::tuple<AccountNumber> params2{AuthEcSys::service};
   Action                    setAuth{.sender  = acceptedBy,
                                     .service = AccountSys::service,
                                     .method  = "setAuthServ"_m,
                                     .rawData = psio::convert_to_frac(params2)};
   to<TransactionSys>().runAs(move(setAuth), vector<ServiceMethod>{});

   invite->state = InviteStates::accepted;
   invite->actor = acceptedBy;
   inviteTable.put(*invite);

   // Remember which account is responsible for inviting the new account
   auto newAccTable = Tables().open<NewAccTable>();
   auto newAcc      = newAccTable.get(acceptedBy);
   check(not newAcc.has_value(), accAlreadyExists.data());
   newAccTable.put(NewAccountRecord{acceptedBy, invite->inviter});

   // Emit event
   auto eventTable  = Tables().open<ServiceEventTable>();
   auto eventRecord = eventTable.get(SingletonKey{})
                          .value_or(ServiceEventRecord{
                              .key       = SingletonKey{},
                              .eventHead = 0,
                          });
   eventRecord.eventHead =
       emit().history().inviteAccepted(eventRecord.eventHead, inviteKey, acceptedBy);
   eventTable.put(eventRecord);
}

void InviteSys::reject(PublicKey inviteKey)
{
   auto table  = Tables().open<InviteTable>();
   auto invite = table.get(inviteKey);
   check(invite.has_value(), inviteDNE);

   to<AuthInviteSys>().requireAuth(inviteKey);
   check(invite->state != InviteStates::accepted, alreadyAccepted.data());
   check(invite->state != InviteStates::rejected, alreadyRejected.data());

   auto now = to<TransactionSys>().currentBlock().time.seconds;
   check(invite->expiry > now, inviteExpired.data());

   auto sender = getSender();
   if (sender == InviteSys::payerAccount)
   {
      check(invite->newAccountToken == true,
            "Only an existing account can be used to reject this invite");
      invite->newAccountToken = false;
   }

   invite->state = InviteStates::rejected;
   invite->actor = sender;
   table.put(*invite);

   // Emit event
   auto eventTable  = Tables().open<ServiceEventTable>();
   auto eventRecord = eventTable.get(SingletonKey{})
                          .value_or(ServiceEventRecord{
                              .key       = SingletonKey{},
                              .eventHead = 0,
                          });

   eventRecord.eventHead = emit().history().inviteRejected(eventRecord.eventHead, inviteKey);
   eventTable.put(eventRecord);
}

void InviteSys::delInvite(PublicKey inviteKey)
{
   auto sender      = getSender();
   auto inviteTable = Tables().open<InviteTable>();
   auto invite      = inviteTable.get(inviteKey);
   check(invite.has_value(), inviteDNE.data());
   check(invite->inviter == sender, unauthDelete.data());
   inviteTable.remove(*invite);

   // Emit event
   auto eventTable  = Tables().open<UserEventTable>();
   auto eventRecord = eventTable.get(sender).value_or(UserEventRecord{
       .user      = sender,
       .eventHead = 0,
   });

   eventRecord.eventHead = emit().history().inviteDeleted(eventRecord.eventHead, inviteKey);
   eventTable.put(eventRecord);
}

void InviteSys::delExpired(uint32_t maxDeleted)
{
   auto now = to<TransactionSys>().currentBlock().time.seconds;

   auto table = Tables().open<InviteTable>();

   uint32_t numChecked = 0;
   uint32_t numDeleted = 0;
   for (auto invite : table.getIndex<0>())
   {
      if (now >= invite.expiry)
      {
         table.remove(invite);
         ++numDeleted;
         if (numDeleted >= maxDeleted)
            break;
      }
      ++numChecked;
   }

   // Emit event
   auto sender      = getSender();
   auto eventTable  = Tables().open<UserEventTable>();
   auto eventRecord = eventTable.get(sender).value_or(UserEventRecord{
       .user      = sender,
       .eventHead = 0,
   });

   eventRecord.eventHead =
       emit().history().expInvDeleted(eventRecord.eventHead, numChecked, numDeleted);
   eventTable.put(eventRecord);
}

void InviteSys::setWhitelist(vector<AccountNumber> accounts)
{
   check(getSender() == getReceiver(), missingRequiredAuth.data());

   // Check that no blacklisted accounts are being whitelisted
   auto settingsTable = Tables().open<InviteSettingsTable>();
   auto settings      = settingsTable.get(SingletonKey{}).value_or(InviteSettingsRecord{});
   for (const auto& acc : settings.blacklist)
   {
      bool blacklisted = find(begin(accounts), end(accounts), acc) != end(accounts);
      if (blacklisted)
      {
         string err = "Account " + acc.str() + " already on blacklist";
         abortMessage(err);
      }
   }

   // Detect invalid accounts
   std::map<AccountNumber, uint32_t> counts;
   auto                              accountSys = to<AccountSys>();
   for (const auto& acc : accounts)
   {
      if (!accountSys.exists(acc))
      {
         std::string err = "Account " + acc.str() + " does not exist";
         abortMessage(err);
      }
      if (counts[acc] == 0)
         counts[acc]++;
      else
      {
         std::string err = "Account " + acc.str() + " duplicated";
         abortMessage(err);
      }
   }

   settings.whitelist = accounts;
   settingsTable.put(settings);

   // Emit event
   auto eventTable  = Tables().open<ServiceEventTable>();
   auto eventRecord = eventTable.get(SingletonKey{})
                          .value_or(ServiceEventRecord{
                              .key       = SingletonKey{},
                              .eventHead = 0,
                          });

   eventRecord.eventHead = emit().history().whitelistSet(eventRecord.eventHead, accounts);
   eventTable.put(eventRecord);
}

void InviteSys::setBlacklist(vector<AccountNumber> accounts)
{
   check(getSender() == getReceiver(), missingRequiredAuth.data());

   // Check that no whitelisted accounts are being blacklisted
   auto settingsTable = Tables().open<InviteSettingsTable>();
   auto settings      = settingsTable.get(SingletonKey{}).value_or(InviteSettingsRecord{});
   check(settings.whitelist.empty(), whitelistIsSet.data());

   // Detect invalid accounts
   std::map<AccountNumber, uint32_t> counts;
   auto                              accountSys = to<AccountSys>();
   for (const auto& acc : accounts)
   {
      if (!accountSys.exists(acc))
      {
         std::string err = "Account " + acc.str() + " does not exist";
         abortMessage(err);
      }
      if (counts[acc] == 0)
         counts[acc]++;
      else
      {
         std::string err = "Account " + acc.str() + " duplicated";
         abortMessage(err);
      }
   }

   settings.blacklist = accounts;
   settingsTable.put(settings);

   // Emit event
   auto eventTable  = Tables().open<ServiceEventTable>();
   auto eventRecord = eventTable.get(SingletonKey{})
                          .value_or(ServiceEventRecord{
                              .key       = SingletonKey{},
                              .eventHead = 0,
                          });

   eventRecord.eventHead = emit().history().blacklistSet(eventRecord.eventHead, accounts);
   eventTable.put(eventRecord);
}

optional<InviteRecord> InviteSys::getInvite(PublicKey pubkey)
{
   return Tables().open<InviteTable>().get(pubkey);
}

bool InviteSys::isExpired(PublicKey pubkey)
{
   auto inviteTable = Tables().open<InviteTable>();
   auto invite      = inviteTable.get(pubkey);
   check(invite.has_value(), inviteDNE.data());

   auto now = to<TransactionSys>().currentBlock().time.seconds;
   return now >= invite->expiry;
}

void InviteSys::checkClaim(AccountNumber actor, PublicKey pubkey)
{
   auto invite = getInvite(pubkey);
   check(invite.has_value(), "This invite does not exist. It may have been deleted after expiry.");
   check(invite->state == InviteStates::accepted, "invite is not in accepted state");
   check(invite->actor == actor, "only " + invite->actor.str() + " may accept this invite");
   check(not isExpired(pubkey), "this invite is expired");
}

auto inviteSys = QueryableService<InviteSys::Tables, InviteSys::Events>{InviteSys::service};
struct Queries
{
   auto getEventHead(AccountNumber user) const
   {  //
      return InviteSys::Tables(InviteSys::service).open<Invite::UserEventTable>().get(user);
   }

   auto getInvite(string pubkey) const
   {
      return InviteSys::Tables(InviteSys::service)
          .open<InviteTable>()
          .get(publicKeyFromString(pubkey));
   }

   auto getInviter(psibase::AccountNumber user)
   {
      return InviteSys::Tables(InviteSys::service).open<Invite::NewAccTable>().get(user);
   }

   auto events() const
   {  //
      return inviteSys.allEvents();
   }

   auto userEvents(AccountNumber           user,
                   optional<uint32_t>      first,
                   const optional<string>& after) const
   {
      return inviteSys.eventIndex<InviteSys::UserEvents>(user, first, after);
   }

   auto serviceEvents(optional<uint32_t> first, const optional<string>& after) const
   {
      return inviteSys.eventIndex<InviteSys::ServiceEvents>(SingletonKey{}, first, after);
   }
};
PSIO_REFLECT(Queries,
             method(getEventHead, user),
             method(getInvite, pubkey),
             method(getInviter, user),
             method(events),
             method(userEvents, user, first, after),
             method(serviceEvents, first, after));

auto InviteSys::serveSys(HttpRequest request) -> std::optional<HttpReply>
{
   if (auto result = serveContent(request, Tables{getReceiver()}))
      return result;

   if (auto result = serveSimpleUI<InviteSys, true>(request))
      return result;

   if (auto result = serveContent(request, Tables{getReceiver()}))
      return result;

   if (auto result = serveGraphQL(request, Queries{}))
      return result;

   return std::nullopt;
}

<<<<<<< HEAD
void InviteSys::storeSys(std::string path, std::string contentType, std::vector<char> content)
{
   psibase::check(psibase::getSender() == psibase::getReceiver(), "wrong sender");
   psibase::storeContent(std::move(path), std::move(contentType), std::move(content),
                         Tables{psibase::getReceiver()});
=======
void InviteSys::storeSys(string path, string contentType, vector<char> content)
{
   check(getSender() == getReceiver(), "wrong sender");
   storeContent(move(path), move(contentType), move(content), Tables());
>>>>>>> 4d821f12
}

PSIBASE_DISPATCH(UserService::Invite::InviteSys)<|MERGE_RESOLUTION|>--- conflicted
+++ resolved
@@ -465,18 +465,10 @@
    return std::nullopt;
 }
 
-<<<<<<< HEAD
-void InviteSys::storeSys(std::string path, std::string contentType, std::vector<char> content)
-{
-   psibase::check(psibase::getSender() == psibase::getReceiver(), "wrong sender");
-   psibase::storeContent(std::move(path), std::move(contentType), std::move(content),
-                         Tables{psibase::getReceiver()});
-=======
 void InviteSys::storeSys(string path, string contentType, vector<char> content)
 {
    check(getSender() == getReceiver(), "wrong sender");
    storeContent(move(path), move(contentType), move(content), Tables());
->>>>>>> 4d821f12
 }
 
 PSIBASE_DISPATCH(UserService::Invite::InviteSys)