#pragma once

#include <psibase/String.hpp>
#include <psibase/psibase.hpp>

#include <services/system/CommonTables.hpp>
#include <services/user/nftErrors.hpp>
#include <services/user/nftTables.hpp>

namespace UserService
{
   class NftSys : public psibase::Service<NftSys>
   {
     public:
      using Tables = psibase::ServiceTables<NftTable, NftHolderTable, CreditTable, InitTable>;

      static constexpr auto service = psibase::AccountNumber("nft-sys");

      NftSys(psio::shared_view_ptr<psibase::Action> action);

      void init();
      NID  mint();
      void burn(NID nftId);
      void credit(NID                               nftId,
                  psibase::AccountNumber            receiver,
<<<<<<< HEAD
                  psio::view<const psibase::String> memo);
      void uncredit(NID nftId, psio::view<const psibase::String> memo);
      void debit(NID nftId, psio::view<const psibase::String> memo);
      void setUserConf(psibase::NamedBit flag, bool enable);
=======
                  psio::const_view<psibase::String> memo);
      void uncredit(NID nftId, psio::const_view<psibase::String> memo);
      void debit(NID nftId, psio::const_view<psibase::String> memo);
      void setUserConf(psibase::EnumElement flag, bool enable);
>>>>>>> def9c785

      std::optional<psibase::HttpReply> serveSys(psibase::HttpRequest request);

      // Read-only:
      NftRecord       getNft(NID nftId);
      NftHolderRecord getNftHolder(psibase::AccountNumber account);
      CreditRecord    getCredRecord(NID nftId);
      bool            exists(NID nftId);
      bool            getUserConf(psibase::AccountNumber account, psibase::EnumElement flag);

     public:
      struct Events
      {
         using Account    = psibase::AccountNumber;
         using StringView = psio::view<const psibase::String>;
         // clang-format off
         struct History
         {
            void minted(uint64_t prevEvent, NID nftId, Account issuer) {}
            void burned(uint64_t prevEvent, NID nftId) {}
            void userConfSet(uint64_t prevEvent, Account account, psibase::EnumElement flag, bool enable) {}
            void credited(uint64_t prevEvent, NID nftId, Account sender, Account receiver, StringView memo) {}
            void uncredited(uint64_t prevEvent, NID nftId, Account sender, Account receiver, StringView memo) {}
            void transferred(uint64_t prevEvent, NID nftId, Account creditor, Account debitor, StringView memo) {}
         };
         // clang-format on

         struct Ui
         {
         };
         struct Merkle
         {
         };
      };
      using NftEvents  = psibase::EventIndex<&NftRecord::eventHead, "prevEvent">;
      using UserEvents = psibase::EventIndex<&NftHolderRecord::eventHead, "prevEvent">;
   };

   // clang-format off
   PSIO_REFLECT(NftSys,
      method(init),
      method(mint),
      method(burn, nftId),
      method(credit, nftId, receiver, memo),
      method(uncredit, nftId, memo),
      method(debit, nftId, memo),
      method(setUserConf, flag, enable),
      method(serveSys, request),

      method(getNft, nftId),
      method(getNftHolder, account),
      method(getCredRecord, nftId),
      method(exists, nftId),
      method(getUserConf, account, flag)
   );
   PSIBASE_REFLECT_EVENTS(NftSys);
   PSIBASE_REFLECT_HISTORY_EVENTS(NftSys,
      method(minted, prevEvent, nftId, issuer),
      method(burned, prevEvent, nftId),
      method(userConfSet, prevEvent, account, flag, enable),
      method(credited, prevEvent, nftId, sender, receiver, memo),
      method(uncredited, prevEvent, nftId, sender, receiver, memo),
      method(transferred, prevEvent, nftId, creditor, debitor, memo)
   );
   PSIBASE_REFLECT_UI_EVENTS(NftSys);
   PSIBASE_REFLECT_MERKLE_EVENTS(NftSys);

   // clang-format on

}  // namespace UserService<|MERGE_RESOLUTION|>--- conflicted
+++ resolved
@@ -23,17 +23,10 @@
       void burn(NID nftId);
       void credit(NID                               nftId,
                   psibase::AccountNumber            receiver,
-<<<<<<< HEAD
                   psio::view<const psibase::String> memo);
       void uncredit(NID nftId, psio::view<const psibase::String> memo);
       void debit(NID nftId, psio::view<const psibase::String> memo);
-      void setUserConf(psibase::NamedBit flag, bool enable);
-=======
-                  psio::const_view<psibase::String> memo);
-      void uncredit(NID nftId, psio::const_view<psibase::String> memo);
-      void debit(NID nftId, psio::const_view<psibase::String> memo);
       void setUserConf(psibase::EnumElement flag, bool enable);
->>>>>>> def9c785
 
       std::optional<psibase::HttpReply> serveSys(psibase::HttpRequest request);
 
