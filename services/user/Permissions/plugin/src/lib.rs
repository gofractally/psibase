#[allow(warnings)]
mod bindings;
use bindings::*;

use accounts::plugin::api as Accounts;
use exports::permissions::plugin::{
    admin::{ApprovalDuration, Guest as PermsAdmin, PromptContext},
    api::Guest as Api,
};
use permissions::plugin::types::Trust;
use psibase::fracpack::{Pack, Unpack};

use host::common::{
    client as HostClient,
    client::{get_receiver, get_sender},
    store::StorageDuration,
    types::Error,
};
use host::prompt::web as HostPrompt;

mod errors;
use errors::*;

mod db;
use db::*;

#[derive(Pack, Unpack)]
struct PackablePromptContext {
    user: String,
    caller: String,
    callee: String,
    trust_level: u8,
    description: String,
}

impl From<PackablePromptContext> for PromptContext {
    fn from(context: PackablePromptContext) -> Self {
        PromptContext {
            user: context.user,
            caller: context.caller,
            callee: context.callee,
            trust_level: context.trust_level,
            description: context.description,
        }
    }
}

struct PermissionsPlugin;

fn assert_admin() {
    assert_eq!(get_sender(), get_receiver())
}

impl PermsAdmin for PermissionsPlugin {
    fn get_context(context_id: String) -> PromptContext {
        assert_admin();
        let context = HostPrompt::get_context(&context_id).unwrap();
        PackablePromptContext::unpacked(&context).unwrap().into()
    }

    fn approve(context_id: String, duration: ApprovalDuration) {
        assert_admin();
        let context = HostPrompt::get_context(&context_id).unwrap();
        let context = PackablePromptContext::unpacked(&context).unwrap();

        Permissions::set(
            &context.user,
            &context.caller,
            &context.callee,
            context.trust_level,
            match duration {
                ApprovalDuration::Session => StorageDuration::Session,
                ApprovalDuration::Permanent => StorageDuration::Persistent,
            },
        )
    }
}

fn is_authorized(user: &str, caller: &str, callee: &str, trust: u8) -> bool {
    Permissions::get(user, caller, callee).map_or(false, |perm| perm >= trust)
}

impl Api for PermissionsPlugin {
    fn authorize(
        caller: String,
        trust: Trust,
        debug_label: String,
        whitelist: Vec<String>,
    ) -> Result<bool, Error> {
<<<<<<< HEAD
        let callee = HostClient::get_sender();
        if !(0..=6).contains(&trust.level) {
=======
        let callee = HostClient::get_sender_app().app.unwrap();
        if !(0..=4).contains(&trust.level) {
>>>>>>> 9d15765d
            return Err(ErrorType::InvalidTrustLevel(
                callee.clone(),
                trust.level,
                debug_label.clone(),
            )
            .into());
        }

        if trust.level == 0 {
            // Everyone has trust level 0
            return Ok(true);
        }
        if whitelist.contains(&caller) {
            // Whitelisted accounts are authorized
            return Ok(true);
        }
        if caller == callee {
            // Callee is always authorized to call itself
            return Ok(true);
        }
        // TODO incorporate security groups for trust level 4

        let user = Accounts::get_current_user().ok_or_else(|| {
            ErrorType::LoggedInUserDNE(caller.clone(), callee.clone(), debug_label.clone())
        })?;
        if is_authorized(&user, &caller, &callee, trust.level) {
            return Ok(true);
        }

        let packed_context = PackablePromptContext {
            user: user.to_string(),
            caller: caller.to_string(),
            callee: callee.to_string(),
            trust_level: trust.level,
            description: trust.description.to_string(),
        }
        .packed();

        let context_id = HostPrompt::store_context(&packed_context);
        HostPrompt::prompt_user(Some("/permissions.html"), Some(&context_id))?;
        Ok(false)
    }
}

export!(PermissionsPlugin with_types_in bindings);<|MERGE_RESOLUTION|>--- conflicted
+++ resolved
@@ -87,13 +87,8 @@
         debug_label: String,
         whitelist: Vec<String>,
     ) -> Result<bool, Error> {
-<<<<<<< HEAD
         let callee = HostClient::get_sender();
-        if !(0..=6).contains(&trust.level) {
-=======
-        let callee = HostClient::get_sender_app().app.unwrap();
         if !(0..=4).contains(&trust.level) {
->>>>>>> 9d15765d
             return Err(ErrorType::InvalidTrustLevel(
                 callee.clone(),
                 trust.level,
