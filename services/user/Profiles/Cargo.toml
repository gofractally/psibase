<<<<<<< HEAD
[package]
name = "profiles-pkg"
description = "Add profiles"
version = "0.17.0"
=======
[workspace]
resolver = "2"
members = ["service", "plugin"]

[workspace.package]
version = "0.19.0"
>>>>>>> 41981cac
rust-version = "1.64"
edition = "2021"
publish = false


[package.metadata.psibase]
package-name = "Profiles"
services = ["profiles"]

[package.metadata.psibase.dependencies]
HttpServer = "0.19.0"
Sites = "0.19.0"

[lib]
crate-type = ["rlib"]

[dependencies]
<<<<<<< HEAD
profiles = { path = "service", version = "0.17.0" }
r-profiles = { path = "query-service", version = "0.17.0" }
profiles-plugin = { path = "plugin", version = "0.17.0" }
=======
profiles = { path = "service", version = "0.19.0" }
r-profiles = { path = "query-service", version = "0.19.0" }
plugin = { path = "plugin", version = "0.19.0" }
>>>>>>> 41981cac
<|MERGE_RESOLUTION|>--- conflicted
+++ resolved
@@ -1,16 +1,7 @@
-<<<<<<< HEAD
 [package]
 name = "profiles-pkg"
 description = "Add profiles"
-version = "0.17.0"
-=======
-[workspace]
-resolver = "2"
-members = ["service", "plugin"]
-
-[workspace.package]
 version = "0.19.0"
->>>>>>> 41981cac
 rust-version = "1.64"
 edition = "2021"
 publish = false
@@ -28,12 +19,7 @@
 crate-type = ["rlib"]
 
 [dependencies]
-<<<<<<< HEAD
-profiles = { path = "service", version = "0.17.0" }
-r-profiles = { path = "query-service", version = "0.17.0" }
-profiles-plugin = { path = "plugin", version = "0.17.0" }
-=======
+profiles-plugin = { path = "plugin", version = "0.19.0" }
 profiles = { path = "service", version = "0.19.0" }
 r-profiles = { path = "query-service", version = "0.19.0" }
-plugin = { path = "plugin", version = "0.19.0" }
->>>>>>> 41981cac
+plugin = { path = "plugin", version = "0.19.0" }