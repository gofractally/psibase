[package]
name = "registry"
version.workspace = true
rust-version.workspace = true
edition.workspace = true
publish.workspace = true

[package.metadata.psibase]
server = "r-registry"
plugin = "plugin"

[package.metadata.psibase.dependencies]
HttpServer = "0.19.0"
Sites = "0.19.0"

[dependencies]
<<<<<<< HEAD
psibase = { path = "../../../../rust/psibase", version = "0.17.0" }
serde = { workspace = true }
async-graphql = { workspace = true }
serde_json = { workspace = true }
url = { workspace = true }
=======
psibase = { path = "../../../../rust/psibase", version = "0.19.0" }
serde = { version = "1", features = ["derive"] }
async-graphql = "=7.0.17"
serde_json = "1.0.120"
url = "2.5.2"
>>>>>>> 41981cac

[dev-dependencies]
registry-pkg = { path = "..", version = "0.19.0" }<|MERGE_RESOLUTION|>--- conflicted
+++ resolved
@@ -14,19 +14,11 @@
 Sites = "0.19.0"
 
 [dependencies]
-<<<<<<< HEAD
-psibase = { path = "../../../../rust/psibase", version = "0.17.0" }
+psibase = { path = "../../../../rust/psibase", version = "0.19.0" }
 serde = { workspace = true }
 async-graphql = { workspace = true }
 serde_json = { workspace = true }
 url = { workspace = true }
-=======
-psibase = { path = "../../../../rust/psibase", version = "0.19.0" }
-serde = { version = "1", features = ["derive"] }
-async-graphql = "=7.0.17"
-serde_json = "1.0.120"
-url = "2.5.2"
->>>>>>> 41981cac
 
 [dev-dependencies]
 registry-pkg = { path = "..", version = "0.19.0" }