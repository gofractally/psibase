mod utils;

mod consts {
    // An App can't have more than 3 tags
    pub const MAX_APP_TAGS: usize = 3;
    pub const MAX_TAG_LENGTH: usize = 30;
    pub const MAX_APP_NAME_LENGTH: usize = 30;
    pub const MAX_APP_SHORT_DESCRIPTION_LENGTH: usize = 100;
    pub const MAX_APP_LONG_DESCRIPTION_LENGTH: usize = 1000;
}
#[psibase::service_tables]
mod tables {
    use async_graphql::*;
    use psibase::services::accounts::Wrapper as AccountsSvc;
    use psibase::{check, AccountNumber, Fracpack, ToKey, ToSchema};
    use serde::{Deserialize, Serialize};
    use url::Url;

    use crate::consts::{
        MAX_APP_LONG_DESCRIPTION_LENGTH, MAX_APP_NAME_LENGTH, MAX_APP_SHORT_DESCRIPTION_LENGTH,
        MAX_TAG_LENGTH,
    };
    use crate::service::{AppStatus, AppStatusU32};

    #[table(name = "InitTable", index = 0)]
    #[derive(Serialize, Deserialize, ToSchema, Fracpack)]
    pub struct InitRow {}
    impl InitRow {
        #[primary_key]
        fn pk(&self) {}
    }

    /// Holds tags
    #[table(name = "TagsTable", index = 1)]
    #[derive(Debug, Clone, Fracpack, ToSchema, Serialize, Deserialize, SimpleObject, PartialEq)]
    pub struct TagRecord {
        /// The unique identifier for the tag
        #[primary_key]
        pub id: u32,

        /// The name of the tag
        pub tag: String,
    }

    impl TagRecord {
        #[secondary_key(1)]
        fn by_tags(&self) -> String {
            self.tag.clone()
        }

        /// Validate the tag is lowercase alphanumeric and dashes, under the max length
        pub fn check_valid(&self) {
            check(self.tag.len() > 0, "Tag cannot be empty");

            check(
                self.tag
                    .chars()
                    .all(|c| c.is_ascii_lowercase() || c.is_ascii_digit() || c == '-'),
                "Tags must be lowercase and can only contain dashes",
            );

            check(
                !self.tag.starts_with('-') && !self.tag.ends_with('-'),
                "Tag cannot start or end with a dash",
            );

            check(
                self.tag.len() <= MAX_TAG_LENGTH,
                format!("Tag can only be up to {} characters long", MAX_TAG_LENGTH).as_str(),
            );
        }
    }
    #[table(name = "AppMetadataTable", index = 2)]
    #[derive(Default, Debug, Clone, Fracpack, ToSchema, Serialize, Deserialize, SimpleObject)]
    #[serde(rename_all = "camelCase")]
    pub struct AppMetadata {
        /// The unique identifier for the app: it's own account id
        #[primary_key]
        pub account_id: AccountNumber,

        /// The name of the app
        pub name: String,

        /// A short description of the app
        pub short_description: String,

        /// A detailed description of the app
        pub long_description: String,

        /// The icon of the app (stored as a base64 string)
        pub icon: String,

        /// The MIME type of the icon
        pub icon_mime_type: String,

        /// The subpage for Terms of Service
        pub tos_subpage: String,

        /// The subpage for Privacy Policy
        pub privacy_policy_subpage: String,

        /// The subpage for the app's homepage
        pub app_homepage_subpage: String,

        /// The status of the app (DRAFT, PUBLISHED, or UNPUBLISHED)
        pub status: AppStatusU32,

        /// The timestamp of when the app was created
        pub created_at: psibase::BlockTime,

        /// The redirect URIs for the app
        pub redirect_uris: Vec<String>,

        /// The owners of the app
        pub owners: Vec<AccountNumber>,
    }

    impl AppMetadata {
        pub fn check_valid(&self) {
            check(
                self.name.len() <= MAX_APP_NAME_LENGTH,
                format!(
                    "App name can only be up to {} characters long",
                    MAX_APP_NAME_LENGTH
                )
                .as_str(),
            );
            check(
                self.short_description.len() <= MAX_APP_SHORT_DESCRIPTION_LENGTH,
                format!(
                    "App short description can only be up to {} characters long",
                    MAX_APP_SHORT_DESCRIPTION_LENGTH
                )
                .as_str(),
            );
            check(
                self.long_description.len() <= MAX_APP_LONG_DESCRIPTION_LENGTH,
                format!(
                    "App long description can only be up to {} characters long",
                    MAX_APP_LONG_DESCRIPTION_LENGTH
                )
                .as_str(),
            );

            // Check subpages start with "/"
            check(
                self.tos_subpage.starts_with("/"),
                "TOS subpage must start with /",
            );
            check(
                self.privacy_policy_subpage.starts_with("/"),
                "Privacy policy subpage must start with /",
            );
            check(
                self.app_homepage_subpage.starts_with("/"),
                "App homepage subpage must start with /",
            );

            // Validate icon
            if self.icon.len() > 0 {
                check(
                    self.icon_mime_type.len() > 0,
                    "Icon MIME type is required if icon is present",
                );

                // validate the mime type is a valid image mime type for icons
                check(
                    self.icon_mime_type == "image/png"
                        || self.icon_mime_type == "image/jpeg"
                        || self.icon_mime_type == "image/svg+xml"
                        || self.icon_mime_type == "image/x-icon"
                        || self.icon_mime_type == "image/vnd.microsoft.icon",
                    "Icon MIME type must be png, jpeg, svg, x-icon, or vnd.microsoft.icon",
                );
            }

            for uri in &self.redirect_uris {
                check(
                    Url::parse(uri).is_ok(),
                    format!("Invalid redirect URI format: {}", uri).as_str(),
                );
            }

            for owner in &self.owners {
                check(
                    AccountsSvc::call().exists(*owner),
                    format!("Owner account does not exist: {}", owner).as_str(),
                );
            }

            if self.status == AppStatus::Published as AppStatusU32 {
                let publishing_required_fields = [
                    ("account_id", &self.account_id.to_string()),
                    ("name", &self.name),
                    ("short_description", &self.short_description),
                    ("long_description", &self.long_description),
                    ("tos_subpage", &self.tos_subpage),
                    ("privacy_policy_subpage", &self.privacy_policy_subpage),
                    ("app_homepage_subpage", &self.app_homepage_subpage),
                ];
                for (field_name, field_value) in publishing_required_fields {
                    check(
                        field_value.len() > 0,
                        format!("{} is required for published apps", field_name).as_str(),
                    );
                }

                // TODO: check each of those subpages exist
                // in the caller's namespace in sites.
            }
        }
    }

    #[table(name = "AppTagsTable", index = 3)]
    #[derive(Debug, Clone, Fracpack, ToSchema, Serialize, Deserialize, SimpleObject)]
    pub struct AppTag {
        /// The unique identifier for the app
        pub app_id: AccountNumber,

        /// The unique identifier for the tag
        pub tag_id: u32,
    }

    impl AppTag {
        #[primary_key]
        fn by_app_tag_ids(&self) -> (AccountNumber, u32) {
            (self.app_id, self.tag_id)
        }

        #[secondary_key(1)]
        fn by_tag_id_apps(&self) -> (u32, AccountNumber) {
            (self.tag_id, self.app_id)
        }
    }
}

#[psibase::service(name = "registry")]
#[allow(non_snake_case)]
pub mod service {
    use async_graphql::*;
    use psibase::services::transact;
    use psibase::*;
    use serde::{Deserialize, Serialize};
    use services::events::Wrapper as EventsSvc;
    use std::collections::HashSet;

    use crate::consts::MAX_APP_TAGS;
    pub use crate::tables::*;
    use crate::utils::increment_last_char;

    pub type AppStatusU32 = u32;

    pub enum AppStatus {
        Draft = 0,
        Published = 1,
        Unpublished = 2,
    }

    impl From<AppStatusU32> for AppStatus {
        fn from(status: AppStatusU32) -> Self {
            match status {
                0 => AppStatus::Draft,
                1 => AppStatus::Published,
                2 => AppStatus::Unpublished,
                _ => abort_message("Invalid app status"),
            }
        }
    }

    /// Holds metadata for a registered app
    #[derive(SimpleObject, Pack, Unpack, Deserialize, Serialize, ToSchema)]
    pub struct AppMetadataWithTags {
        pub metadata: AppMetadata,
        pub tags: Vec<TagRecord>,
    }

    #[derive(SimpleObject, Pack, Unpack, Deserialize, Serialize, ToSchema)]
    pub struct RelatedTags {
        pub tags: Vec<String>,
    }

    #[action]
    fn init() {
        let table = InitTable::new();
        table.put(&InitRow {}).unwrap();

        EventsSvc::call().setSchema(create_schema::<Wrapper>());
        EventsSvc::call().addIndex(
            DbId::HistoryEvent,
            SERVICE,
            MethodNumber::from("appStatusChanged"),
            0,
        );
    }

    #[action]
    fn setMetadata(
        name: String,
        short_description: String,
        long_description: String,
        icon: String,
        icon_mime_type: String,
        tos_subpage: String,
        privacy_policy_subpage: String,
        app_homepage_subpage: String,
        tags: Vec<String>,
        redirect_uris: Vec<String>,
        owners: Vec<AccountNumber>,
    ) {
        let app_metadata_table = AppMetadataTable::new();
        let account_id = get_sender();
        let mut metadata = app_metadata_table
            .get_index_pk()
            .get(&account_id)
            .unwrap_or_default();

        let is_new_app = metadata.account_id.value == 0;

        let status: AppStatusU32 = if is_new_app {
            AppStatus::Draft as AppStatusU32
        } else {
            metadata.status
        };

        metadata.account_id = account_id;
        metadata.name = name;
        metadata.short_description = short_description;
        metadata.long_description = long_description;
        metadata.icon = icon;
        metadata.icon_mime_type = icon_mime_type;
        metadata.tos_subpage = tos_subpage;
        metadata.privacy_policy_subpage = privacy_policy_subpage;
        metadata.app_homepage_subpage = app_homepage_subpage;
        metadata.status = status;
        metadata.redirect_uris = redirect_uris;
        metadata.owners = owners;

        // If the app is new, set the created_at to the current time
        if is_new_app {
            let created_at = transact::Wrapper::call().currentBlock().time;
            metadata.created_at = created_at;
        }

        metadata.check_valid();

        check(
            tags.len() <= crate::consts::MAX_APP_TAGS,
            format!("App can only have up to {} tags", MAX_APP_TAGS).as_str(),
        );

        // check there are no duplicate tags in the input
        let unique_tags = (&tags).into_iter().collect::<HashSet<_>>();
        check(unique_tags.len() == tags.len(), "Tags must be unique");

        app_metadata_table.put(&metadata).unwrap();

        updateAppTags(account_id, &tags);

        if is_new_app {
            Wrapper::emit()
                .history()
                .appStatusChanged(account_id, status);
        }
    }

    #[action]
    fn publish(account_id: AccountNumber) {
        let app_metadata_table = AppMetadataTable::new();
        let mut metadata = app_metadata_table.get_index_pk().get(&account_id).unwrap();
        let sender = get_sender();
        check(
            account_id == sender || metadata.owners.contains(&sender),
            "Only app owners can unpublish the app",
        );
        check(
            metadata.status != AppStatus::Published as AppStatusU32,
            "App is already published",
        );
        metadata.status = AppStatus::Published as AppStatusU32;
        metadata.check_valid();
        app_metadata_table.put(&metadata).unwrap();

        Wrapper::emit()
            .history()
            .appStatusChanged(account_id, metadata.status);
    }

    #[action]
    fn unpublish(account_id: AccountNumber) {
        let app_metadata_table = AppMetadataTable::new();
        let mut metadata = app_metadata_table.get_index_pk().get(&account_id).unwrap();
        let sender = get_sender();
        check(
            account_id == sender || metadata.owners.contains(&sender),
            "Only app owners can unpublish the app",
        );
        check(
            metadata.status == AppStatus::Published as AppStatusU32,
            "App is not published",
        );
        metadata.status = AppStatus::Unpublished as AppStatusU32;
        app_metadata_table.put(&metadata).unwrap();

        Wrapper::emit()
            .history()
            .appStatusChanged(account_id, metadata.status);
    }

    #[action]
    fn getMetadata(account_id: AccountNumber) -> Option<AppMetadataWithTags> {
        let app_metadata_table = AppMetadataTable::new();
        let app_tags_table = AppTagsTable::new();
        let tags_table = TagsTable::new();
        let metadata = app_metadata_table.get_index_pk().get(&account_id)?;

        // Get the app tag IDs
        let tags: Vec<TagRecord> = app_tags_table
            .get_index_pk()
            .range((account_id, 0)..(account_id, u32::MAX))
            .map(|app_tag| {
                let tag_id = app_tag.tag_id;
                tags_table.get_index_pk().get(&tag_id).unwrap()
            })
            .collect();

        Some(AppMetadataWithTags {
            metadata: metadata,
            tags,
        })
    }

    #[action]
    fn getTag(tag_id: u32) -> Option<TagRecord> {
        let tags_table = TagsTable::new();
        tags_table.get_index_pk().get(&tag_id)
    }

    #[action]
    fn getRelatedTags(partial_tag: String) -> RelatedTags {
        let table = TagsTable::new();
        let idx = table.get_index_by_tags();

        let from = partial_tag.to_lowercase();
        let excluded_to = increment_last_char(from.clone());

        let tags: Vec<String> = idx
            .range(from..excluded_to)
            .take(10)
            .map(|tag_row| tag_row.tag)
            .collect();

        RelatedTags { tags }
    }

    #[event(history)]
    fn appStatusChanged(app_account_id: AccountNumber, status: AppStatusU32) {}

    fn process_tag(
        tag: &str,
        account_id: AccountNumber,
        existing_app_tags: &Vec<AppTag>,
    ) -> AppTag {
        if let Some(existing_tag) = find_existing_app_tag(tag, existing_app_tags) {
            existing_tag.clone()
        } else {
            create_new_app_tag(tag, account_id)
        }
    }

    fn create_new_app_tag(tag: &str, account_id: AccountNumber) -> AppTag {
        let app_tags_table = AppTagsTable::new();
        let tag_id = get_or_create_tag_id(tag);
        let new_app_tag = AppTag {
            app_id: account_id,
            tag_id,
        };
        app_tags_table.put(&new_app_tag).unwrap();
        new_app_tag
    }

    fn find_existing_app_tag(tag: &str, existing_app_tags: &Vec<AppTag>) -> Option<AppTag> {
        let tags_table = TagsTable::new();
        existing_app_tags
            .iter()
            .find(|at| {
                tags_table
                    .get_index_pk()
                    .get(&at.tag_id)
                    .map(|tr| tr.tag == tag)
                    .unwrap_or(false)
            })
            .cloned()
    }

    fn updateAppTags(account_id: AccountNumber, tags: &Vec<String>) {
        let app_tags_table = AppTagsTable::new();

        // Get existing app tags
        let existing_app_tags: Vec<AppTag> = app_tags_table
            .get_index_pk()
            .range((account_id, 0)..(account_id, u32::MAX))
            .collect();

        let mut new_app_tags = Vec::new();

        for tag in tags {
            let app_tag = process_tag(tag, account_id, &existing_app_tags);
            new_app_tags.push(app_tag);
        }

        remove_obsolete_tags(&existing_app_tags, &new_app_tags);
    }

    fn get_or_create_tag_id(tag: &str) -> u32 {
        let tags_table = TagsTable::new();
        let idx = tags_table.get_index_by_tags();
        let tag_str = tag.to_string();
        idx.get(&tag_str)
            .map(|tag_row| tag_row.id)
            .unwrap_or_else(|| create_new_tag(tag_str))
    }

    fn create_new_tag(tag: String) -> u32 {
        let tags_table = TagsTable::new();
        let new_id = tags_table
            .get_index_pk()
            .into_iter()
            .last()
            .map(|last_tag| last_tag.id + 1)
            .unwrap_or(1);
        let new_tag = TagRecord {
            id: new_id,
            tag: tag.to_string(),
        };
        new_tag.check_valid();
        tags_table.put(&new_tag).unwrap();
        new_id
    }

    fn remove_obsolete_tags(existing_app_tags: &[AppTag], new_app_tags: &[AppTag]) {
        let app_tags_table = AppTagsTable::new();
        for existing_tag in existing_app_tags {
            if !new_app_tags
                .iter()
                .any(|at| at.tag_id == existing_tag.tag_id)
            {
                app_tags_table.remove(existing_tag);

                // If there are no apps using the tag, remove the tag
                let tag_apps_count = app_tags_table
                    .get_index_by_tag_id_apps()
                    .range(
                        (existing_tag.tag_id, AccountNumber::new(0))
                            ..(existing_tag.tag_id + 1, AccountNumber::new(0)),
                    )
                    .count();
                if tag_apps_count == 0 {
                    let tags_table = TagsTable::new();
                    tags_table.erase(&existing_tag.tag_id);
                }
            }
        }
    }
}

#[cfg(test)]
mod tests {
    use super::*;
<<<<<<< HEAD
    use crate::service::{AppMetadata, AppStatus, AppStatusU32, TagRecord, MAX_APP_NAME_LENGTH};
=======
    use crate::consts::MAX_APP_NAME_LENGTH;
    use crate::service::{AppMetadata, AppStatus, AppStatusU32, TagRecord};
>>>>>>> efff473f
    use psibase::{account, AccountNumber, ChainEmptyResult, TimePointUSec};

    fn default_metadata() -> AppMetadata {
        AppMetadata {
            account_id: AccountNumber::new(0),
            status: AppStatus::Draft as AppStatusU32,
            created_at: TimePointUSec::from(0),
            redirect_uris: vec!["http://localhost:3000/callback".to_string()],
            owners: vec![account!("alice"), account!("bob")],
            name: "Super Cooking App".to_string(),
            short_description: "Alice's Cooking App".to_string(),
            long_description: "Super cooking app".to_string(),
            icon: "icon-as-base64".to_string(),
            icon_mime_type: "image/png".to_string(),
            tos_subpage: "/tos".to_string(),
            privacy_policy_subpage: "/privacy-policy".to_string(),
            app_homepage_subpage: "/".to_string(),
        }
    }

    fn default_tags() -> Vec<String> {
        vec![
            "cozy".to_string(),
            "cuisine".to_string(),
            "cooking".to_string(),
        ]
    }

    fn push_set_metadata(
        chain: &psibase::Chain,
        metadata: AppMetadata,
        tags: Vec<String>,
    ) -> ChainEmptyResult {
        Wrapper::push_from(chain, account!("alice")).setMetadata(
            metadata.name,
            metadata.short_description,
            metadata.long_description,
            metadata.icon,
            metadata.icon_mime_type,
            metadata.tos_subpage,
            metadata.privacy_policy_subpage,
            metadata.app_homepage_subpage,
            tags,
            metadata.redirect_uris,
            metadata.owners,
        )
    }

    #[psibase::test_case(packages("AppRegistry"))]
    fn test_set_metadata_simple(chain: psibase::Chain) -> Result<(), psibase::Error> {
        chain.new_account(account!("alice"))?;

        push_set_metadata(&chain, default_metadata(), default_tags()).get()?;

        let app_metadata_with_tags = Wrapper::push(&chain)
            .getMetadata(account!("alice"))
            .get()?
            .unwrap();

        let metadata = app_metadata_with_tags.metadata;
        let tags = app_metadata_with_tags.tags;

        assert_eq!(metadata.name, "Super Cooking App");
        assert_eq!(metadata.short_description, "Alice's Cooking App");
        assert_eq!(metadata.long_description, "Super cooking app");
        assert_eq!(metadata.icon, "icon-as-base64");
        assert_eq!(metadata.icon_mime_type, "image/png");
        assert_eq!(metadata.tos_subpage, "/tos");
        assert_eq!(metadata.privacy_policy_subpage, "/privacy-policy");
        assert_eq!(metadata.app_homepage_subpage, "/");
        assert_eq!(metadata.status, 0);
        assert_eq!(metadata.status, AppStatus::Draft as AppStatusU32);

        assert_eq!(tags.len(), 3);
        assert!(tags.contains(&TagRecord {
            id: 1,
            tag: "cozy".to_string(),
        }));
        assert!(tags.contains(&TagRecord {
            id: 2,
            tag: "cuisine".to_string(),
        }));
        assert!(tags.contains(&TagRecord {
            id: 3,
            tag: "cooking".to_string(),
        }));

        Ok(())
    }

    #[psibase::test_case(packages("AppRegistry"))]
    fn test_tags_max_limit(chain: psibase::Chain) -> Result<(), psibase::Error> {
        chain.new_account(account!("alice"))?;

        let mut tags = default_tags();
        tags.push("new-tag".to_string());

        let error = push_set_metadata(&chain, default_metadata(), tags)
            .trace
            .error
            .unwrap();
        assert!(
            error.contains("App can only have up to 3 tags"),
            "error = {}",
            error
        );

        Ok(())
    }

    #[psibase::test_case(packages("AppRegistry"))]
    fn test_app_name_max_length(chain: psibase::Chain) -> Result<(), psibase::Error> {
        chain.new_account(account!("alice"))?;

        let mut metadata = default_metadata();
        metadata.name = "a".repeat(MAX_APP_NAME_LENGTH + 1);

        let error = push_set_metadata(&chain, metadata, default_tags())
            .trace
            .error
            .unwrap();
        assert!(
            error.contains(
                format!(
                    "App name can only be up to {} characters long",
                    MAX_APP_NAME_LENGTH
                )
                .as_str()
            ),
            "error = {}",
            error
        );

        Ok(())
    }
}<|MERGE_RESOLUTION|>--- conflicted
+++ resolved
@@ -566,12 +566,8 @@
 #[cfg(test)]
 mod tests {
     use super::*;
-<<<<<<< HEAD
-    use crate::service::{AppMetadata, AppStatus, AppStatusU32, TagRecord, MAX_APP_NAME_LENGTH};
-=======
     use crate::consts::MAX_APP_NAME_LENGTH;
     use crate::service::{AppMetadata, AppStatus, AppStatusU32, TagRecord};
->>>>>>> efff473f
     use psibase::{account, AccountNumber, ChainEmptyResult, TimePointUSec};
 
     fn default_metadata() -> AppMetadata {
