mod utils;

mod consts {
    // An App can't have more than 3 tags
    pub const MAX_APP_TAGS: usize = 3;
    pub const MAX_TAG_LENGTH: usize = 30;
    pub const MAX_APP_NAME_LENGTH: usize = 30;
    pub const MAX_APP_SHORT_DESCRIPTION_LENGTH: usize = 100;
    pub const MAX_APP_LONG_DESCRIPTION_LENGTH: usize = 1000;
}
#[psibase::service_tables]
mod tables {
    use async_graphql::*;
    use psibase::services::accounts::Wrapper as AccountsSvc;
    use psibase::{check, AccountNumber, Fracpack, ToKey, ToSchema};
    use serde::{Deserialize, Serialize};
    use url::Url;

    use crate::consts::{
        MAX_APP_LONG_DESCRIPTION_LENGTH, MAX_APP_NAME_LENGTH, MAX_APP_SHORT_DESCRIPTION_LENGTH,
        MAX_TAG_LENGTH,
    };
    use crate::service::{AppStatus, AppStatusU32};

    #[table(name = "InitTable", index = 0)]
    #[derive(Serialize, Deserialize, ToSchema, Fracpack)]
    pub struct InitRow {}
    impl InitRow {
        #[primary_key]
        fn pk(&self) {}
    }

    /// Holds tags
    #[table(name = "TagsTable", index = 1)]
    #[derive(Debug, Clone, Fracpack, ToSchema, Serialize, Deserialize, SimpleObject, PartialEq)]
    pub struct TagRecord {
        /// The unique identifier for the tag
        #[primary_key]
        pub id: u32,

        /// The name of the tag
        pub tag: String,
    }

    impl TagRecord {
        #[secondary_key(1)]
        fn by_tags(&self) -> String {
            self.tag.clone()
        }

        /// Validate the tag is lowercase alphanumeric and dashes, under the max length
        pub fn check_valid(&self) {
            check(self.tag.len() > 0, "Tag cannot be empty");

            check(
                self.tag
                    .chars()
                    .all(|c| c.is_ascii_lowercase() || c.is_ascii_digit() || c == '-'),
                "Tags must be lowercase and can only contain dashes",
            );

            check(
                !self.tag.starts_with('-') && !self.tag.ends_with('-'),
                "Tag cannot start or end with a dash",
            );

            check(
                self.tag.len() <= MAX_TAG_LENGTH,
                format!("Tag can only be up to {} characters long", MAX_TAG_LENGTH).as_str(),
            );
        }
    }
    #[table(name = "AppMetadataTable", index = 2)]
    #[derive(Default, Debug, Clone, Fracpack, ToSchema, Serialize, Deserialize, SimpleObject)]
    #[serde(rename_all = "camelCase")]
    pub struct AppMetadata {
        /// The unique identifier for the app: it's own account id
        #[primary_key]
        pub account_id: AccountNumber,

        /// The name of the app
        pub name: String,

        /// A short description of the app
        pub short_description: String,

        /// A detailed description of the app
        pub long_description: String,

        /// The icon of the app (stored as a base64 string)
        pub icon: String,

        /// The MIME type of the icon
        pub icon_mime_type: String,

        /// The subpage for Terms of Service
        pub tos_subpage: String,

        /// The subpage for Privacy Policy
        pub privacy_policy_subpage: String,

        /// The subpage for the app's homepage
        pub app_homepage_subpage: String,

        /// The status of the app (DRAFT, PUBLISHED, or UNPUBLISHED)
        pub status: AppStatusU32,

        /// The timestamp of when the app was created
        pub created_at: psibase::BlockTime,

        /// The redirect URIs for the app
        pub redirect_uris: Vec<String>,

        /// The owners of the app
        pub owners: Vec<AccountNumber>,
    }

    impl AppMetadata {
        pub fn check_valid(&self) {
            check(
                self.name.len() <= MAX_APP_NAME_LENGTH,
                format!(
                    "App name can only be up to {} characters long",
                    MAX_APP_NAME_LENGTH
                )
                .as_str(),
            );
            check(
                self.short_description.len() <= MAX_APP_SHORT_DESCRIPTION_LENGTH,
                format!(
                    "App short description can only be up to {} characters long",
                    MAX_APP_SHORT_DESCRIPTION_LENGTH
                )
                .as_str(),
            );
            check(
                self.long_description.len() <= MAX_APP_LONG_DESCRIPTION_LENGTH,
                format!(
                    "App long description can only be up to {} characters long",
                    MAX_APP_LONG_DESCRIPTION_LENGTH
                )
                .as_str(),
            );

            // Check subpages start with "/"
            check(
                self.tos_subpage.starts_with("/"),
                "TOS subpage must start with /",
            );
            check(
                self.privacy_policy_subpage.starts_with("/"),
                "Privacy policy subpage must start with /",
            );
            check(
                self.app_homepage_subpage.starts_with("/"),
                "App homepage subpage must start with /",
            );

            // Validate icon
            if self.icon.len() > 0 {
                check(
                    self.icon_mime_type.len() > 0,
                    "Icon MIME type is required if icon is present",
                );

                // validate the mime type is a valid image mime type for icons
                check(
                    self.icon_mime_type == "image/png"
                        || self.icon_mime_type == "image/jpeg"
                        || self.icon_mime_type == "image/svg+xml"
                        || self.icon_mime_type == "image/x-icon"
                        || self.icon_mime_type == "image/vnd.microsoft.icon",
                    "Icon MIME type must be png, jpeg, svg, x-icon, or vnd.microsoft.icon",
                );
            }

            for uri in &self.redirect_uris {
                check(
                    Url::parse(uri).is_ok(),
                    format!("Invalid redirect URI format: {}", uri).as_str(),
                );
            }

            for owner in &self.owners {
                check(
                    AccountsSvc::call().exists(*owner),
                    format!("Owner account does not exist: {}", owner).as_str(),
                );
            }

            if self.status == AppStatus::Published as AppStatusU32 {
                let publishing_required_fields = [
                    ("account_id", &self.account_id.to_string()),
                    ("name", &self.name),
                    ("short_description", &self.short_description),
                    ("long_description", &self.long_description),
                    ("tos_subpage", &self.tos_subpage),
                    ("privacy_policy_subpage", &self.privacy_policy_subpage),
                    ("app_homepage_subpage", &self.app_homepage_subpage),
                ];
                for (field_name, field_value) in publishing_required_fields {
                    check(
                        field_value.len() > 0,
                        format!("{} is required for published apps", field_name).as_str(),
                    );
                }

                // TODO: check each of those subpages exist
                // in the caller's namespace in sites.
            }
        }
    }

    #[table(name = "AppTagsTable", index = 3)]
    #[derive(Debug, Clone, Fracpack, ToSchema, Serialize, Deserialize, SimpleObject)]
    pub struct AppTag {
        /// The unique identifier for the app
        pub app_id: AccountNumber,

        /// The unique identifier for the tag
        pub tag_id: u32,
    }

    impl AppTag {
        #[primary_key]
        fn by_app_tag_ids(&self) -> (AccountNumber, u32) {
            (self.app_id, self.tag_id)
        }

        #[secondary_key(1)]
        fn by_tag_id_apps(&self) -> (u32, AccountNumber) {
            (self.tag_id, self.app_id)
        }
    }
}

#[psibase::service(name = "registry")]
#[allow(non_snake_case)]
pub mod service {
    use async_graphql::*;
    use psibase::services::transact;
    use psibase::*;
    use serde::{Deserialize, Serialize};
    use services::events::Wrapper as EventsSvc;
    use std::collections::HashSet;

    use crate::consts::MAX_APP_TAGS;
    pub use crate::tables::*;
    use crate::utils::increment_last_char;

    pub type AppStatusU32 = u32;

    pub enum AppStatus {
        Draft = 0,
        Published = 1,
        Unpublished = 2,
    }

    impl From<AppStatusU32> for AppStatus {
        fn from(status: AppStatusU32) -> Self {
            match status {
                0 => AppStatus::Draft,
                1 => AppStatus::Published,
                2 => AppStatus::Unpublished,
                _ => abort_message("Invalid app status"),
            }
        }
    }

    /// Holds metadata for a registered app
    #[derive(SimpleObject, Pack, Unpack, Deserialize, Serialize, ToSchema)]
    pub struct AppMetadataWithTags {
        pub metadata: AppMetadata,
        pub tags: Vec<TagRecord>,
    }

    #[derive(SimpleObject, Pack, Unpack, Deserialize, Serialize, ToSchema)]
    pub struct RelatedTags {
        pub tags: Vec<String>,
    }

    #[action]
    fn init() {
        let table = InitTable::new();
        table.put(&InitRow {}).unwrap();

        EventsSvc::call().setSchema(create_schema::<Wrapper>());
        EventsSvc::call().addIndex(
            DbId::HistoryEvent,
            SERVICE,
            MethodNumber::from("appStatusChanged"),
            0,
        );
    }

    #[action]
    fn setMetadata(
        name: String,
        short_description: String,
        long_description: String,
        icon: String,
        icon_mime_type: String,
        tos_subpage: String,
        privacy_policy_subpage: String,
        app_homepage_subpage: String,
        tags: Vec<String>,
        redirect_uris: Vec<String>,
        owners: Vec<AccountNumber>,
    ) {
        let app_metadata_table = AppMetadataTable::new();
        let account_id = get_sender();
        let mut metadata = app_metadata_table
            .get_index_pk()
            .get(&account_id)
            .unwrap_or_default();

        let is_new_app = metadata.account_id.value == 0;

        let status: AppStatusU32 = if is_new_app {
            AppStatus::Draft as AppStatusU32
        } else {
            metadata.status
        };

        metadata.account_id = account_id;
        metadata.name = name;
        metadata.short_description = short_description;
        metadata.long_description = long_description;
        metadata.icon = icon;
        metadata.icon_mime_type = icon_mime_type;
        metadata.tos_subpage = tos_subpage;
        metadata.privacy_policy_subpage = privacy_policy_subpage;
        metadata.app_homepage_subpage = app_homepage_subpage;
        metadata.status = status;
        metadata.redirect_uris = redirect_uris;
        metadata.owners = owners;

        // If the app is new, set the created_at to the current time
        if is_new_app {
            let created_at = transact::Wrapper::call().currentBlock().time;
            metadata.created_at = created_at;
        }

        metadata.check_valid();

        check(
            tags.len() <= crate::consts::MAX_APP_TAGS,
            format!("App can only have up to {} tags", MAX_APP_TAGS).as_str(),
        );

        // check there are no duplicate tags in the input
        let unique_tags = (&tags).into_iter().collect::<HashSet<_>>();
        check(unique_tags.len() == tags.len(), "Tags must be unique");

        app_metadata_table.put(&metadata).unwrap();

        updateAppTags(account_id, &tags);

        if is_new_app {
            Wrapper::emit()
                .history()
                .appStatusChanged(account_id, status);
        }
    }

    #[action]
    fn publish(account_id: AccountNumber) {
        let app_metadata_table = AppMetadataTable::new();
        let mut metadata = app_metadata_table.get_index_pk().get(&account_id).unwrap();
        let sender = get_sender();
        check(
            account_id == sender || metadata.owners.contains(&sender),
            "Only app owners can unpublish the app",
        );
        check(
            metadata.status != AppStatus::Published as AppStatusU32,
            "App is already published",
        );
        metadata.status = AppStatus::Published as AppStatusU32;
        metadata.check_valid();
        app_metadata_table.put(&metadata).unwrap();

        Wrapper::emit()
            .history()
            .appStatusChanged(account_id, metadata.status);
    }

    #[action]
    fn unpublish(account_id: AccountNumber) {
        let app_metadata_table = AppMetadataTable::new();
        let mut metadata = app_metadata_table.get_index_pk().get(&account_id).unwrap();
        let sender = get_sender();
        check(
            account_id == sender || metadata.owners.contains(&sender),
            "Only app owners can unpublish the app",
        );
        check(
            metadata.status == AppStatus::Published as AppStatusU32,
            "App is not published",
        );
        metadata.status = AppStatus::Unpublished as AppStatusU32;
        app_metadata_table.put(&metadata).unwrap();

        Wrapper::emit()
            .history()
            .appStatusChanged(account_id, metadata.status);
    }

    #[action]
    fn getMetadata(account_id: AccountNumber) -> Option<AppMetadataWithTags> {
        let app_metadata_table = AppMetadataTable::new();
        let app_tags_table = AppTagsTable::new();
        let tags_table = TagsTable::new();
        let metadata = app_metadata_table.get_index_pk().get(&account_id)?;

        // Get the app tag IDs
        let tags: Vec<TagRecord> = app_tags_table
            .get_index_pk()
            .range((account_id, 0)..(account_id, u32::MAX))
            .map(|app_tag| {
                let tag_id = app_tag.tag_id;
                tags_table.get_index_pk().get(&tag_id).unwrap()
            })
            .collect();

        Some(AppMetadataWithTags {
            metadata: metadata,
            tags,
        })
    }

    #[action]
    fn getTag(tag_id: u32) -> Option<TagRecord> {
        let tags_table = TagsTable::new();
        tags_table.get_index_pk().get(&tag_id)
    }

    #[action]
    fn getRelatedTags(partial_tag: String) -> RelatedTags {
        let table = TagsTable::new();
        let idx = table.get_index_by_tags();

        let from = partial_tag.to_lowercase();
        let excluded_to = increment_last_char(from.clone());

        let tags: Vec<String> = idx
            .range(from..excluded_to)
            .take(10)
            .map(|tag_row| tag_row.tag)
            .collect();

        RelatedTags { tags }
    }

    #[event(history)]
    fn appStatusChanged(app_account_id: AccountNumber, status: AppStatusU32) {}

    fn process_tag(
        tag: &str,
        account_id: AccountNumber,
        existing_app_tags: &Vec<AppTag>,
    ) -> AppTag {
        if let Some(existing_tag) = find_existing_app_tag(tag, existing_app_tags) {
            existing_tag.clone()
        } else {
            create_new_app_tag(tag, account_id)
        }
    }

    fn create_new_app_tag(tag: &str, account_id: AccountNumber) -> AppTag {
        let app_tags_table = AppTagsTable::new();
        let tag_id = get_or_create_tag_id(tag);
        let new_app_tag = AppTag {
            app_id: account_id,
            tag_id,
        };
        app_tags_table.put(&new_app_tag).unwrap();
        new_app_tag
    }

    fn find_existing_app_tag(tag: &str, existing_app_tags: &Vec<AppTag>) -> Option<AppTag> {
        let tags_table = TagsTable::new();
        existing_app_tags
            .iter()
            .find(|at| {
                tags_table
                    .get_index_pk()
                    .get(&at.tag_id)
                    .map(|tr| tr.tag == tag)
                    .unwrap_or(false)
            })
            .cloned()
    }

    fn updateAppTags(account_id: AccountNumber, tags: &Vec<String>) {
        let app_tags_table = AppTagsTable::new();

        // Get existing app tags
        let existing_app_tags: Vec<AppTag> = app_tags_table
            .get_index_pk()
            .range((account_id, 0)..(account_id, u32::MAX))
            .collect();

        let mut new_app_tags = Vec::new();

        for tag in tags {
            let app_tag = process_tag(tag, account_id, &existing_app_tags);
            new_app_tags.push(app_tag);
        }

        remove_obsolete_tags(&existing_app_tags, &new_app_tags);
    }

    fn get_or_create_tag_id(tag: &str) -> u32 {
        let tags_table = TagsTable::new();
        let idx = tags_table.get_index_by_tags();
        let tag_str = tag.to_string();
        idx.get(&tag_str)
            .map(|tag_row| tag_row.id)
            .unwrap_or_else(|| create_new_tag(tag_str))
    }

    fn create_new_tag(tag: String) -> u32 {
        let tags_table = TagsTable::new();
        let new_id = tags_table
            .get_index_pk()
            .into_iter()
            .last()
            .map(|last_tag| last_tag.id + 1)
            .unwrap_or(1);
        let new_tag = TagRecord {
            id: new_id,
            tag: tag.to_string(),
        };
        new_tag.check_valid();
        tags_table.put(&new_tag).unwrap();
        new_id
    }

    fn remove_obsolete_tags(existing_app_tags: &[AppTag], new_app_tags: &[AppTag]) {
        let app_tags_table = AppTagsTable::new();
        for existing_tag in existing_app_tags {
            if !new_app_tags
                .iter()
                .any(|at| at.tag_id == existing_tag.tag_id)
            {
                app_tags_table.remove(existing_tag);

                // If there are no apps using the tag, remove the tag
                let tag_apps_count = app_tags_table
                    .get_index_by_tag_id_apps()
                    .range(
                        (existing_tag.tag_id, AccountNumber::new(0))
                            ..(existing_tag.tag_id + 1, AccountNumber::new(0)),
                    )
                    .count();
                if tag_apps_count == 0 {
                    let tags_table = TagsTable::new();
                    tags_table.erase(&existing_tag.tag_id);
                }
            }
        }
    }
}

#[cfg(test)]
mod tests {
    use super::*;
<<<<<<< HEAD
    use crate::consts::MAX_APP_NAME_LENGTH;
    use crate::service::{AppMetadata, AppStatus, AppStatusU32, TagRecord};
    use psibase::{account, AccountNumber, ChainEmptyResult, TimePointSec, TimePointUSec};
=======
    use crate::service::{AppMetadata, AppStatus, AppStatusU32, TagRecord, MAX_APP_NAME_LENGTH};
    use psibase::{account, AccountNumber, ChainEmptyResult, TimePointUSec};
>>>>>>> 30d7b468

    fn default_metadata() -> AppMetadata {
        AppMetadata {
            account_id: AccountNumber::new(0),
            status: AppStatus::Draft as AppStatusU32,
            created_at: TimePointUSec::from(0),
            redirect_uris: vec!["http://localhost:3000/callback".to_string()],
            owners: vec![account!("alice"), account!("bob")],
            name: "Super Cooking App".to_string(),
            short_description: "Alice's Cooking App".to_string(),
            long_description: "Super cooking app".to_string(),
            icon: "icon-as-base64".to_string(),
            icon_mime_type: "image/png".to_string(),
            tos_subpage: "/tos".to_string(),
            privacy_policy_subpage: "/privacy-policy".to_string(),
            app_homepage_subpage: "/".to_string(),
        }
    }

    fn default_tags() -> Vec<String> {
        vec![
            "cozy".to_string(),
            "cuisine".to_string(),
            "cooking".to_string(),
        ]
    }

    fn push_set_metadata(
        chain: &psibase::Chain,
        metadata: AppMetadata,
        tags: Vec<String>,
    ) -> ChainEmptyResult {
        Wrapper::push_from(chain, account!("alice")).setMetadata(
            metadata.name,
            metadata.short_description,
            metadata.long_description,
            metadata.icon,
            metadata.icon_mime_type,
            metadata.tos_subpage,
            metadata.privacy_policy_subpage,
            metadata.app_homepage_subpage,
            tags,
            metadata.redirect_uris,
            metadata.owners,
        )
    }

    #[psibase::test_case(packages("AppRegistry"))]
    fn test_set_metadata_simple(chain: psibase::Chain) -> Result<(), psibase::Error> {
        chain.new_account(account!("alice"))?;

        push_set_metadata(&chain, default_metadata(), default_tags()).get()?;

        let app_metadata_with_tags = Wrapper::push(&chain)
            .getMetadata(account!("alice"))
            .get()?
            .unwrap();

        let metadata = app_metadata_with_tags.metadata;
        let tags = app_metadata_with_tags.tags;

        assert_eq!(metadata.name, "Super Cooking App");
        assert_eq!(metadata.short_description, "Alice's Cooking App");
        assert_eq!(metadata.long_description, "Super cooking app");
        assert_eq!(metadata.icon, "icon-as-base64");
        assert_eq!(metadata.icon_mime_type, "image/png");
        assert_eq!(metadata.tos_subpage, "/tos");
        assert_eq!(metadata.privacy_policy_subpage, "/privacy-policy");
        assert_eq!(metadata.app_homepage_subpage, "/");
        assert_eq!(metadata.status, 0);
        assert_eq!(metadata.status, AppStatus::Draft as AppStatusU32);

        assert_eq!(tags.len(), 3);
        assert!(tags.contains(&TagRecord {
            id: 1,
            tag: "cozy".to_string(),
        }));
        assert!(tags.contains(&TagRecord {
            id: 2,
            tag: "cuisine".to_string(),
        }));
        assert!(tags.contains(&TagRecord {
            id: 3,
            tag: "cooking".to_string(),
        }));

        Ok(())
    }

    #[psibase::test_case(packages("AppRegistry"))]
    fn test_tags_max_limit(chain: psibase::Chain) -> Result<(), psibase::Error> {
        chain.new_account(account!("alice"))?;

        let mut tags = default_tags();
        tags.push("new-tag".to_string());

        let error = push_set_metadata(&chain, default_metadata(), tags)
            .trace
            .error
            .unwrap();
        assert!(
            error.contains("App can only have up to 3 tags"),
            "error = {}",
            error
        );

        Ok(())
    }

    #[psibase::test_case(packages("AppRegistry"))]
    fn test_app_name_max_length(chain: psibase::Chain) -> Result<(), psibase::Error> {
        chain.new_account(account!("alice"))?;

        let mut metadata = default_metadata();
        metadata.name = "a".repeat(MAX_APP_NAME_LENGTH + 1);

        let error = push_set_metadata(&chain, metadata, default_tags())
            .trace
            .error
            .unwrap();
        assert!(
            error.contains(
                format!(
                    "App name can only be up to {} characters long",
                    MAX_APP_NAME_LENGTH
                )
                .as_str()
            ),
            "error = {}",
            error
        );

        Ok(())
    }
}<|MERGE_RESOLUTION|>--- conflicted
+++ resolved
@@ -566,14 +566,9 @@
 #[cfg(test)]
 mod tests {
     use super::*;
-<<<<<<< HEAD
     use crate::consts::MAX_APP_NAME_LENGTH;
     use crate::service::{AppMetadata, AppStatus, AppStatusU32, TagRecord};
-    use psibase::{account, AccountNumber, ChainEmptyResult, TimePointSec, TimePointUSec};
-=======
-    use crate::service::{AppMetadata, AppStatus, AppStatusU32, TagRecord, MAX_APP_NAME_LENGTH};
     use psibase::{account, AccountNumber, ChainEmptyResult, TimePointUSec};
->>>>>>> 30d7b468
 
     fn default_metadata() -> AppMetadata {
         AppMetadata {
