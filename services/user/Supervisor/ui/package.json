--- conflicted
+++ resolved
@@ -20,12 +20,8 @@
         "vite": "^5.4.1"
     },
     "dependencies": {
-<<<<<<< HEAD
         "@bytecodealliance/jco": "1.10.2",
-=======
-        "@bytecodealliance/jco": "^1.3.1",
         "@psibase/common-lib": "workspace:*",
->>>>>>> b468fb65
         "@rollup/browser": "^4.9.0",
         "@tanstack/react-query": "^4.29.19",
         "react": "^18.2.0",
