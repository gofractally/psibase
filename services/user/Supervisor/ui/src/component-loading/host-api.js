--- conflicted
+++ resolved
@@ -34,21 +34,12 @@
     myServiceOrigin() {
         return host.myServiceOrigin();
     },
-<<<<<<< HEAD
     
     promptUser(url_path) {
         return host.promptUser(url_path)
-    }
-=======
+    },
 
     getAppUrl(app) {
         return host.getAppUrl(app);
     },
-};
-
-export const web = {
-    popup(url_path) {
-        return host.popup(url_path);
-    },
->>>>>>> cab6698f
 };