--- conflicted
+++ resolved
@@ -1,15 +1,9 @@
 import { transpile } from "@bytecodealliance/jco";
 import { rollup } from "@rollup/browser";
 
-<<<<<<< HEAD
-const wasiShimURL = new URL("./shims/wasip2-shim.js", import.meta.url);
-import privilegedShimCode from "./privileged-api.js?raw";
-=======
->>>>>>> 41981cac
 import { HostInterface } from "../hostInterface.js";
 import { assert } from "../utils.js";
 import { ComponentAPI, Functions } from "../witExtraction.js";
-import hostShimCode from "./host-api.js?raw";
 import { Code, FilePath, ImportDetails, PkgId } from "./importDetails.js";
 import { plugin } from "./index.js";
 import privilegedShimCode from "./privileged-api.js?raw";
