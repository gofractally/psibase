--- conflicted
+++ resolved
@@ -160,8 +160,6 @@
         return ret;
     }
 
-<<<<<<< HEAD
-=======
     private supervisorResourceCall(callArgs: QualifiedResourceCallArgs): any {
         let newContext = false;
         if (!this.context) {
@@ -181,48 +179,6 @@
         return ret;
     }
 
-    private getCurrentUser(): string | undefined {
-        assertTruthy(this.parentOrigination, "Parent origination corrupted");
-
-        let getCurrentUser = getCallArgs(
-            "accounts",
-            "plugin",
-            "api",
-            "getCurrentUser",
-            [],
-        );
-        return this.supervisorCall(getCurrentUser);
-    }
-
-    private getAccount(user: string): Account | undefined {
-        assertTruthy(this.parentOrigination, "Parent origination corrupted");
-
-        const getAccount = getCallArgs(
-            "accounts",
-            "plugin",
-            "api",
-            "getAccount",
-            [user],
-        );
-        let account: Account | undefined = this.supervisorCall(getAccount);
-        return account;
-    }
-
-    private logout() {
-        assertTruthy(this.parentOrigination, "Parent origination corrupted");
-
-        const logout = getCallArgs(
-            "accounts",
-            "plugin",
-            "activeApp",
-            "logout",
-            [],
-        );
-
-        this.supervisorCall(logout);
-    }
-
->>>>>>> afd36152
     constructor() {
         this.parser = parser();
 
