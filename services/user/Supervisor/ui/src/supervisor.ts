--- conflicted
+++ resolved
@@ -97,11 +97,6 @@
         await this.loader.processPlugins();
         await this.loader.awaitReady();
 
-<<<<<<< HEAD
-        // Phase 2: Loads plugins needed by the current user
-        const user = this.getCurrentUser();
-        if (!user) return;
-=======
         // Phase 2: Load the auth services for all connected accounts
         const connectedAccounts = this.supervisorCall(
             getCallArgs(
@@ -130,7 +125,6 @@
         const addtl_plugins: QualifiedPluginId[] = [];
         for (const service of auth_services) {
             if (!service) continue;
->>>>>>> 94ae3aa6
 
             // Current limitation: an auth service plugin must be called "plugin" ("<service>:plugin")
             addtl_plugins.push(pluginId(service.authService, "plugin"));
@@ -174,7 +168,6 @@
             newContext = true;
             this.context = new CallContext();
         }
-<<<<<<< HEAD
 
         let ret: any;
         try {
@@ -188,50 +181,6 @@
         return ret;
     }
 
-    private getCurrentUser(): string | undefined {
-        assertTruthy(this.parentOrigination, "Parent origination corrupted");
-
-        const getCurrentUser = getCallArgs(
-            "accounts",
-            "plugin",
-            "api",
-            "getCurrentUser",
-            [],
-        );
-        return this.supervisorCall(getCurrentUser);
-    }
-
-    private getAccount(user: string): Account | undefined {
-        assertTruthy(this.parentOrigination, "Parent origination corrupted");
-
-        const getAccount = getCallArgs(
-            "accounts",
-            "plugin",
-            "api",
-            "getAccount",
-            [user],
-        );
-        const account: Account | undefined = this.supervisorCall(getAccount);
-        return account;
-    }
-
-    private logout() {
-        assertTruthy(this.parentOrigination, "Parent origination corrupted");
-=======
->>>>>>> 94ae3aa6
-
-        let ret: any;
-        try {
-            ret = this.callResource(supervisorOrigination, callArgs);
-        } finally {
-            if (newContext) {
-                this.context = undefined;
-            }
-        }
-
-        return ret;
-    }
-
     constructor() {
         this.parser = parser();
 
@@ -240,31 +189,10 @@
         this.loader = new PluginLoader(this.plugins);
     }
 
-<<<<<<< HEAD
     getRootDomain(): string {
         return rootDomain;
     }
 
-=======
-    getActiveApp(sender: OriginationData): OriginationData {
-        assertTruthy(this.parentOrigination, "Parent origination corrupted");
-        assertTruthy(
-            sender.app,
-            "[supervisor:getActiveApp] Unauthorized - only callable by host",
-        );
-        assert(
-            sender.app === "host",
-            "[supervisor:getActiveApp] Unauthorized - Only callable by host",
-        );
-
-        return this.parentOrigination;
-    }
-
-    getRootDomain(): string {
-        return rootDomain;
-    }
-
->>>>>>> 94ae3aa6
     getServiceStack(): string[] {
         assertTruthy(this.context, "Uninitialized call context");
 
@@ -361,21 +289,10 @@
             ),
         );
 
-<<<<<<< HEAD
         return this.call(
             sender,
             getCallArgs(service, plugin, intf, args.method, args.params),
         );
-=======
-        let callArgs = getCallArgs(
-            service,
-            plugin,
-            intf,
-            args.method,
-            args.params,
-        );
-        return this.call(sender, callArgs);
->>>>>>> 94ae3aa6
     }
 
     callResource(
