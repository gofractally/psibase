import {
    QualifiedFunctionCallArgs,
    QualifiedPluginId,
    assertTruthy,
    buildFunctionCallResponse,
<<<<<<< HEAD
    getJson,
=======
    postGraphQLGetJson,
>>>>>>> 7b567f8e
    siblingUrl,
} from "@psibase/common-lib";
import {
    PluginErrorObject,
    QualifiedDynCallArgs,
    QualifiedResourceCallArgs,
    RedirectErrorObject,
    getResourceCallArgs,
    toQualifiedFunctionCallArgs,
} from "@psibase/common-lib/messaging";
import { getCallArgs } from "@psibase/common-lib/messaging/FunctionCallRequest";
import { pluginId } from "@psibase/common-lib/messaging/PluginId";

import { AppInterface } from "./appInterace";
import { CallContext } from "./callContext";
import { REDIRECT_ERROR_CODE } from "./constants";
import { isRecoverableError } from "./plugin/errors";
import { PluginLoader } from "./plugin/pluginLoader";
import { Plugins } from "./plugin/plugins";
import { OriginationData, assert, parser, serviceFromOrigin } from "./utils";

const supervisorDomain = siblingUrl(null, "supervisor");
const supervisorOrigination = {
    app: serviceFromOrigin(supervisorDomain),
    origin: supervisorDomain,
};
const rootDomain = siblingUrl(null, null, null, true);

// System plugins are always loaded, even if they are not used
//   in a given call context.
const systemPlugins: Array<QualifiedPluginId> = [
    pluginId("accounts", "plugin"),
    pluginId("transact", "plugin"),
    pluginId("clientdata", "plugin"),
];
interface AuthService {
    authService: string;
}

interface GetAccountsResponse {
    data: {
        getAccounts: (AuthService | null)[];
    };
}

// The supervisor facilitates all communication
export class Supervisor implements AppInterface {
    private plugins: Plugins;

    private loader: PluginLoader;

    private context: CallContext | undefined;

    parser: Promise<any>;

    chainId: string;

    parentOrigination: OriginationData | undefined;

    private setParentOrigination(callerOrigin: string) {
        assert(
            this.parentOrigination === undefined ||
                this.parentOrigination.origin === callerOrigin,
            "Redundant setting parent origination",
        );

        if (callerOrigin === rootDomain) {
            this.parentOrigination = {
                app: "homepage",
                origin: callerOrigin,
            };
        } else {
            this.parentOrigination = {
                app: serviceFromOrigin(callerOrigin),
                origin: callerOrigin,
            };
        }
    }

    private async preload(plugins: QualifiedPluginId[]) {
        if (plugins.length === 0) {
            return;
        }

        this.loader.trackPlugins([...systemPlugins, ...plugins]);

        // Loading dynamic plugins may require calling into the standard plugins
        //   to look up information to know what plugin to load. Therefore,
        //   loading happens in two phases: Load all regular plugins, then load
        //   all dynamic plugins.

        // Phase 1: Loads plugins requested by an app
        await this.loader.processPlugins();
        await this.loader.awaitReady();

        // Phase 2: Load the auth services for all connected accounts
        const connectedAccounts = this.supervisorCall(
            getCallArgs(
                "accounts",
                "plugin",
                "activeApp",
                "getConnectedAccounts",
                [],
            ),
        );
        if (!connectedAccounts) return;
        const gql_endpoint = siblingUrl(null, "accounts", "/graphql", true);
        const accounts = connectedAccounts
            .map((a: string) => `"${a}"`)
            .join(",");
        const { data } = await postGraphQLGetJson<GetAccountsResponse>(
            gql_endpoint,
            `{
                getAccounts(accountNames: [${accounts}]) {
                    authService
                }
            }`,
        );
        const auth_services: (AuthService | null)[] = data?.getAccounts || [];

        const addtl_plugins: QualifiedPluginId[] = [];
        for (const service of auth_services) {
            if (!service) continue;

            // Current limitation: an auth service plugin must be called "plugin" ("<service>:plugin")
            addtl_plugins.push(pluginId(service.authService, "plugin"));
        }
        this.loader.trackPlugins(addtl_plugins);

        await this.loader.processPlugins();
        await this.loader.awaitReady();
    }

    private replyToParent(id: string, result: any) {
        assertTruthy(this.parentOrigination, "Unknown reply target");
        window.parent.postMessage(
            buildFunctionCallResponse(id, result),
            this.parentOrigination.origin,
        );
    }

    public supervisorCall(callArgs: QualifiedFunctionCallArgs): any {
        let newContext = false;
        if (!this.context) {
            newContext = true;
            this.context = new CallContext();
        }

        let ret: any;
        try {
            ret = this.call(supervisorOrigination, callArgs);
        } finally {
            if (newContext) {
                this.context = undefined;
            }
        }

        return ret;
    }

    private supervisorResourceCall(callArgs: QualifiedResourceCallArgs): any {
        let newContext = false;
        if (!this.context) {
            newContext = true;
            this.context = new CallContext();
        }

        let ret: any;
        try {
            ret = this.callResource(supervisorOrigination, callArgs);
        } finally {
            if (newContext) {
                this.context = undefined;
            }
        }

        return ret;
    }

    constructor() {
        this.parser = parser();

        this.plugins = new Plugins(this);

        this.loader = new PluginLoader(this.plugins);

        this.chainId = "";
        getJson("/common/chainid").then((chainId) => {
            this.chainId = chainId;
        });
    }

    getActiveApp(sender: OriginationData): OriginationData {
        assertTruthy(this.parentOrigination, "Parent origination corrupted");
        assertTruthy(
            sender.app,
            "[supervisor:getActiveApp] Unauthorized - only callable by host",
        );
        assert(
            sender.app === "host",
            "[supervisor:getActiveApp] Unauthorized - Only callable by host",
        );

        return this.parentOrigination;
    }

    getRootDomain(): string {
        return rootDomain;
    }

    getServiceStack(): string[] {
        assertTruthy(this.context, "Uninitialized call context");

        const frame = this.context.stack.peek(0);
        assertTruthy(
            frame,
            "`getCallstack` invalid outside plugin call resolution",
        );

        const bottomFrame = this.context.stack.peekBottom(0);
        assertTruthy(bottomFrame, "Invalid callstack");
        const topLevelApp = bottomFrame.caller.app;
        assertTruthy(
            topLevelApp,
            "Top-level app must be mappable to a psibase service",
        );
        return [
            topLevelApp,
            ...this.context.stack.export().map((p) => p.service),
        ];
    }

    // Manages callstack and calls plugins
    call(sender: OriginationData, args: QualifiedFunctionCallArgs): any {
        assertTruthy(this.context, "Uninitialized call context");
        assertTruthy(this.parentOrigination, "Uninitialized call origination");

        if (this.context.stack.isEmpty()) {
            assert(
                sender.origin === this.parentOrigination.origin ||
                    sender.origin === supervisorDomain,
                "Invalid call origination",
            );
        } else {
            assertTruthy(sender.app, "Cannot determine caller service");
            assert(
                sender.app === this.context.stack.peek(0)!.args.service ||
                    sender.app === "supervisor",
                "Invalid sync call sender",
            );
        }

        const { service, plugin, intf, method, params } = args;
        const p = this.plugins.getPlugin({ service, plugin });
        assert(
            p.new === false,
            `Tried to call plugin ${service}:${plugin} before initialization`,
        );

        // Manage the callstack and call the plugin
        this.context.stack.push(sender, args);
        let ret: any;
        try {
            ret = p.plugin.call(intf, method, params);
        } finally {
            this.context.stack.pop();
        }

        return ret;
    }

    callDyn(sender: OriginationData, args: QualifiedDynCallArgs): any {
        const service = this.supervisorResourceCall(
            getResourceCallArgs(
                "host",
                "common",
                "api",
                "PluginRef",
                args.handle,
                "getService",
                [],
            ),
        );
        const plugin = this.supervisorResourceCall(
            getResourceCallArgs(
                "host",
                "common",
                "api",
                "PluginRef",
                args.handle,
                "getPlugin",
                [],
            ),
        );
        const intf = this.supervisorResourceCall(
            getResourceCallArgs(
                "host",
                "common",
                "api",
                "PluginRef",
                args.handle,
                "getIntf",
                [],
            ),
        );

        let callArgs = getCallArgs(
            service,
            plugin,
            intf,
            args.method,
            args.params,
        );
        return this.call(sender, callArgs);
    }

    callResource(
        sender: OriginationData,
        args: QualifiedResourceCallArgs,
    ): any {
        assertTruthy(this.context, "Uninitialized call context");
        assertTruthy(this.parentOrigination, "Uninitialized call origination");

        if (this.context.stack.isEmpty()) {
            assert(
                sender.origin === this.parentOrigination.origin ||
                    sender.origin === supervisorDomain,
                "Invalid call origination",
            );
        } else {
            assertTruthy(sender.app, "Cannot determine caller service");
            assert(
                sender.app === this.context.stack.peek(0)!.args.service ||
                    sender.app === "supervisor",
                "Invalid sync call sender",
            );
        }

        const { service, plugin, intf, type, handle, method, params } = args;
        const p = this.plugins.getPlugin({ service, plugin });
        assert(
            p.new === false,
            `Tried to call plugin ${service}:${plugin} before initialization`,
        );

        // Manage the callstack and call the plugin
        this.context.stack.push(sender, toQualifiedFunctionCallArgs(args));
        let ret: any;
        try {
            ret = p.plugin.resourceCall(intf, type, handle, method, params);
        } finally {
            this.context.stack.pop();
        }

        return ret;
    }

    // This is an entrypoint that returns the JSON interface for a plugin.
    async getJson(callerOrigin: string, id: string, plugin: QualifiedPluginId) {
        try {
            this.setParentOrigination(callerOrigin);
            await this.preload([plugin]);
            const json = this.plugins.getPlugin(plugin).plugin.getJson();
            this.replyToParent(id, json);
        } catch (e) {
            this.replyToParent(id, e);
        }
    }

    // This is an entrypoint for apps to preload plugins.
    // Intended to be used on pageload to prepare the plugins that an app requires,
    //   which accelerates the responsiveness of the plugins for subsequent calls.
    async preloadPlugins(callerOrigin: string, plugins: QualifiedPluginId[]) {
        try {
            this.setParentOrigination(callerOrigin);
            await this.preload(plugins);
        } catch (e) {
            console.error("TODO: Return an error to the caller.");
            console.error(e);
        }
    }

    // This is an entrypoint for apps to call into plugins.
    async entry(
        callerOrigin: string,
        id: string,
        args: QualifiedFunctionCallArgs,
    ): Promise<any> {
        try {
            this.setParentOrigination(callerOrigin);

            // Wait to load the full plugin tree (a plugin and all its dependencies, recursively).
            // This is the time-intensive step. It includes: downloading, parsing, generating import fills,
            //   transpiling the component, bundling with rollup, and importing & instantiating the es module
            //   in memory.
            // UIs should use `preloadPlugins` to decouple this task from the actual call to the plugin.
            await this.preload([
                {
                    service: args.service,
                    plugin: args.plugin,
                },
            ]);

            this.context = new CallContext();

            // Make a *synchronous* call into the plugin. It can be fully synchronous since everything was
            //   preloaded.
            assertTruthy(
                this.parentOrigination,
                "Parent origination corrupted",
            );

            // Starts the tx context.
            this.supervisorCall(
                getCallArgs("transact", "plugin", "admin", "startTx", []),
            );

            const result = this.call(this.parentOrigination, args);

            // Closes the current tx context. If actions were added, tx is submitted.
            const txResult = this.supervisorCall(
                getCallArgs("transact", "plugin", "admin", "finishTx", []),
            );
            if (txResult !== null && txResult !== undefined) {
                console.warn(txResult);
            }

            // Post execution assertions
            assert(this.context.stack.isEmpty(), "Callstack should be empty");

            // Send plugin result to parent window
            this.replyToParent(id, result);

            this.context = undefined;
        } catch (e) {
            if (isRecoverableError(e)) {
                // It is only recoverable at intermediate steps in the callstack.
                // Since it is the final return value, it is no longer recoverable and is
                //   converted to a PluginError to be handled by the client.
                let newError;
                if (e.payload.code === REDIRECT_ERROR_CODE) {
                    newError = new RedirectErrorObject(
                        e.payload.producer,
                        e.payload.message,
                    );
                } else {
                    newError = new PluginErrorObject(
                        e.payload.producer,
                        e.payload.message,
                    );
                }
                this.replyToParent(id, newError);
            } else {
                this.replyToParent(id, e);
            }

            this.context = undefined;
        }
    }
}<|MERGE_RESOLUTION|>--- conflicted
+++ resolved
@@ -3,11 +3,8 @@
     QualifiedPluginId,
     assertTruthy,
     buildFunctionCallResponse,
-<<<<<<< HEAD
     getJson,
-=======
     postGraphQLGetJson,
->>>>>>> 7b567f8e
     siblingUrl,
 } from "@psibase/common-lib";
 import {
