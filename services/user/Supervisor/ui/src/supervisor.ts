--- conflicted
+++ resolved
@@ -392,11 +392,8 @@
         args: QualifiedFunctionCallArgs,
     ): Promise<any> {
         try {
-<<<<<<< HEAD
             this.setParentOrigination(callerOrigin);
 
-=======
->>>>>>> 091c0dfa
             // Wait to load the full plugin tree (a plugin and all its dependencies, recursively).
             // This is the time-intensive step. It includes: downloading, parsing, generating import fills,
             //   transpiling the component, bundling with rollup, and importing & instantiating the es module
