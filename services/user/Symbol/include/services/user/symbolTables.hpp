#pragma once
#include <algorithm>
#include <cctype>
#include <compare>
#include <psibase/AccountNumber.hpp>
#include <psibase/Table.hpp>
#include <psibase/time.hpp>
#include <string>

#include "services/user/Nft.hpp"
#include "services/user/tokenTypes.hpp"

namespace UserService
{
   using SID = psibase::AccountNumber;

   struct SymbolLengthRecord
   {
      uint8_t  symbolLength;
      uint8_t  targetCreatedPerDay;
      Quantity floorPrice;
      Quantity activePrice;

<<<<<<< HEAD
      uint8_t            createCounter;
      psibase::BlockTime lastPriceUpdateTime;

      uint64_t eventHead;
=======
      uint8_t               createCounter;
      psibase::TimePointSec lastPriceUpdateTime;
>>>>>>> bf754f94
   };
   PSIO_REFLECT(SymbolLengthRecord,
                symbolLength,
                targetCreatedPerDay,
                floorPrice,
                activePrice,
                createCounter,
                lastPriceUpdateTime);
   using SymbolLengthTable = psibase::Table<SymbolLengthRecord, &SymbolLengthRecord::symbolLength>;

   struct PriceAdjustmentRecord
   {
      uint8_t key;
      uint8_t increasePct;
      uint8_t decreasePct;
   };
   PSIO_REFLECT(PriceAdjustmentRecord, key, increasePct, decreasePct);
   using PriceAdjustmentSingleton =
       psibase::Table<PriceAdjustmentRecord, &PriceAdjustmentRecord::key>;

   struct SaleDetails
   {
      Quantity               salePrice;  // 0 == NFS
      psibase::AccountNumber seller;

      friend std::strong_ordering operator<=>(const SaleDetails&, const SaleDetails&) = default;
   };
   PSIO_REFLECT(SaleDetails, salePrice, seller);

   struct SymbolRecord
   {
      SID         symbolId;
      NID         ownerNft;
      SaleDetails saleDetails;

      static bool isValidKey(SID testSymbol)
      {
         auto str = testSymbol.str();
         return std::all_of(str.begin(), str.end(), isalpha);
      }

      friend std::strong_ordering operator<=>(const SymbolRecord&, const SymbolRecord&) = default;
   };
   PSIO_REFLECT(SymbolRecord, symbolId, ownerNft, saleDetails);
   using SymbolTable = psibase::Table<SymbolRecord, &SymbolRecord::symbolId>;
}  // namespace UserService<|MERGE_RESOLUTION|>--- conflicted
+++ resolved
@@ -21,15 +21,8 @@
       Quantity floorPrice;
       Quantity activePrice;
 
-<<<<<<< HEAD
       uint8_t            createCounter;
       psibase::BlockTime lastPriceUpdateTime;
-
-      uint64_t eventHead;
-=======
-      uint8_t               createCounter;
-      psibase::TimePointSec lastPriceUpdateTime;
->>>>>>> bf754f94
    };
    PSIO_REFLECT(SymbolLengthRecord,
                 symbolLength,
