--- conflicted
+++ resolved
@@ -66,12 +66,9 @@
    auto tNft = to<Tokens>().getToken(tid).ownerNft;
    to<Nft>().debit(tNft, "Taking ownership of system token");
 
-<<<<<<< HEAD
-=======
    // Make system token default untradeable
-   to<Tokens>().setTokenConf(tid, "untradeable"_m, true);
-
->>>>>>> e0ff3bc0
+   // to<Tokens>().setTokenConf(tid, "untradeable"_m, true);
+
    // Configure default symbol length records to establish initial prices
    auto nextSym = [](SymbolLengthRecord& s)
    {
