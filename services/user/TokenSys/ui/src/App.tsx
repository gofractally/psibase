--- conflicted
+++ resolved
@@ -5,12 +5,7 @@
 
 import { TransferHistory } from "./views";
 import { Button, Form, Heading, Icon, Text } from "./components";
-<<<<<<< HEAD
-import { getParsedBalanceFromToken, wait } from "./helpers";
-=======
 import { getParsedBalanceFromToken } from "./helpers";
-import { executeCredit, operations } from "./operations";
->>>>>>> fe1f2666
 import {
     getLoggedInUser,
     getTokens,
@@ -110,12 +105,8 @@
         const decimal = (amountSegments[1] ?? "0").padEnd(token.precision, "0");
         const parsedAmount = `${amountSegments[0]}${decimal}`;
 
-<<<<<<< HEAD
         // TODO: Errors getting swallowed by CommonSys::executeTransaction(). Fix.
         await tokenContract.creditOp({
-=======
-        await executeCredit({
->>>>>>> fe1f2666
             symbol,
             receiver: to,
             amount: parsedAmount,
@@ -202,7 +193,7 @@
                                         if (!v.includes(".")) return true;
                                         return (
                                             v.split(".")[1].length <
-                                                token.precision + 1 ||
+                                            token.precision + 1 ||
                                             `Only ${token.precision} decimals allowed`
                                         );
                                     },
@@ -210,8 +201,8 @@
                                         if (!token) return true;
                                         return (
                                             Number(v) *
-                                                Math.pow(10, token.precision) <=
-                                                Number(token.balance) ||
+                                            Math.pow(10, token.precision) <=
+                                            Number(token.balance) ||
                                             "Insufficient funds"
                                         );
                                     },
