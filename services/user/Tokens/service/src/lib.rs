--- conflicted
+++ resolved
@@ -121,25 +121,15 @@
 
     #[action]
     #[allow(non_snake_case)]
-<<<<<<< HEAD
-    fn setTokHoldr(token_id: TID, index: u8, enabled: bool) {
+    fn setBalConf(token_id: TID, index: u8, enabled: bool) {
         TokenHolder::get_or_new(get_sender(), token_id).set_flag(index, enabled);
-=======
-    fn setBalConf(token_id: TID, index: u8, enabled: bool) {
-        TokenHolder::get_or_new(get_sender(), token_id).set_settings(index, enabled);
->>>>>>> 5dd616e0
     }
 
     #[action]
     #[allow(non_snake_case)]
     fn setTokenConf(token_id: TID, index: u8, enabled: bool) {
         let mut token = Token::get_assert(token_id);
-<<<<<<< HEAD
-        token.check_is_owner(get_sender());
         token.set_flag(index, enabled);
-=======
-        token.set_settings(index, enabled);
->>>>>>> 5dd616e0
     }
 
     #[action]
@@ -165,22 +155,7 @@
 
     #[action]
     fn recall(token_id: TID, from: AccountNumber, amount: Quantity, memo: String) {
-<<<<<<< HEAD
-        check(amount.value > 0, "must be greater than 0");
-        let sender = get_sender();
-        let mut token = Token::get_assert(token_id);
-
-        check(sender != from, "cannot recall from self, use burn instead");
-        check(
-            !token.get_flag(TokenFlags::UNRECALLABLE),
-            "token is not recallable",
-        );
-
-        token.check_is_owner(sender);
-        token.burn(amount, from);
-=======
         Token::get_assert(token_id).recall(amount, from);
->>>>>>> 5dd616e0
 
         Wrapper::emit()
             .history()
@@ -189,19 +164,7 @@
 
     #[action]
     fn burn(token_id: TID, amount: Quantity, memo: String) {
-<<<<<<< HEAD
-        let sender = get_sender();
-        let mut token = Token::get_assert(token_id);
-
-        check(
-            !token.get_flag(TokenFlags::UNBURNABLE),
-            "token is not burnable",
-        );
-
-        token.burn(amount, sender);
-=======
         Token::get_assert(token_id).burn(amount);
->>>>>>> 5dd616e0
 
         Wrapper::emit()
             .history()
