--- conflicted
+++ resolved
@@ -124,21 +124,6 @@
             Nfts::call().getNft(self.nft_id).owner
         }
 
-<<<<<<< HEAD
-=======
-        pub fn settings(&self) -> TokenSetting {
-            TokenSetting::from(self.settings_value)
-        }
-
-        pub fn set_settings(&mut self, index: u8, enabled: bool) {
-            self.check_is_owner(get_sender());
-            let mut settings = self.settings();
-            settings.set_index(index.into(), enabled);
-            self.settings_value = settings.value;
-            self.save();
-        }
-
->>>>>>> 5dd616e0
         fn save(&mut self) {
             let table = TokenTable::new();
             table.put(&self).unwrap();
@@ -159,8 +144,9 @@
         pub fn recall(&mut self, amount: Quantity, from: AccountNumber) {
             self.check_is_owner(get_sender());
 
+
             check(
-                !self.settings().is_unrecallable(),
+                !self.get_flag(TokenFlags::UNRECALLABLE),
                 "token is not recallable",
             );
 
@@ -182,6 +168,7 @@
 
     impl HasFlags<u8> for Token {
         fn set_flag(&mut self, index: u8, enabled: bool) {
+            self.check_is_owner(get_sender());
             self.settings_value = Flags::new(self.settings_value)
                 .set(index as u8, enabled)
                 .value();
