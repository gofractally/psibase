#[psibase::service_tables]
pub mod tables {
    use crate::service::TID;
    use async_graphql::{ComplexObject, SimpleObject};
<<<<<<< HEAD
    use psibase::services::nft::Wrapper as Nfts;
    use psibase::{
        check, check_none, check_some, get_sender, AccountNumber, Decimal, Precision, Quantity,
    };
    use psibase::{define_flags, Flags};
=======
    use psibase::services::nft::{Wrapper as Nfts, NID};
    use psibase::services::tokens::{Decimal, Precision, Quantity};
    use psibase::{check, check_none, check_some, get_sender, AccountNumber};
>>>>>>> 079fe6a6
    use psibase::{Fracpack, Table, ToSchema};
    use serde::{Deserialize, Serialize};

    #[table(name = "InitTable", index = 0)]
    #[derive(Serialize, Deserialize, ToSchema, Fracpack, Debug)]
    pub struct InitRow {
        pub last_used_id: TID,
    }
    impl InitRow {
        #[primary_key]
        fn pk(&self) {}
    }

    #[table(name = "TokenTable", index = 1)]
    #[derive(Default, Fracpack, ToSchema, SimpleObject, Serialize, Deserialize, Debug)]
    #[graphql(complex)]
    pub struct Token {
        #[primary_key]
        pub id: TID,
        pub nft_id: NID,
        #[graphql(skip)]
        pub precision: u8,
        #[graphql(skip)]
        pub issued_supply: Quantity,
        #[graphql(skip)]
        pub burned_supply: Quantity,
        #[graphql(skip)]
        pub max_supply: Quantity,
        #[graphql(skip)]
        pub settings_value: u8,
        pub symbol: Option<AccountNumber>,
    }

    define_flags!(TokenFlags, u8, {
        unburnable,
        untransferable,
        unrecallable,
    });

    impl Token {
        #[secondary_key(1)]
        fn by_symbol(&self) -> (Option<AccountNumber>, TID) {
            (self.symbol, self.id)
        }

        pub fn get(id: TID) -> Option<Self> {
            TokenTable::new().get_index_pk().get(&id)
        }

        pub fn get_assert(id: TID) -> Self {
            check_some(Self::get(id), "failed to find token")
        }

        pub fn get_by_symbol(symbol: AccountNumber) -> Option<Self> {
            let mut tokens: Vec<Token> = TokenTable::new()
                .get_index_by_symbol()
                .range((Some(symbol), 0 as u32)..=(Some(symbol), u32::MAX))
                .collect();

            tokens.pop()
        }

        fn check_is_owner(&self, account: AccountNumber) {
            let holder = self.nft_holder();

            check(
                account == holder,
                &format!("{} does not hold the issuer NFT, {} does", account, holder),
            );
        }

        pub fn map_symbol(&mut self, symbol: AccountNumber) {
            check_none(self.symbol, "already has symbol");
            let sender = get_sender();
            self.check_is_owner(sender);
            self.symbol = Some(symbol);
            self.save();
        }

        pub fn add(max_supply: Quantity, precision: u8) -> Self {
            let init_table = InitTable::new();
            let mut init_row = init_table.get_index_pk().get(&()).unwrap();
            let new_id = init_row.last_used_id.checked_add(1).unwrap();

            init_row.last_used_id = new_id;
            init_table.put(&init_row).unwrap();

            let mut new_instance = Self {
                id: new_id,
                nft_id: Nfts::call().mint(),
                issued_supply: 0.into(),
                burned_supply: 0.into(),
                max_supply,
                precision: Precision::try_from(precision).unwrap().value,
                settings_value: 0,
                symbol: None,
            };

            new_instance.save();

            let creator = get_sender();

            if creator != crate::Wrapper::SERVICE {
                Nfts::call().credit(
                    new_instance.nft_id,
                    creator,
                    format!("NFT for token ID {}", new_instance.id),
                );
            }

            new_instance
        }

        pub fn nft_holder(&self) -> AccountNumber {
            Nfts::call().getNft(self.nft_id).owner
        }

        fn save(&mut self) {
            let table = TokenTable::new();
            table.put(&self).unwrap();
        }

        pub fn mint(&mut self, amount: Quantity) {
            let owner = get_sender();
            self.check_is_owner(owner);
            check(amount.value > 0, "mint quantity must be greater than 0");

            self.issued_supply = self.issued_supply + amount;
            psibase::check(
                self.issued_supply <= self.max_supply,
                "over max issued supply",
            );
            self.save();

            Balance::get_or_new(owner, self.id).add_balance(amount);
        }

        pub fn recall(&mut self, amount: Quantity, from: AccountNumber) {
            self.check_is_owner(get_sender());

            check(
                !self.get_flag(TokenFlags::UNRECALLABLE),
                "token is not recallable",
            );

            self.burn_supply(amount, from);
        }

        pub fn set_flag(&mut self, flag: TokenFlags, enabled: bool) {
            self.check_is_owner(get_sender());
            self.settings_value = Flags::new(self.settings_value).set(flag, enabled).value();
            self.save();
        }

        pub fn get_flag(&self, flag: TokenFlags) -> bool {
            Flags::new(self.settings_value).get(flag)
        }

        pub fn burn(&mut self, amount: Quantity) {
            self.burn_supply(amount, get_sender());
        }

        fn burn_supply(&mut self, amount: Quantity, from: AccountNumber) {
            check(amount.value > 0, "burn quantity must be greater than 0");
            self.burned_supply = self.burned_supply + amount;
            self.save();

            Balance::get_or_new(from, self.id).sub_balance(amount);
        }
    }

    #[ComplexObject]
    impl Token {
        pub async fn owner(&self) -> AccountNumber {
            self.nft_holder()
        }

        pub async fn precision(&self) -> Precision {
            self.precision.try_into().unwrap()
        }

        pub async fn current_supply(&self) -> Decimal {
            Decimal::new(
                self.issued_supply - self.burned_supply,
                self.precision.try_into().unwrap(),
            )
        }

        pub async fn issued_supply(&self) -> Decimal {
            Decimal::new(self.issued_supply, self.precision.try_into().unwrap())
        }

        pub async fn max_supply(&self) -> Decimal {
            Decimal::new(self.max_supply, self.precision.try_into().unwrap())
        }

<<<<<<< HEAD
        pub async fn settings(&self) -> TokenFlagsJson {
            TokenFlagsJson::from(Flags::new(self.settings_value))
=======
        pub async fn burned_supply(&self) -> Decimal {
            Decimal::new(self.burned_supply, self.precision.try_into().unwrap())
        }

        pub async fn is_unburnable(&self) -> bool {
            self.settings().is_unburnable()
        }

        pub async fn is_unrecallable(&self) -> bool {
            self.settings().is_unrecallable()
        }

        pub async fn is_untransferable(&self) -> bool {
            self.settings().is_untransferable()
>>>>>>> 079fe6a6
        }
    }

    #[table(name = "BalanceTable", index = 2)]
    #[derive(Serialize, Deserialize, ToSchema, Fracpack, Debug, SimpleObject)]
    #[graphql(complex)]
    pub struct Balance {
        pub account: AccountNumber,
        pub token_id: TID,
        #[graphql(skip)]
        pub balance: Quantity,
    }

    impl Balance {
        #[primary_key]
        fn pk(&self) -> (AccountNumber, TID) {
            (self.account, self.token_id)
        }

        fn new(account: AccountNumber, token_id: TID) -> Self {
            Token::get_assert(token_id);
            Self {
                account,
                token_id,
                balance: 0.into(),
            }
        }

        pub fn get(account: AccountNumber, token_id: TID) -> Option<Self> {
            BalanceTable::new().get_index_pk().get(&(account, token_id))
        }

        pub fn add(account: AccountNumber, token_id: TID) -> Self {
            check_none(Self::get(account, token_id), "balance already exists");
            let mut instance = Self::new(account, token_id);
            instance.save();
            instance
        }

        pub fn get_or_new(account: AccountNumber, token_id: TID) -> Self {
            Self::get(account, token_id).unwrap_or(Self::new(account, token_id))
        }

        fn save(&mut self) {
            let table = BalanceTable::new();
            table.put(&self).unwrap();
        }

        fn add_balance(&mut self, quantity: Quantity) {
            self.balance = self.balance + quantity;
            self.save();
        }

        fn sub_balance(&mut self, quantity: Quantity) {
            self.balance = self.balance - quantity;
            self.save();
        }
    }

    #[ComplexObject]
    impl Balance {
        pub async fn balance(&self) -> Decimal {
            Decimal::new(
                self.balance,
                Token::get_assert(self.token_id)
                    .precision
                    .try_into()
                    .unwrap(),
            )
        }
    }

    #[table(name = "SharedBalanceTable", index = 3)]
    #[derive(Fracpack, ToSchema, SimpleObject, Serialize, Deserialize, Debug, Clone)]
    #[graphql(complex)]
    pub struct SharedBalance {
        pub creditor: AccountNumber,
        pub debitor: AccountNumber,
        pub token_id: TID,
        #[graphql(skip)]
        pub balance: Quantity,
    }

    #[ComplexObject]
    impl SharedBalance {
        pub async fn token(&self) -> Token {
            TokenTable::with_service(crate::Wrapper::SERVICE)
                .get_index_pk()
                .get(&self.token_id)
                .unwrap()
        }

        pub async fn balance(&self) -> Decimal {
            Decimal::new(
                self.balance,
                TokenTable::with_service(crate::Wrapper::SERVICE)
                    .get_index_pk()
                    .get(&self.token_id)
                    .unwrap()
                    .precision
                    .try_into()
                    .unwrap(),
            )
        }
    }

    impl SharedBalance {
        #[primary_key]
        fn by_creditor(&self) -> (AccountNumber, AccountNumber, TID) {
            (self.creditor, self.debitor, self.token_id)
        }

        #[secondary_key(1)]
        fn by_debitor(&self) -> (AccountNumber, AccountNumber, TID) {
            (self.debitor, self.creditor, self.token_id)
        }

        fn new(creditor: AccountNumber, debitor: AccountNumber, token_id: TID) -> Self {
            Token::get_assert(token_id);
            check(
                creditor != debitor,
                format!("{} cannot be the creditor and debitor", creditor).as_str(),
            );
            Self {
                token_id,
                creditor,
                debitor,
                balance: 0.into(),
            }
        }

        pub fn get_or_new(creditor: AccountNumber, debitor: AccountNumber, token_id: TID) -> Self {
            SharedBalanceTable::new()
                .get_index_pk()
                .get(&(creditor, debitor, token_id))
                .unwrap_or(Self::new(creditor, debitor, token_id))
        }

        pub fn credit(&mut self, quantity: Quantity) {
            check(quantity.value > 0, "credit quantity must be greater than 0");

            Balance::get_or_new(self.creditor, self.token_id).sub_balance(quantity);
            self.add_balance(quantity);

            let token = Token::get_assert(self.token_id);
            check(
                !token.get_flag(TokenFlags::UNTRANSFERABLE),
                "token is untransferable",
            );

            let is_auto_debit = TokenHolder::get(self.debitor, self.token_id)
                .map(|holder| holder.get_flag(TokenHolderFlags::AUTO_DEBIT))
                .unwrap_or(false);

            if is_auto_debit {
                self.debit(quantity, "Autodebit".to_string());
            }
        }

        pub fn uncredit(&mut self, quantity: Quantity) {
            check(quantity.value > 0, "uncredit quantity be greater than 0");

            self.sub_balance(quantity);
            Balance::get_or_new(self.creditor, self.token_id).add_balance(quantity);
        }

        pub fn debit(&mut self, quantity: Quantity, memo: String) {
            check(quantity.value > 0, "debit quantity be greater than 0");

            crate::Wrapper::emit().history().debited(
                self.token_id,
                self.creditor,
                self.debitor,
                quantity,
                memo,
            );
            self.sub_balance(quantity);
            Balance::get_or_new(self.debitor, self.token_id).add_balance(quantity);
        }

        fn add_balance(&mut self, quantity: Quantity) {
            self.balance = self.balance + quantity;
            self.save();
        }

        fn sub_balance(&mut self, quantity: Quantity) {
            self.balance = self.balance - quantity;

            if self.balance == 0.into() {
                let keep_zero_balance = TokenHolder::get(self.creditor, self.token_id)
                    .map(|token_holder| token_holder.get_flag(TokenHolderFlags::KEEP_ZERO_BALANCES))
                    .unwrap_or(false);

                if keep_zero_balance {
                    self.save();
                } else {
                    self.delete();
                }
            } else {
                self.save();
            }
        }

        fn delete(&self) {
            SharedBalanceTable::new().erase(&(self.by_creditor()));
        }

        fn save(&mut self) {
            let table = SharedBalanceTable::new();
            table.put(&self).unwrap();
        }
    }

    #[table(name = "HolderTable", index = 4)]
    #[derive(Serialize, Deserialize, ToSchema, Fracpack, Debug)]
    pub struct Holder {
        pub account: AccountNumber,
        pub flags: u8,
    }

    define_flags!(HolderFlags, u8, {
        auto_debit,
        keep_zero_balances,
    });

    impl Holder {
        #[primary_key]
        fn pk(&self) -> AccountNumber {
            self.account
        }

        fn new(account: AccountNumber) -> Self {
            Self {
                account: account,
                flags: 0,
            }
        }

        pub fn get_or_new(account: AccountNumber) -> Self {
            HolderTable::new()
                .get_index_pk()
                .get(&account)
                .unwrap_or(Self::new(account))
        }

        pub fn set_flag(&mut self, flag: HolderFlags, enabled: bool) {
            self.flags = Flags::new(self.flags).set(flag, enabled).value();
            self.save();
        }

        pub fn get_flag(&self, flag: HolderFlags) -> bool {
            Flags::new(self.flags).get(flag)
        }

        fn save(&mut self) {
            let table = HolderTable::new();
            table.put(&self).unwrap();
        }
    }

    #[table(name = "TokenHolderTable", index = 5)]
    #[derive(Serialize, Deserialize, ToSchema, Fracpack, Debug)]
    pub struct TokenHolder {
        pub account: AccountNumber,
        pub token_id: TID,
        pub flags: u8,
    }

    define_flags!(TokenHolderFlags, u8, {
        auto_debit,
        keep_zero_balances,
    });

    impl TokenHolder {
        #[primary_key]
        fn pk(&self) -> (AccountNumber, TID) {
            (self.account, self.token_id)
        }

        fn new(account: AccountNumber, token_id: TID) -> Self {
            Self {
                account,
                token_id,
                flags: 0,
            }
        }

        pub fn get(account: AccountNumber, token_id: TID) -> Option<Self> {
            TokenHolderTable::new()
                .get_index_pk()
                .get(&(account, token_id))
        }

        pub fn get_or_new(account: AccountNumber, token_id: TID) -> Self {
            Self::get(account, token_id).unwrap_or(Self::new(account, token_id))
        }

        pub fn set_flag(&mut self, flag: TokenHolderFlags, enabled: bool) {
            self.flags = Flags::new(self.flags).set(flag, enabled).value();
            self.save();
        }

        pub fn get_flag(&self, flag: TokenHolderFlags) -> bool {
            Flags::new(self.flags).get(flag)
        }

        fn save(&mut self) {
            let table = TokenHolderTable::new();
            table.put(&self).unwrap();
        }
    }
}<|MERGE_RESOLUTION|>--- conflicted
+++ resolved
@@ -2,17 +2,10 @@
 pub mod tables {
     use crate::service::TID;
     use async_graphql::{ComplexObject, SimpleObject};
-<<<<<<< HEAD
-    use psibase::services::nft::Wrapper as Nfts;
-    use psibase::{
-        check, check_none, check_some, get_sender, AccountNumber, Decimal, Precision, Quantity,
-    };
-    use psibase::{define_flags, Flags};
-=======
     use psibase::services::nft::{Wrapper as Nfts, NID};
     use psibase::services::tokens::{Decimal, Precision, Quantity};
     use psibase::{check, check_none, check_some, get_sender, AccountNumber};
->>>>>>> 079fe6a6
+    use psibase::{define_flags, Flags};
     use psibase::{Fracpack, Table, ToSchema};
     use serde::{Deserialize, Serialize};
 
@@ -209,25 +202,12 @@
             Decimal::new(self.max_supply, self.precision.try_into().unwrap())
         }
 
-<<<<<<< HEAD
         pub async fn settings(&self) -> TokenFlagsJson {
             TokenFlagsJson::from(Flags::new(self.settings_value))
-=======
+        }
+
         pub async fn burned_supply(&self) -> Decimal {
             Decimal::new(self.burned_supply, self.precision.try_into().unwrap())
-        }
-
-        pub async fn is_unburnable(&self) -> bool {
-            self.settings().is_unburnable()
-        }
-
-        pub async fn is_unrecallable(&self) -> bool {
-            self.settings().is_unrecallable()
-        }
-
-        pub async fn is_untransferable(&self) -> bool {
-            self.settings().is_untransferable()
->>>>>>> 079fe6a6
         }
     }
 
