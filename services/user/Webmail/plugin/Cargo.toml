[package]
name = "plugin"
version.workspace = true
rust-version.workspace = true
repository.workspace = true
homepage.workspace = true
edition.workspace = true
publish = false

[dependencies]
wit-bindgen-rt = { version = "0.28.0", features = ["bitflags"] }
psibase = { path = "../../../../rust/psibase/" }
webmail = { path = "../service/" }

[lib]
crate-type = ["cdylib"]

[package.metadata.component]
package = "webmail:plugin"

[package.metadata.component.target]
world = "impl"

[package.metadata.component.target.dependencies]
"host:common" = { path = "../../CommonApi/common/packages/wit/host-common.wit" }
<<<<<<< HEAD

[dev-dependencies]
webmail_package = { path = ".." }
=======
"transact:plugin" = { path = "../../../system/Transact/plugin/wit/world.wit" }
>>>>>>> 6512b871
<|MERGE_RESOLUTION|>--- conflicted
+++ resolved
@@ -23,10 +23,7 @@
 
 [package.metadata.component.target.dependencies]
 "host:common" = { path = "../../CommonApi/common/packages/wit/host-common.wit" }
-<<<<<<< HEAD
+"transact:plugin" = { path = "../../../system/Transact/plugin/wit/world.wit" }
 
 [dev-dependencies]
-webmail_package = { path = ".." }
-=======
-"transact:plugin" = { path = "../../../system/Transact/plugin/wit/world.wit" }
->>>>>>> 6512b871
+webmail_package = { path = ".." }