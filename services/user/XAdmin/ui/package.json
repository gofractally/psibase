--- conflicted
+++ resolved
@@ -4,12 +4,8 @@
     "version": "0.0.0",
     "scripts": {
         "dev": "vite",
-<<<<<<< HEAD
         "build": "node ../../../if-build-needed.mjs wasm:wasm-transpiled 'cd ./wasm && cargo-component build --release && cd .. && jco transpile ../../../../.caches/target-shared/wasm32-wasip1/release/x_admin.wasm --minify --no-nodejs-compat --base64-cutoff=4096 --valid-lifting-optimization -o ./wasm-transpiled && tsc -b --noEmit && vite build'",
-=======
-        "build": "node ../../../if-build-needed.mjs wasm:wasm-transpiled 'cd ./wasm && cargo-component build --release && cd .. && jco transpile ./wasm/target/wasm32-wasip1/release/x_admin.wasm --minify --no-nodejs-compat --base64-cutoff=4096 --valid-lifting-optimization -o ./wasm-transpiled && tsc -b --noEmit && yarn lint && vite build'",
         "lint": "eslint .",
->>>>>>> 41981cac
         "preview": "vite preview"
     },
     "dependencies": {
