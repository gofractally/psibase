--- conflicted
+++ resolved
@@ -23,11 +23,7 @@
     add_test(
         NAME t-${N}
         WORKING_DIRECTORY ${ROOT_BINARY_DIR}
-<<<<<<< HEAD
-        COMMAND ./eden-tester -v ${N}.wasm -s
-=======
-        COMMAND ./cltester ${N}.wasm
->>>>>>> 6c4848c4
+        COMMAND ./cltester -v ${N}.wasm -s
     )
     set_tests_properties(t-${N} PROPERTIES ENVIRONMENT NODE_PATH=dist)
 endfunction()
